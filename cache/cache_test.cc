--- conflicted
+++ resolved
@@ -69,26 +69,6 @@
 const Cache::CacheItemHelper kDumbHelper{
     CacheEntryRole::kMisc,
     [](Cache::ObjectPtr /*value*/, MemoryAllocator* /*alloc*/) {}};
-<<<<<<< HEAD
-
-const Cache::CacheItemHelper kEraseOnDeleteHelper1{
-    CacheEntryRole::kMisc,
-    [](Cache::ObjectPtr value, MemoryAllocator* /*alloc*/) {
-      Cache* cache = static_cast<Cache*>(value);
-      cache->Erase("foo");
-    }};
-
-const Cache::CacheItemHelper kEraseOnDeleteHelper2{
-    CacheEntryRole::kMisc,
-    [](Cache::ObjectPtr value, MemoryAllocator* /*alloc*/) {
-      Cache* cache = static_cast<Cache*>(value);
-      cache->Erase(EncodeKey16Bytes(1234));
-    }};
-
-const std::string kLRU = "lru";
-const std::string kHyperClock = "hyper_clock";
-=======
->>>>>>> 49ce8a10
 
 const Cache::CacheItemHelper kInvokeOnDeleteHelper{
     CacheEntryRole::kMisc,
@@ -107,12 +87,7 @@
   static void Deleter(Cache::ObjectPtr v, MemoryAllocator*) {
     current_->deleted_values_.push_back(DecodeValue(v));
   }
-<<<<<<< HEAD
-  static constexpr Cache::CacheItemHelper kHelper{CacheEntryRole::kMisc,
-                                                  &Deleter};
-=======
   static const Cache::CacheItemHelper kHelper;
->>>>>>> 49ce8a10
 
   static const int kCacheSize = 1000;
   static const int kNumShardBits = 4;
@@ -133,55 +108,12 @@
 
   ~CacheTest() override {}
 
-<<<<<<< HEAD
-  std::shared_ptr<Cache> NewCache(size_t capacity) {
-    auto type = GetParam();
-    if (type == kLRU) {
-      return NewLRUCache(capacity);
-    }
-    if (type == kHyperClock) {
-      return HyperClockCacheOptions(
-                 capacity, estimated_value_size_ /*estimated_value_size*/)
-          .MakeSharedCache();
-    }
-    return nullptr;
-  }
-
-  std::shared_ptr<Cache> NewCache(
-      size_t capacity, int num_shard_bits, bool strict_capacity_limit,
-      CacheMetadataChargePolicy charge_policy = kDontChargeCacheMetadata) {
-    auto type = GetParam();
-    if (type == kLRU) {
-      LRUCacheOptions co;
-      co.capacity = capacity;
-      co.num_shard_bits = num_shard_bits;
-      co.strict_capacity_limit = strict_capacity_limit;
-      co.high_pri_pool_ratio = 0;
-      co.metadata_charge_policy = charge_policy;
-      return NewLRUCache(co);
-    }
-    if (type == kHyperClock) {
-      return HyperClockCacheOptions(capacity, 1 /*estimated_value_size*/,
-                                    num_shard_bits, strict_capacity_limit,
-                                    nullptr /*allocator*/, charge_policy)
-          .MakeSharedCache();
-    }
-    return nullptr;
-  }
-
-=======
->>>>>>> 49ce8a10
   // These functions encode/decode keys in tests cases that use
   // int keys.
   // Currently, HyperClockCache requires keys to be 16B long, whereas
   // LRUCache doesn't, so the encoding depends on the cache type.
   std::string EncodeKey(int k) {
-<<<<<<< HEAD
-    auto type = GetParam();
-    if (type == kHyperClock) {
-=======
     if (IsHyperClock()) {
->>>>>>> 49ce8a10
       return EncodeKey16Bytes(k);
     } else {
       return EncodeKey32Bits(k);
@@ -189,12 +121,7 @@
   }
 
   int DecodeKey(const Slice& k) {
-<<<<<<< HEAD
-    auto type = GetParam();
-    if (type == kHyperClock) {
-=======
     if (IsHyperClock()) {
->>>>>>> 49ce8a10
       return DecodeKey16Bytes(k);
     } else {
       return DecodeKey32Bits(k);
@@ -212,13 +139,8 @@
 
   void Insert(std::shared_ptr<Cache> cache, int key, int value,
               int charge = 1) {
-<<<<<<< HEAD
-    EXPECT_OK(
-        cache->Insert(EncodeKey(key), EncodeValue(value), &kHelper, charge));
-=======
     EXPECT_OK(cache->Insert(EncodeKey(key), EncodeValue(value), &kHelper,
                             charge, /*handle*/ nullptr, Cache::Priority::HIGH));
->>>>>>> 49ce8a10
   }
 
   void Erase(std::shared_ptr<Cache> cache, int key) {
@@ -293,16 +215,7 @@
 
   // make sure the cache will be overloaded
   for (size_t i = 1; i < kCapacity; ++i) {
-<<<<<<< HEAD
-    std::string key;
-    if (type == kLRU) {
-      key = std::to_string(i);
-    } else {
-      key = EncodeKey(static_cast<int>(1000 + i));
-    }
-=======
     std::string key = EncodeKey(static_cast<int>(1000 + i));
->>>>>>> 49ce8a10
     ASSERT_OK(cache->Insert(key, value, &kDumbHelper, key.size() + 5));
     ASSERT_OK(precise_cache->Insert(key, value, &kDumbHelper, key.size() + 5));
   }
@@ -389,16 +302,7 @@
 
   // check that overloading the cache does not change the pinned usage
   for (size_t i = 1; i < 2 * kCapacity; ++i) {
-<<<<<<< HEAD
-    std::string key;
-    if (type == kLRU) {
-      key = std::to_string(i);
-    } else {
-      key = EncodeKey(static_cast<int>(1000 + i));
-    }
-=======
     std::string key = EncodeKey(static_cast<int>(1000 + i));
->>>>>>> 49ce8a10
     ASSERT_OK(cache->Insert(key, value, &kDumbHelper, key.size() + 5));
     ASSERT_OK(precise_cache->Insert(key, value, &kDumbHelper, key.size() + 5));
   }
@@ -453,11 +357,7 @@
   ASSERT_EQ(-1, Lookup(300));
 
   ASSERT_EQ(1U, deleted_values_.size());
-<<<<<<< HEAD
-  if (GetParam() == kHyperClock) {
-=======
   if (IsHyperClock()) {
->>>>>>> 49ce8a10
     ASSERT_EQ(102, deleted_values_[0]);
   } else {
     ASSERT_EQ(101, deleted_values_[0]);
@@ -621,37 +521,13 @@
 TEST_P(CacheTest, EvictEmptyCache) {
   // Insert item large than capacity to trigger eviction on empty cache.
   auto cache = NewCache(1, 0, false);
-<<<<<<< HEAD
-  if (type == kLRU) {
-    ASSERT_OK(cache->Insert("foo", nullptr, &kDumbHelper, 10));
-  } else {
-    ASSERT_OK(cache->Insert(EncodeKey(1000), nullptr, &kDumbHelper, 10));
-  }
-=======
   ASSERT_OK(cache->Insert(EncodeKey(1000), nullptr, &kDumbHelper, 10));
->>>>>>> 49ce8a10
 }
 
 TEST_P(CacheTest, EraseFromDeleter) {
   // Have deleter which will erase item from cache, which will re-enter
   // the cache at that point.
   std::shared_ptr<Cache> cache = NewCache(10, 0, false);
-<<<<<<< HEAD
-  std::string foo, bar;
-  const Cache::CacheItemHelper* erase_helper;
-  if (type == kLRU) {
-    foo = "foo";
-    bar = "bar";
-    erase_helper = &kEraseOnDeleteHelper1;
-  } else {
-    foo = EncodeKey(1234);
-    bar = EncodeKey(5678);
-    erase_helper = &kEraseOnDeleteHelper2;
-  }
-
-  ASSERT_OK(cache->Insert(foo, nullptr, &kDumbHelper, 1));
-  ASSERT_OK(cache->Insert(bar, cache.get(), erase_helper, 1));
-=======
   std::string foo = EncodeKey(1234);
   std::string bar = EncodeKey(5678);
 
@@ -659,7 +535,6 @@
 
   ASSERT_OK(cache->Insert(foo, nullptr, &kDumbHelper, 1));
   ASSERT_OK(cache->Insert(bar, &erase_fn, &kInvokeOnDeleteHelper, 1));
->>>>>>> 49ce8a10
 
   cache->Erase(bar);
   ASSERT_EQ(nullptr, cache->Lookup(foo));
@@ -767,13 +642,8 @@
 }  // namespace
 
 TEST_P(CacheTest, SetCapacity) {
-<<<<<<< HEAD
-  auto type = GetParam();
-  if (type == kHyperClock) {
-=======
   if (IsHyperClock()) {
     // TODO: update test & code for limited supoort
->>>>>>> 49ce8a10
     ROCKSDB_GTEST_BYPASS(
         "HyperClockCache doesn't support arbitrary capacity "
         "adjustments.");
@@ -1141,14 +1011,9 @@
 }
 
 INSTANTIATE_TEST_CASE_P(CacheTestInstance, CacheTest,
-<<<<<<< HEAD
-                        testing::Values(kLRU, kHyperClock));
-INSTANTIATE_TEST_CASE_P(CacheTestInstance, LRUCacheTest, testing::Values(kLRU));
-=======
                         secondary_cache_test_util::GetTestingCacheTypes());
 INSTANTIATE_TEST_CASE_P(CacheTestInstance, LRUCacheTest,
                         testing::Values(secondary_cache_test_util::kLRU));
->>>>>>> 49ce8a10
 
 }  // namespace ROCKSDB_NAMESPACE
 
