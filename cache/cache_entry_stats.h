//  Copyright (c) Facebook, Inc. and its affiliates. All Rights Reserved.
//  This source code is licensed under both the GPLv2 (found in the
//  COPYING file in the root directory) and Apache 2.0 License
//  (found in the LICENSE.Apache file in the root directory).

#pragma once

#include <array>
#include <cstdint>
#include <memory>
#include <mutex>

#include "cache/cache_key.h"
#include "cache/typed_cache.h"
#include "port/lang.h"
#include "rocksdb/cache.h"
#include "rocksdb/status.h"
#include "rocksdb/system_clock.h"
#include "test_util/sync_point.h"
#include "util/coding_lean.h"

namespace ROCKSDB_NAMESPACE {

// A generic helper object for gathering stats about cache entries by
// iterating over them with ApplyToAllEntries. This class essentially
// solves the problem of slowing down a Cache with too many stats
// collectors that could be sharing stat results, such as from multiple
// column families or multiple DBs sharing a Cache. We employ a few
// mitigations:
// * Only one collector for a particular kind of Stats is alive
// for each Cache. This is guaranteed using the Cache itself to hold
// the collector.
// * A mutex ensures only one thread is gathering stats for this
// collector.
// * The most recent gathered stats are saved and simply copied to
// satisfy requests within a time window (default: 3 minutes) of
// completion of the most recent stat gathering.
//
// Template parameter Stats must be copyable and trivially constructable,
// as well as...
// concept Stats {
//   // Notification before applying callback to all entries
//   void BeginCollection(Cache*, SystemClock*, uint64_t start_time_micros);
//   // Get the callback to apply to all entries. `callback`
//   // type must be compatible with Cache::ApplyToAllEntries
//   callback GetEntryCallback();
//   // Notification after applying callback to all entries
//   void EndCollection(Cache*, SystemClock*, uint64_t end_time_micros);
//   // Notification that a collection was skipped because of
//   // sufficiently recent saved results.
//   void SkippedCollection();
// }
template <class Stats>
class CacheEntryStatsCollector {
 public:
  // Gather and save stats if saved stats are too old. (Use GetStats() to
  // read saved stats.)
  //
  // Maximum allowed age for a "hit" on saved results is determined by the
  // two interval parameters. Both set to 0 forces a re-scan. For example
  // with min_interval_seconds=300 and min_interval_factor=100, if the last
  // scan took 10s, we would only rescan ("miss") if the age in seconds of
  // the saved results is > max(300, 100*10).
  // Justification: scans can vary wildly in duration, e.g. from 0.02 sec
  // to as much as 20 seconds, so we want to be able to cap the absolute
  // and relative frequency of scans.
  void CollectStats(int min_interval_seconds, int min_interval_factor) {
    // Waits for any pending reader or writer (collector)
    std::lock_guard<std::mutex> lock(working_mutex_);

    uint64_t max_age_micros =
        static_cast<uint64_t>(std::max(min_interval_seconds, 0)) * 1000000U;

    if (last_end_time_micros_ > last_start_time_micros_ &&
        min_interval_factor > 0) {
      max_age_micros = std::max(
          max_age_micros, min_interval_factor * (last_end_time_micros_ -
                                                 last_start_time_micros_));
    }

    uint64_t start_time_micros = clock_->NowMicros();
    if ((start_time_micros - last_end_time_micros_) > max_age_micros) {
      last_start_time_micros_ = start_time_micros;
      working_stats_.BeginCollection(cache_, clock_, start_time_micros);

      cache_->ApplyToAllEntries(working_stats_.GetEntryCallback(), {});
      TEST_SYNC_POINT_CALLBACK(
          "CacheEntryStatsCollector::GetStats:AfterApplyToAllEntries", nullptr);

      uint64_t end_time_micros = clock_->NowMicros();
      last_end_time_micros_ = end_time_micros;
      working_stats_.EndCollection(cache_, clock_, end_time_micros);
    } else {
      working_stats_.SkippedCollection();
    }

    // Save so that we don't need to wait for an outstanding collection in
    // order to make of copy of the last saved stats
    std::lock_guard<std::mutex> lock2(saved_mutex_);
    saved_stats_ = working_stats_;
  }

  // Gets saved stats, regardless of age
  void GetStats(Stats *stats) {
    std::lock_guard<std::mutex> lock(saved_mutex_);
    *stats = saved_stats_;
  }

  Cache *GetCache() const { return cache_; }

  // Gets or creates a shared instance of CacheEntryStatsCollector in the
  // cache itself, and saves into `ptr`. This shared_ptr will hold the
  // entry in cache until all refs are destroyed.
  static Status GetShared(Cache *raw_cache, SystemClock *clock,
                          std::shared_ptr<CacheEntryStatsCollector> *ptr) {
    assert(raw_cache);
    BasicTypedCacheInterface<CacheEntryStatsCollector, CacheEntryRole::kMisc>
        cache{raw_cache};

    const Slice &cache_key = GetCacheKey();
    auto h = cache.Lookup(cache_key);
    if (h == nullptr) {
      // Not yet in cache, but Cache doesn't provide a built-in way to
      // avoid racing insert. So we double-check under a shared mutex,
      // inspired by TableCache.
      STATIC_AVOID_DESTRUCTION(std::mutex, static_mutex);
      std::lock_guard<std::mutex> lock(static_mutex);

      h = cache.Lookup(cache_key);
      if (h == nullptr) {
        auto new_ptr = new CacheEntryStatsCollector(cache.get(), clock);
        // TODO: non-zero charge causes some tests that count block cache
        // usage to go flaky. Fix the problem somehow so we can use an
        // accurate charge.
        size_t charge = 0;
        Status s =
            cache.Insert(cache_key, new_ptr, charge, &h, Cache::Priority::HIGH);
        if (!s.ok()) {
          assert(h == nullptr);
          delete new_ptr;
          return s;
        }
      }
    }
    // If we reach here, shared entry is in cache with handle `h`.
<<<<<<< HEAD
    assert(cache.get()->GetCacheItemHelper(h) == &cache.kBasicHelper);
=======
    assert(cache.get()->GetCacheItemHelper(h) == cache.GetBasicHelper());
>>>>>>> 49ce8a10

    // Build an aliasing shared_ptr that keeps `ptr` in cache while there
    // are references.
    *ptr = cache.SharedGuard(h);
    return Status::OK();
  }

 private:
  explicit CacheEntryStatsCollector(Cache *cache, SystemClock *clock)
      : saved_stats_(),
        working_stats_(),
        last_start_time_micros_(0),
        last_end_time_micros_(/*pessimistic*/ 10000000),
        cache_(cache),
        clock_(clock) {}

  static const Slice &GetCacheKey() {
    // For each template instantiation
    static CacheKey ckey = CacheKey::CreateUniqueForProcessLifetime();
    static Slice ckey_slice = ckey.AsSlice();
    return ckey_slice;
  }

  std::mutex saved_mutex_;
  Stats saved_stats_;

  std::mutex working_mutex_;
  Stats working_stats_;
  uint64_t last_start_time_micros_;
  uint64_t last_end_time_micros_;

  Cache *const cache_;
  SystemClock *const clock_;
};

}  // namespace ROCKSDB_NAMESPACE<|MERGE_RESOLUTION|>--- conflicted
+++ resolved
@@ -143,11 +143,7 @@
       }
     }
     // If we reach here, shared entry is in cache with handle `h`.
-<<<<<<< HEAD
-    assert(cache.get()->GetCacheItemHelper(h) == &cache.kBasicHelper);
-=======
     assert(cache.get()->GetCacheItemHelper(h) == cache.GetBasicHelper());
->>>>>>> 49ce8a10
 
     // Build an aliasing shared_ptr that keeps `ptr` in cache while there
     // are references.
