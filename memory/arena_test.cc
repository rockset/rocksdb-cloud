--- conflicted
+++ resolved
@@ -8,6 +8,11 @@
 // found in the LICENSE file. See the AUTHORS file for names of contributors.
 
 #include "memory/arena.h"
+
+#ifndef OS_WIN
+#include <sys/resource.h>
+#endif
+#include "port/port.h"
 #include "test_util/testharness.h"
 #include "util/random.h"
 
@@ -196,8 +201,6 @@
   SimpleTest(0);
   SimpleTest(kHugePageSize);
 }
-<<<<<<< HEAD
-=======
 
 // Number of minor page faults since last call
 size_t PopMinorPageFaultCount() {
@@ -283,7 +286,6 @@
   }
 }
 
->>>>>>> 3258b5c3
 }  // namespace ROCKSDB_NAMESPACE
 
 int main(int argc, char** argv) {
