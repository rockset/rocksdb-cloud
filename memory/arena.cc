//  Copyright (c) 2011-present, Facebook, Inc.  All rights reserved.
//  This source code is licensed under both the GPLv2 (found in the
//  COPYING file in the root directory) and Apache 2.0 License
//  (found in the LICENSE.Apache file in the root directory).
//
// Copyright (c) 2011 The LevelDB Authors. All rights reserved.
// Use of this source code is governed by a BSD-style license that can be
// found in the LICENSE file. See the AUTHORS file for names of contributors.

#include "memory/arena.h"
#ifndef OS_WIN
#include <sys/mman.h>
#endif
#include <algorithm>

#include "logging/logging.h"
#include "port/malloc.h"
#include "port/port.h"
#include "rocksdb/env.h"
#include "test_util/sync_point.h"
#include "util/string_util.h"

namespace ROCKSDB_NAMESPACE {

// MSVC complains that it is already defined since it is static in the header.
#ifndef _MSC_VER
const size_t Arena::kInlineSize;
#endif

const size_t Arena::kMinBlockSize = 4096;
const size_t Arena::kMaxBlockSize = 2u << 30;
static const int kAlignUnit = alignof(max_align_t);

size_t OptimizeBlockSize(size_t block_size) {
  // Make sure block_size is in optimal range
  block_size = std::max(Arena::kMinBlockSize, block_size);
  block_size = std::min(Arena::kMaxBlockSize, block_size);

  // make sure block_size is the multiple of kAlignUnit
  if (block_size % kAlignUnit != 0) {
    block_size = (1 + block_size / kAlignUnit) * kAlignUnit;
  }

  return block_size;
}

Arena::Arena(size_t block_size, AllocTracker* tracker, size_t huge_page_size)
    : kBlockSize(OptimizeBlockSize(block_size)), tracker_(tracker) {
  assert(kBlockSize >= kMinBlockSize && kBlockSize <= kMaxBlockSize &&
         kBlockSize % kAlignUnit == 0);
  TEST_SYNC_POINT_CALLBACK("Arena::Arena:0", const_cast<size_t*>(&kBlockSize));
  alloc_bytes_remaining_ = sizeof(inline_block_);
  blocks_memory_ += alloc_bytes_remaining_;
  aligned_alloc_ptr_ = inline_block_;
  unaligned_alloc_ptr_ = inline_block_ + alloc_bytes_remaining_;
#ifdef MAP_HUGETLB
  hugetlb_size_ = huge_page_size;
  if (hugetlb_size_ && kBlockSize > hugetlb_size_) {
    hugetlb_size_ = ((kBlockSize - 1U) / hugetlb_size_ + 1U) * hugetlb_size_;
  }
#else
  (void)huge_page_size;
#endif
  if (tracker_ != nullptr) {
    tracker_->Allocate(kInlineSize);
  }
}

Arena::~Arena() {
  if (tracker_ != nullptr) {
    assert(tracker_->is_freed());
    tracker_->FreeMem();
  }
  for (const auto& block : blocks_) {
    delete[] block;
  }

#ifdef MAP_HUGETLB
  for (const auto& mmap_info : huge_blocks_) {
    if (mmap_info.addr_ == nullptr) {
      continue;
    }
    auto ret = munmap(mmap_info.addr_, mmap_info.length_);
    if (ret != 0) {
      // TODO(sdong): Better handling
    }
  }
#endif
}

char* Arena::AllocateFallback(size_t bytes, bool aligned) {
  if (bytes > kBlockSize / 4) {
    ++irregular_block_num;
    // Object is more than a quarter of our block size.  Allocate it separately
    // to avoid wasting too much space in leftover bytes.
    return AllocateNewBlock(bytes);
  }

  // We waste the remaining space in the current block.
  size_t size = 0;
  char* block_head = nullptr;
#ifdef MAP_HUGETLB
  if (hugetlb_size_) {
    size = hugetlb_size_;
    block_head = AllocateFromHugePage(size);
  }
#endif
  if (!block_head) {
    size = kBlockSize;
    block_head = AllocateNewBlock(size);
  }
  alloc_bytes_remaining_ = size - bytes;

  if (aligned) {
    aligned_alloc_ptr_ = block_head + bytes;
    unaligned_alloc_ptr_ = block_head + size;
    return block_head;
  } else {
    aligned_alloc_ptr_ = block_head;
    unaligned_alloc_ptr_ = block_head + size - bytes;
    return unaligned_alloc_ptr_;
  }
}

char* Arena::AllocateFromHugePage(size_t bytes) {
#ifdef MAP_HUGETLB
  if (hugetlb_size_ == 0) {
    return nullptr;
  }
  // Reserve space in `huge_blocks_` before calling `mmap`.
  // Use `emplace_back()` instead of `reserve()` to let std::vector manage its
  // own memory and do fewer reallocations.
  //
  // - If `emplace_back` throws, no memory leaks because we haven't called
  //   `mmap` yet.
  // - If `mmap` throws, no memory leaks because the vector will be cleaned up
  //   via RAII.
  huge_blocks_.emplace_back(nullptr /* addr */, 0 /* length */);

  void* addr = mmap(nullptr, bytes, (PROT_READ | PROT_WRITE),
                    (MAP_PRIVATE | MAP_ANONYMOUS | MAP_HUGETLB), -1, 0);

  if (addr == MAP_FAILED) {
    return nullptr;
  }
  huge_blocks_.back() = MmapInfo(addr, bytes);
  blocks_memory_ += bytes;
  if (tracker_ != nullptr) {
    tracker_->Allocate(bytes);
  }
  return reinterpret_cast<char*>(addr);
#else
  (void)bytes;
  return nullptr;
#endif
}

char* Arena::AllocateAligned(size_t bytes, size_t huge_page_size,
                             Logger* logger) {
  assert((kAlignUnit & (kAlignUnit - 1)) ==
         0);  // Pointer size should be a power of 2

#ifdef MAP_HUGETLB
  if (huge_page_size > 0 && bytes > 0) {
    // Allocate from a huge page TLB table.
    size_t reserved_size =
        ((bytes - 1U) / huge_page_size + 1U) * huge_page_size;
    assert(reserved_size >= bytes);

    char* addr = AllocateFromHugePage(reserved_size);
    if (addr == nullptr) {
      ROCKS_LOG_WARN(logger,
                     "AllocateAligned fail to allocate huge TLB pages: %s",
                     errnoStr(errno).c_str());
      // fail back to malloc
    } else {
      return addr;
    }
  }
#else
  (void)huge_page_size;
  (void)logger;
#endif

  size_t current_mod =
      reinterpret_cast<uintptr_t>(aligned_alloc_ptr_) & (kAlignUnit - 1);
  size_t slop = (current_mod == 0 ? 0 : kAlignUnit - current_mod);
  size_t needed = bytes + slop;
  char* result;
  if (needed <= alloc_bytes_remaining_) {
    result = aligned_alloc_ptr_ + slop;
    aligned_alloc_ptr_ += needed;
    alloc_bytes_remaining_ -= needed;
  } else {
    // AllocateFallback always returns aligned memory
    result = AllocateFallback(bytes, true /* aligned */);
  }
  assert((reinterpret_cast<uintptr_t>(result) & (kAlignUnit - 1)) == 0);
  return result;
}

char* Arena::AllocateNewBlock(size_t block_bytes) {
<<<<<<< HEAD
  // Reserve space in `blocks_` before allocating memory via new.
  // Use `emplace_back()` instead of `reserve()` to let std::vector manage its
  // own memory and do fewer reallocations.
  //
  // - If `emplace_back` throws, no memory leaks because we haven't called `new`
  //   yet.
  // - If `new` throws, no memory leaks because the vector will be cleaned up
  //   via RAII.
  blocks_.emplace_back(nullptr);

  char* block = new char[block_bytes];
=======
  // NOTE: std::make_unique zero-initializes the block so is not appropriate
  // here
  char* block = new char[block_bytes];
  blocks_.push_back(std::unique_ptr<char[]>(block));

>>>>>>> 3258b5c3
  size_t allocated_size;
#ifdef ROCKSDB_MALLOC_USABLE_SIZE
  allocated_size = malloc_usable_size(block);
#ifndef NDEBUG
  // It's hard to predict what malloc_usable_size() returns.
  // A callback can allow users to change the costed size.
  std::pair<size_t*, size_t*> pair(&allocated_size, &block_bytes);
  TEST_SYNC_POINT_CALLBACK("Arena::AllocateNewBlock:0", &pair);
#endif  // NDEBUG
#else
  allocated_size = block_bytes;
#endif  // ROCKSDB_MALLOC_USABLE_SIZE
  blocks_memory_ += allocated_size;
  if (tracker_ != nullptr) {
    tracker_->Allocate(allocated_size);
  }
  blocks_.back() = block;
  return block;
}

}  // namespace ROCKSDB_NAMESPACE<|MERGE_RESOLUTION|>--- conflicted
+++ resolved
@@ -200,25 +200,11 @@
 }
 
 char* Arena::AllocateNewBlock(size_t block_bytes) {
-<<<<<<< HEAD
-  // Reserve space in `blocks_` before allocating memory via new.
-  // Use `emplace_back()` instead of `reserve()` to let std::vector manage its
-  // own memory and do fewer reallocations.
-  //
-  // - If `emplace_back` throws, no memory leaks because we haven't called `new`
-  //   yet.
-  // - If `new` throws, no memory leaks because the vector will be cleaned up
-  //   via RAII.
-  blocks_.emplace_back(nullptr);
-
-  char* block = new char[block_bytes];
-=======
   // NOTE: std::make_unique zero-initializes the block so is not appropriate
   // here
   char* block = new char[block_bytes];
   blocks_.push_back(std::unique_ptr<char[]>(block));
 
->>>>>>> 3258b5c3
   size_t allocated_size;
 #ifdef ROCKSDB_MALLOC_USABLE_SIZE
   allocated_size = malloc_usable_size(block);
