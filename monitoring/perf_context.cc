--- conflicted
+++ resolved
@@ -62,15 +62,12 @@
   defCmd(block_cache_filter_hit_count)             \
   defCmd(filter_block_read_count)                  \
   defCmd(compression_dict_block_read_count)        \
-<<<<<<< HEAD
-  defCmd(multiget_sst_file_read_count)             \
-  defCmd(multiget_sst_serialized_file_read_count)  \
-=======
   defCmd(block_cache_index_read_byte)              \
   defCmd(block_cache_filter_read_byte)             \
   defCmd(block_cache_compression_dict_read_byte)   \
   defCmd(block_cache_read_byte)                    \
->>>>>>> 6f7cabea
+  defCmd(multiget_sst_file_read_count)             \
+  defCmd(multiget_sst_serialized_file_read_count)  \
   defCmd(secondary_cache_hit_count)                \
   defCmd(compressed_sec_cache_insert_real_count)   \
   defCmd(compressed_sec_cache_insert_dummy_count)  \
