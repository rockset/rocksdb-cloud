--- conflicted
+++ resolved
@@ -1132,7 +1132,6 @@
 const std::shared_ptr<SystemClock>& Env::GetSystemClock() const {
   return system_clock_;
 }
-<<<<<<< HEAD
 
 std::unique_ptr<FSSequentialFile> NewLegacySequentialFileWrapper(
     std::unique_ptr<SequentialFile>& file) {
@@ -1140,7 +1139,6 @@
       new LegacySequentialFileWrapper(std::move(file)));
 }
 
-=======
 namespace {
 static std::unordered_map<std::string, OptionTypeInfo> sc_wrapper_type_info = {
 #ifndef ROCKSDB_LITE
@@ -1218,5 +1216,4 @@
                                          result);
   }
 }
->>>>>>> f181158b
 }  // namespace ROCKSDB_NAMESPACE