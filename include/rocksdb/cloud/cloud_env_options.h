//  Copyright (c) 2016-present, Rockset, Inc.  All rights reserved.
//
#pragma once
#include <functional>
#include <memory>
#include <unordered_map>

<<<<<<< HEAD
#include "rocksdb/configurable.h"
=======
#include "rocksdb/cache.h"
>>>>>>> e129fb14
#include "rocksdb/env.h"
#include "rocksdb/status.h"

namespace Aws {
namespace Auth {
class AWSCredentialsProvider;
}  // namespace Auth
namespace Client {
struct ClientConfiguration;
}  // namespace Client
}  // namespace Aws

namespace ROCKSDB_NAMESPACE {

class CloudEnv;
class CloudLogController;
class CloudStorageProvider;

enum CloudType : unsigned char {
  kCloudNone = 0x0,       // Not really a cloud env
  kCloudAws = 0x1,        // AWS
  kCloudGoogle = 0x2,     // Google
  kCloudAzure = 0x3,      // Microsoft Azure
  kCloudRackspace = 0x4,  // Rackspace
  kCloudEnd = 0x5,
};

enum LogType : unsigned char {
  kLogNone = 0x0,  // Not really a log env
  // Important: Kinesis integration currently has a known issue and is not
  // supported, see https://github.com/rockset/rocksdb-cloud/issues/35
  kLogKinesis = 0x1,  // Kinesis
  kLogKafka = 0x2,    // Kafka
  kLogEnd = 0x3,
};

// Type of AWS access credentials
enum class AwsAccessType {
  kUndefined,  // Use AWS SDK's default credential chain
  kSimple,
  kInstance,
  kTaskRole,
  kEnvironment,
  kConfig,
  kAnonymous,
};

// Credentials needed to access AWS cloud service
class AwsCloudAccessCredentials {
 public:
  AwsCloudAccessCredentials();
  // functions to support AWS credentials
  //
  // Initialize AWS credentials using access_key_id and secret_key
  void InitializeSimple(const std::string& aws_access_key_id,
                        const std::string& aws_secret_key);
  // Initialize AWS credentials using a config file
  void InitializeConfig(const std::string& aws_config_file);

  // test if valid AWS credentials are present
  Status HasValid() const;
  // Get AWSCredentialsProvider to supply to AWS API calls when required (e.g.
  // to create S3Client)
  Status GetCredentialsProvider(
      std::shared_ptr<Aws::Auth::AWSCredentialsProvider>* result) const;

 private:
  AwsAccessType GetAccessType() const;
  Status CheckCredentials(const AwsAccessType& aws_type) const;

 public:
  std::string access_key_id;
  std::string secret_key;
  std::string config_file;
  AwsAccessType type{AwsAccessType::kUndefined};

  // If non-nullptr, all of the above options are ignored.
  std::shared_ptr<Aws::Auth::AWSCredentialsProvider> provider;
};

// Defines parameters required to connect to Kafka
class KafkaLogOptions {
 public:
  // The config parameters for the kafka client. At a bare minimum,
  // there needs to be at least one entry in this map that lists the
  // kafka brokers. That entry is of the type
  //  ("metadata.broker.list", "kafka1.rockset.com,kafka2.rockset.com"
  //
  std::unordered_map<std::string, std::string> client_config_params;
};

enum class CloudRequestOpType {
  kReadOp,
  kWriteOp,
  kListOp,
  kCreateOp,
  kDeleteOp,
  kCopyOp,
  kInfoOp
};
using CloudRequestCallback =
    std::function<void(CloudRequestOpType, uint64_t, uint64_t, bool)>;

class BucketOptions {
 private:
  std::string bucket_;  // The suffix for the bucket name
  std::string
      prefix_;  // The prefix for the bucket name.  Defaults to "rockset."
  std::string object_;  // The object path for the bucket
  std::string region_;  // The region for the bucket
  std::string name_;    // The name of the bucket (prefix_ + bucket_)
 public:
  BucketOptions();
  // Sets the name of the bucket to be the new bucket name.
  // If prefix is specified, the new bucket name will be [prefix][bucket]
  // If no prefix is specified, the bucket name will use the existing prefix
  void SetBucketName(const std::string& bucket, const std::string& prefix = "");
  const std::string& GetBucketPrefix() const { return prefix_; }
  const std::string& GetBucketName(bool full = true) const {
    if (full) {
      return name_;
    } else {
      return bucket_;
    }
  }
  const std::string& GetObjectPath() const { return object_; }
  void SetObjectPath(const std::string& object) { object_ = object; }
  const std::string& GetRegion() const { return region_; }
  void SetRegion(const std::string& region) { region_ = region; }

  // Initializes the bucket properties for test purposes
  void TEST_Initialize(const std::string& name_prefix,
                       const std::string& object_path,
                       const std::string& region = "");
  bool IsValid() const {
    if (object_.empty() || name_.empty()) {
      return false;
    } else {
      return true;
    }
  }
};

inline bool operator==(const BucketOptions& lhs, const BucketOptions& rhs) {
  if (lhs.IsValid() && rhs.IsValid()) {
    return ((lhs.GetBucketName() == rhs.GetBucketName()) &&
            (lhs.GetObjectPath() == rhs.GetObjectPath()) &&
            (lhs.GetRegion() == rhs.GetRegion()));
  } else {
    return false;
  }
}
inline bool operator!=(const BucketOptions& lhs, const BucketOptions& rhs) {
  return !(lhs == rhs);
}

class AwsCloudOptions {
 public:
  static Status GetClientConfiguration(
      CloudEnv* env, const std::string& region,
      Aws::Client::ClientConfiguration* config);
};

//
// The cloud environment for rocksdb. It allows configuring the rocksdb
// Environent used for the cloud.
//
class CloudEnvOptions {
 private:
 public:
  static const char* kName() { return "CloudEnvOptions"; }
  BucketOptions src_bucket;
  BucketOptions dest_bucket;
  // Specify the type of cloud-service to use. Deprecated.
  CloudType cloud_type;

  // If keep_local_log_files is false, this specifies what service to use
  // for storage of write-ahead log.
  LogType log_type;
  std::shared_ptr<CloudLogController> cloud_log_controller;

  // Specifies the class responsible for accessing objects in the cloud.
  // A null value indicates that the default storage provider based on
  // the cloud env be used. 
  // Default:  null
  std::shared_ptr<CloudStorageProvider> storage_provider;

  // Specifies the amount of sst files to be cached in local storage.
  // If non-null, then the local storage would be used as a file cache.
  // The Get or a Scan request on the database generates a random read
  // request on the sst file and such a request causes the sst file to
  // be inserted into the local file cache.
  // A compaction request generates a sequential read request on the sst
  // file and it does not cause the sst file to be inserted into the
  // local file cache.
  // A memtable flush generates a write requst to a new sst file and this
  // sst file is not inserted into the local file cache.
  // Cannot be set if keep_local_log_files is true.
  // Default: null (disabled)
  std::shared_ptr<Cache> sst_file_cache;

  // Access credentials
  AwsCloudAccessCredentials credentials;

  // Only used if keep_local_log_files is true and log_type is kKafka.
  KafkaLogOptions kafka_log_options;

  // If true,  then sst files are stored locally and uploaded to the cloud in
  // the background. On restart, all files from the cloud that are not present
  // locally are downloaded.
  // If false, then local sst files are created, uploaded to cloud immediately,
  //           and local file is deleted. All reads are satisfied by fetching
  //           data from the cloud.
  // Cannot be set if sst_file_cache is enabled.
  // Default:  false
  bool keep_local_sst_files;

  // If true,  then .log and MANIFEST files are stored in a local file system.
  //           they are not uploaded to any cloud logging system.
  // If false, then .log and MANIFEST files are not stored locally, and are
  //           stored in a cloud-logging system like Kinesis or Kafka.
  // Default:  true
  bool keep_local_log_files;

  // This feature is obsolete. We upload MANIFEST to the cloud on every write.
  // uint64_t manifest_durable_periodicity_millis;

  // The time period when the purger checks and deleted obselete files.
  // This is the time when the purger wakes up, scans the cloud bucket
  // for files that are not part of any DB and then deletes them.
  // Default: 10 minutes
  uint64_t purger_periodicity_millis;

  // Validate that locally cached files have the same size as those
  // stored in the cloud.
  // Default: true
  bool validate_filesize;

  // if non-null, will be called *after* every cloud operation with some basic
  // information about the operation. Use this to instrument your calls to the
  // cloud.
  // parameters: (op, size, latency in microseconds, is_success)
  std::shared_ptr<CloudRequestCallback> cloud_request_callback;

  // If true, enables server side encryption. If used with encryption_key_id in
  // S3 mode uses AWS KMS. Otherwise, uses S3 server-side encryption where
  // key is automatically created by Amazon.
  // Default: false
  bool server_side_encryption;

  // If non-empty, uses the key ID for encryption.
  // Default: empty
  std::string encryption_key_id;

  // If false, it will not attempt to create cloud bucket if it doesn't exist.
  // Default: true
  bool create_bucket_if_missing;

  // request timeout for requests from the cloud storage. A value of 0
  // means the default timeout assigned by the underlying cloud storage.
  uint64_t request_timeout_ms;

  // Use this to turn off the purger. You can do this if you don't use the clone
  // feature of RocksDB cloud
  // Default: true
  bool run_purger;

  // An ephemeral clone is a clone that has no destination bucket path. All
  // updates to this clone are stored locally and not uploaded to cloud.
  // It is called ephemeral because locally made updates can get lost if
  // the machines dies.
  // This flag controls whether the ephemeral db needs to be resynced to
  // the source cloud bucket at every db open time.
  // If true,  then the local ephemeral db is re-synced to the src cloud
  //           bucket every time the db is opened. Any previous writes
  //           to this ephemeral db are lost.
  // If false, then the local ephemeral db is initialized from data in the
  //           src cloud bucket only if the local copy does not exist.
  //           If the local copy of the db already exists, then no data
  //           from the src cloud bucket is copied to the local db dir.
  // Default:  false
  bool ephemeral_resync_on_open;

  // If true, we will skip the dbid verification on startup. This is currently
  // only used in tests and is not recommended setting.
  // Default: false
  bool skip_dbid_verification;

  // If true, we will use AWS TransferManager instead of Put/Get operaations to
  // download and upload S3 files.
  // Default: false
  bool use_aws_transfer_manager;

  // The number of object's metadata that are fetched in every iteration when
  // listing the results of a directory Default: 5000
  int number_objects_listed_in_one_iteration;

  // During opening, we get the size of all SST files currently in the
  // folder/bucket for bookkeeping. This operation might be expensive,
  // especially if the bucket is in the cloud. This option allows to use a
  // constant size instead. Non-negative value means use this option.
  //
  // NOTE: If users already passes an SST File Manager through
  // Options.sst_file_manager, constant_sst_file_size_in_sst_file_manager is
  // ignored.
  //
  // Default: -1, means don't use this option.
  int64_t constant_sst_file_size_in_sst_file_manager;

  // Skip listing files in the cloud in GetChildren. That means GetChildren
  // will only return files in local directory. During DB opening, RocksDB
  // makes multiple GetChildren calls, which are very expensive if we list
  // objects in the cloud.
  //
  // This option is used in remote compaction where we open the DB in a
  // temporary folder, and then the folder is deleted after the RPC is done.
  // This requires opening DB to be really fast, and it's unnecessary to cleanup
  // various things, which is what RocksDB calls GetChildren for.
  //
  // Default: false.
  bool skip_cloud_files_in_getchildren;

  CloudEnvOptions(
      CloudType _cloud_type = CloudType::kCloudAws,
      LogType _log_type = LogType::kLogKafka,
      bool _keep_local_sst_files = false, bool _keep_local_log_files = true,
      uint64_t _purger_periodicity_millis = 10 * 60 * 1000,
      bool _validate_filesize = true,
      std::shared_ptr<CloudRequestCallback> _cloud_request_callback = nullptr,
      bool _server_side_encryption = false, std::string _encryption_key_id = "",
      bool _create_bucket_if_missing = true, uint64_t _request_timeout_ms = 0,
      bool _run_purger = false, bool _ephemeral_resync_on_open = false,
      bool _skip_dbid_verification = false,
      bool _use_aws_transfer_manager = false,
      int _number_objects_listed_in_one_iteration = 5000,
      int _constant_sst_file_size_in_sst_file_manager = -1,
<<<<<<< HEAD
      bool _skip_cloud_files_in_getchildren = false)
      : log_type(_log_type),
=======
      bool _skip_cloud_files_in_getchildren = false,
      std::shared_ptr<Cache> _sst_file_cache = nullptr)
      : cloud_type(_cloud_type),
        log_type(_log_type),
        sst_file_cache(_sst_file_cache),
>>>>>>> e129fb14
        keep_local_sst_files(_keep_local_sst_files),
        keep_local_log_files(_keep_local_log_files),
        purger_periodicity_millis(_purger_periodicity_millis),
        validate_filesize(_validate_filesize),
        cloud_request_callback(_cloud_request_callback),
        server_side_encryption(_server_side_encryption),
        encryption_key_id(std::move(_encryption_key_id)),
        create_bucket_if_missing(_create_bucket_if_missing),
        request_timeout_ms(_request_timeout_ms),
        run_purger(_run_purger),
        ephemeral_resync_on_open(_ephemeral_resync_on_open),
        skip_dbid_verification(_skip_dbid_verification),
        use_aws_transfer_manager(_use_aws_transfer_manager),
        number_objects_listed_in_one_iteration(
            _number_objects_listed_in_one_iteration),
        constant_sst_file_size_in_sst_file_manager(
            _constant_sst_file_size_in_sst_file_manager),
        skip_cloud_files_in_getchildren(_skip_cloud_files_in_getchildren) {
    (void) _cloud_type;
  }

  // print out all options to the log
  void Dump(Logger* log) const;

  // Sets result based on the value of name or alt in the environment
  // Returns true if the name/alt exists in the environment, false otherwise
  static bool GetNameFromEnvironment(const char* name, const char* alt,
                                     std::string* result);
  void TEST_Initialize(const std::string& name_prefix,
                       const std::string& object_path,
                       const std::string& region = "");

<<<<<<< HEAD
  Status Configure(const ConfigOptions& config_options, const std::string& opts_str);
  Status Serialize(const ConfigOptions& config_options, std::string* result) const;
=======
  // Is the sst file cache configured?
  bool hasSstFileCache() {
    return sst_file_cache != nullptr && sst_file_cache->GetCapacity() > 0;
  }
>>>>>>> e129fb14
};

struct CheckpointToCloudOptions {
  int thread_count = 8;
  bool flush_memtable = false;
};

// A map of dbid to the pathname where the db is stored
typedef std::map<std::string, std::string> DbidList;

//
// The Cloud environment
//
class CloudEnv : public Env, public Configurable {
 protected:
  CloudEnvOptions cloud_env_options;
  Env* base_env_;  // The underlying env

  CloudEnv(const CloudEnvOptions& options, Env* base,
           const std::shared_ptr<Logger>& logger);
 public:
  mutable std::shared_ptr<Logger> info_log_;  // informational messages

  virtual ~CloudEnv();

  static void RegisterCloudObjects(const std::string& mode = "");
  static Status CreateFromString(const ConfigOptions& config_options, const std::string& id,
                                 std::unique_ptr<CloudEnv>* env);
  static Status CreateFromString(const ConfigOptions& config_options, const std::string& id,
                                 const CloudEnvOptions& cloud_options,
                                 std::unique_ptr<CloudEnv>* env);
  static const char* kCloud() { return "cloud"; }
  static const char* kAws() { return "aws"; }
  virtual const char* Name() const { return "cloud-env"; }
  // Returns the underlying env
  Env* GetBaseEnv() { return base_env_; }
  virtual Status PreloadCloudManifest(const std::string& local_dbname) = 0;

  // Reads a file from the cloud
  virtual Status NewSequentialFileCloud(const std::string& bucket_prefix,
                                        const std::string& fname,
                                        std::unique_ptr<SequentialFile>* result,
                                        const EnvOptions& options) = 0;

  // Saves and retrieves the dbid->dirname mapping in cloud storage
  virtual Status SaveDbid(const std::string& bucket_name,
                          const std::string& dbid,
                          const std::string& dirname) = 0;
  virtual Status GetPathForDbid(const std::string& bucket_prefix,
                                const std::string& dbid,
                                std::string* dirname) = 0;
  virtual Status GetDbidList(const std::string& bucket_prefix,
                             DbidList* dblist) = 0;
  virtual Status DeleteDbid(const std::string& bucket_prefix,
                            const std::string& dbid) = 0;

  Logger* GetLogger() const { return info_log_.get(); }
  const std::shared_ptr<CloudStorageProvider>&  GetStorageProvider() const {
    return cloud_env_options.storage_provider;
  }
  
  const std::shared_ptr<CloudLogController>& GetLogController() const {
    return cloud_env_options.cloud_log_controller;
  }
  
  // The SrcBucketName identifies the cloud storage bucket and
  // GetSrcObjectPath specifies the path inside that bucket
  // where data files reside. The specified bucket is used in
  // a readonly mode by the associated DBCloud instance.
  const std::string& GetSrcBucketName() const {
    return cloud_env_options.src_bucket.GetBucketName();
  }
  const std::string& GetSrcObjectPath() const {
    return cloud_env_options.src_bucket.GetObjectPath();
  }
  bool HasSrcBucket() const { return cloud_env_options.src_bucket.IsValid(); }

  // The DestBucketName identifies the cloud storage bucket and
  // GetDestObjectPath specifies the path inside that bucket
  // where data files reside. The associated DBCloud instance
  // writes newly created files to this bucket.
  const std::string& GetDestBucketName() const {
    return cloud_env_options.dest_bucket.GetBucketName();
  }
  const std::string& GetDestObjectPath() const {
    return cloud_env_options.dest_bucket.GetObjectPath();
  }

  bool HasDestBucket() const { return cloud_env_options.dest_bucket.IsValid(); }
  bool SrcMatchesDest() const {
    if (HasSrcBucket() && HasDestBucket()) {
      return cloud_env_options.src_bucket == cloud_env_options.dest_bucket;
    } else {
      return false;
    }
  }

  // returns the options used to create this env
  const CloudEnvOptions& GetCloudEnvOptions() const {
    return cloud_env_options;
  }

  // Deletes file from a destination bucket.
  virtual Status DeleteCloudFileFromDest(const std::string& fname) = 0;
  // Copies a local file to a destination bucket.
  virtual Status CopyLocalFileToDest(const std::string& local_name,
                                     const std::string& cloud_name) = 0;

  // Transfers the filename from RocksDB's domain to the physical domain, based
  // on information stored in CLOUDMANIFEST.
  // For example, it will map 00010.sst to 00010.sst-[epoch] where [epoch] is
  // an epoch during which that file was created.
  // Files both in S3 and in the local directory have this [epoch] suffix.
  virtual std::string RemapFilename(const std::string& logical_name) const = 0;

  // Create a new AWS env.
  // src_bucket_name: bucket name suffix where db data is read from
  // src_object_prefix: all db objects in source bucket are prepended with this
  // dest_bucket_name: bucket name suffix where db data is written to
  // dest_object_prefix: all db objects in destination bucket are prepended with
  // this
  //
  // If src_bucket_name is empty, then the associated db does not read any
  // data from cloud storage.
  // If dest_bucket_name is empty, then the associated db does not write any
  // data to cloud storage.
  static Status NewAwsEnv(Env* base_env, const std::string& src_bucket_name,
                          const std::string& src_object_prefix,
                          const std::string& src_bucket_region,
                          const std::string& dest_bucket_name,
                          const std::string& dest_object_prefix,
                          const std::string& dest_bucket_region,
                          const CloudEnvOptions& env_options,
                          const std::shared_ptr<Logger>& logger,
                          CloudEnv** cenv);
  static Status NewAwsEnv(Env* base_env, const CloudEnvOptions& env_options,
                          const std::shared_ptr<Logger>& logger,
                          CloudEnv** cenv);
};

}  // namespace ROCKSDB_NAMESPACE<|MERGE_RESOLUTION|>--- conflicted
+++ resolved
@@ -5,11 +5,8 @@
 #include <memory>
 #include <unordered_map>
 
-<<<<<<< HEAD
 #include "rocksdb/configurable.h"
-=======
 #include "rocksdb/cache.h"
->>>>>>> e129fb14
 #include "rocksdb/env.h"
 #include "rocksdb/status.h"
 
@@ -346,16 +343,10 @@
       bool _use_aws_transfer_manager = false,
       int _number_objects_listed_in_one_iteration = 5000,
       int _constant_sst_file_size_in_sst_file_manager = -1,
-<<<<<<< HEAD
-      bool _skip_cloud_files_in_getchildren = false)
-      : log_type(_log_type),
-=======
       bool _skip_cloud_files_in_getchildren = false,
       std::shared_ptr<Cache> _sst_file_cache = nullptr)
-      : cloud_type(_cloud_type),
-        log_type(_log_type),
+      : log_type(_log_type),
         sst_file_cache(_sst_file_cache),
->>>>>>> e129fb14
         keep_local_sst_files(_keep_local_sst_files),
         keep_local_log_files(_keep_local_log_files),
         purger_periodicity_millis(_purger_periodicity_millis),
@@ -388,15 +379,13 @@
                        const std::string& object_path,
                        const std::string& region = "");
 
-<<<<<<< HEAD
   Status Configure(const ConfigOptions& config_options, const std::string& opts_str);
   Status Serialize(const ConfigOptions& config_options, std::string* result) const;
-=======
+
   // Is the sst file cache configured?
   bool hasSstFileCache() {
     return sst_file_cache != nullptr && sst_file_cache->GetCapacity() > 0;
   }
->>>>>>> e129fb14
 };
 
 struct CheckpointToCloudOptions {
