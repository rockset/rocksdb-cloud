--- conflicted
+++ resolved
@@ -11,15 +11,9 @@
 
 // NOTE: in 'main' development branch, this should be the *next*
 // minor or major version number planned for release.
-<<<<<<< HEAD
-#define ROCKSDB_MAJOR 7
-#define ROCKSDB_MINOR 10
-#define ROCKSDB_PATCH 2
-=======
 #define ROCKSDB_MAJOR 8
 #define ROCKSDB_MINOR 9
 #define ROCKSDB_PATCH 1
->>>>>>> 49ce8a10
 
 // Do not use these. We made the mistake of declaring macros starting with
 // double underscore. Now we have to live with our choice. We'll deprecate these
