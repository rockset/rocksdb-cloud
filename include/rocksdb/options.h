--- conflicted
+++ resolved
@@ -1534,7 +1534,6 @@
   // Default: false
   bool disable_delete_obsolete_files_on_open = false;
 
-<<<<<<< HEAD
   // EXPERIMENTAL
   // Implementing off-peak duration awareness in RocksDB. In this context,
   // "off-peak time" signifies periods characterized by significantly less read
@@ -1552,7 +1551,7 @@
   // use "0:00-23:59". To make an entire day have no offpeak period, leave
   // this field blank. Default: Empty string (no offpeak).
   std::string daily_offpeak_time_utc = "";
-=======
+
   // Max number of replication epochs we maintain in manifest files.
   // We maintain (replication epoch, first manifest update sequence in that
   // epoch) for all epochs after the persisted replication sequence (including
@@ -1567,7 +1566,6 @@
   // persisted replication sequence, so the max limit here shouldn't be quite
   // large
   uint32_t max_num_replication_epochs = 100;
->>>>>>> db9e904e
 };
 
 // Options to control the behavior of a database (passed to DB::Open)
