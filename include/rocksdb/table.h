--- conflicted
+++ resolved
@@ -30,10 +30,7 @@
 namespace ROCKSDB_NAMESPACE {
 
 // -- Block-based Table
-<<<<<<< HEAD
-=======
 class Cache;
->>>>>>> ed431616
 class FilterPolicy;
 class FlushBlockPolicyFactory;
 class PersistentCache;
@@ -616,42 +613,6 @@
       const TableBuilderOptions& table_builder_options,
       uint32_t column_family_id, WritableFileWriter* file) const = 0;
 
-<<<<<<< HEAD
-  // Sanitizes the specified DB Options and ColumnFamilyOptions.
-  //
-  // If the function cannot find a way to sanitize the input DB Options,
-  // a non-ok Status will be returned.
-  virtual Status SanitizeOptions(const DBOptions& db_opts,
-                                 const ColumnFamilyOptions& cf_opts) const = 0;
-
-  // Return a string that contains printable format of table configurations.
-  // RocksDB prints configurations at DB Open().
-  virtual std::string GetPrintableTableOptions() const = 0;
-
-  virtual Status GetOptionString(const ConfigOptions& /*config_options*/,
-                                 std::string* /*opt_string*/) const {
-    return Status::NotSupported(
-        "The table factory doesn't implement GetOptionString().");
-  }
-
-  // Returns the raw pointer of the table options that is used by this
-  // TableFactory, or nullptr if this function is not supported.
-  // Since the return value is a raw pointer, the TableFactory owns the
-  // pointer and the caller should not delete the pointer.
-  //
-  // In certain case, it is desirable to alter the underlying options when the
-  // TableFactory is not used by any open DB by casting the returned pointer
-  // to the right class.   For instance, if BlockBasedTableFactory is used,
-  // then the pointer can be casted to BlockBasedTableOptions.
-  //
-  // Note that changing the underlying TableFactory options while the
-  // TableFactory is currently used by any open DB is undefined behavior.
-  // Developers should use DB::SetOption() instead to dynamically change
-  // options while the DB is open.
-  virtual void* GetOptions() { return nullptr; }
-
-=======
->>>>>>> ed431616
   // Return is delete range supported
   virtual bool IsDeleteRangeSupported() const { return false; }
 };
