//  Copyright (c) 2011-present, Facebook, Inc.  All rights reserved.
//  This source code is licensed under both the GPLv2 (found in the
//  COPYING file in the root directory) and Apache 2.0 License
//  (found in the LICENSE.Apache file in the root directory).
//
// Copyright (c) 2011 The LevelDB Authors. All rights reserved.
// Use of this source code is governed by a BSD-style license that can be
// found in the LICENSE file. See the AUTHORS file for names of contributors.

#include <cctype>
#include <cinttypes>
#include <cstring>
#include <unordered_map>

#include "cache/lru_cache.h"
#include "cache/sharded_cache.h"
#include "options/options_helper.h"
#include "options/options_parser.h"
#include "port/port.h"
#include "rocksdb/cache.h"
#include "rocksdb/convenience.h"
#include "rocksdb/file_checksum.h"
#include "rocksdb/memtablerep.h"
#include "rocksdb/utilities/leveldb_options.h"
#include "rocksdb/utilities/object_registry.h"
#include "rocksdb/utilities/options_type.h"
#include "table/block_based/filter_policy_internal.h"
#include "test_util/testharness.h"
#include "test_util/testutil.h"
#include "util/random.h"
#include "util/stderr_logger.h"
#include "util/string_util.h"
#include "utilities/merge_operators/bytesxor.h"
#include "utilities/merge_operators/sortlist.h"
#include "utilities/merge_operators/string_append/stringappend.h"
#include "utilities/merge_operators/string_append/stringappend2.h"

#ifndef GFLAGS
bool FLAGS_enable_print = false;
#else
#include "util/gflags_compat.h"
using GFLAGS_NAMESPACE::ParseCommandLineFlags;
DEFINE_bool(enable_print, false, "Print options generated to console.");
#endif  // GFLAGS

namespace ROCKSDB_NAMESPACE {

class OptionsTest : public testing::Test {};

class UnregisteredTableFactory : public TableFactory {
 public:
  UnregisteredTableFactory() {}
  const char* Name() const override { return "Unregistered"; }
  using TableFactory::NewTableReader;
  Status NewTableReader(const ReadOptions&, const TableReaderOptions&,
                        std::unique_ptr<RandomAccessFileReader>&&, uint64_t,
                        std::unique_ptr<TableReader>*, bool) const override {
    return Status::NotSupported();
  }
  TableBuilder* NewTableBuilder(const TableBuilderOptions&,
                                WritableFileWriter*) const override {
    return nullptr;
  }
};

TEST_F(OptionsTest, GetOptionsFromMapTest) {
  std::unordered_map<std::string, std::string> cf_options_map = {
      {"write_buffer_size", "1"},
      {"max_write_buffer_number", "2"},
      {"min_write_buffer_number_to_merge", "3"},
      {"max_write_buffer_number_to_maintain", "99"},
      {"max_write_buffer_size_to_maintain", "-99999"},
      {"compression", "kSnappyCompression"},
      {"compression_per_level",
       "kNoCompression:"
       "kSnappyCompression:"
       "kZlibCompression:"
       "kBZip2Compression:"
       "kLZ4Compression:"
       "kLZ4HCCompression:"
       "kXpressCompression:"
       "kZSTD:"
       "kZSTDNotFinalCompression"},
      {"bottommost_compression", "kLZ4Compression"},
      {"bottommost_compression_opts", "5:6:7:8:10:true"},
      {"compression_opts", "4:5:6:7:8:2:true:100:false"},
      {"num_levels", "8"},
      {"level0_file_num_compaction_trigger", "8"},
      {"level0_slowdown_writes_trigger", "9"},
      {"level0_stop_writes_trigger", "10"},
      {"target_file_size_base", "12"},
      {"target_file_size_multiplier", "13"},
      {"max_bytes_for_level_base", "14"},
      {"level_compaction_dynamic_level_bytes", "true"},
      {"max_bytes_for_level_multiplier", "15.0"},
      {"max_bytes_for_level_multiplier_additional", "16:17:18"},
      {"max_compaction_bytes", "21"},
      {"hard_pending_compaction_bytes_limit", "211"},
      {"arena_block_size", "22"},
      {"disable_auto_compactions", "true"},
      {"compaction_style", "kCompactionStyleLevel"},
      {"compaction_pri", "kOldestSmallestSeqFirst"},
      {"verify_checksums_in_compaction", "false"},
      {"compaction_options_fifo",
       "{allow_compaction=true;max_table_files_size=11002244;"
       "file_temperature_age_thresholds={{temperature=kCold;age=12345}}}"},
      {"max_sequential_skip_in_iterations", "24"},
      {"inplace_update_support", "true"},
      {"report_bg_io_stats", "true"},
      {"compaction_measure_io_stats", "false"},
      {"purge_redundant_kvs_while_flush", "false"},
      {"inplace_update_num_locks", "25"},
      {"memtable_prefix_bloom_size_ratio", "0.26"},
      {"memtable_whole_key_filtering", "true"},
      {"memtable_huge_page_size", "28"},
      {"bloom_locality", "29"},
      {"max_successive_merges", "30"},
      {"min_partial_merge_operands", "31"},
      {"prefix_extractor", "fixed:31"},
      {"experimental_mempurge_threshold", "0.003"},
      {"optimize_filters_for_hits", "true"},
      {"enable_blob_files", "true"},
      {"min_blob_size", "1K"},
      {"blob_file_size", "1G"},
      {"blob_compression_type", "kZSTD"},
      {"enable_blob_garbage_collection", "true"},
      {"blob_garbage_collection_age_cutoff", "0.5"},
      {"blob_garbage_collection_force_threshold", "0.75"},
      {"blob_compaction_readahead_size", "256K"},
      {"disable_flush", "false"},
      {"blob_file_starting_level", "1"},
      {"prepopulate_blob_cache", "kDisable"},
      {"last_level_temperature", "kWarm"},
      {"default_temperature", "kHot"},
      {"persist_user_defined_timestamps", "true"},
      {"memtable_max_range_deletions", "0"},
  };

  std::unordered_map<std::string, std::string> db_options_map = {
      {"create_if_missing", "false"},
      {"create_missing_column_families", "true"},
      {"error_if_exists", "false"},
      {"paranoid_checks", "true"},
      {"track_and_verify_wals_in_manifest", "true"},
      {"verify_sst_unique_id_in_manifest", "true"},
      {"max_open_files", "32"},
      {"max_total_wal_size", "33"},
      {"use_fsync", "true"},
      {"db_log_dir", "/db_log_dir"},
      {"wal_dir", "/wal_dir"},
      {"delete_obsolete_files_period_micros", "34"},
      {"max_background_compactions", "35"},
      {"max_background_flushes", "36"},
      {"max_log_file_size", "37"},
      {"log_file_time_to_roll", "38"},
      {"keep_log_file_num", "39"},
      {"recycle_log_file_num", "5"},
      {"max_manifest_file_size", "40"},
      {"table_cache_numshardbits", "41"},
      {"WAL_ttl_seconds", "43"},
      {"WAL_size_limit_MB", "44"},
      {"manifest_preallocation_size", "45"},
      {"allow_mmap_reads", "true"},
      {"allow_mmap_writes", "false"},
      {"use_direct_reads", "false"},
      {"use_direct_io_for_flush_and_compaction", "false"},
      {"is_fd_close_on_exec", "true"},
      {"skip_log_error_on_recovery", "false"},
      {"stats_dump_period_sec", "46"},
      {"stats_persist_period_sec", "57"},
      {"persist_stats_to_disk", "false"},
      {"stats_history_buffer_size", "69"},
      {"advise_random_on_open", "true"},
      {"use_adaptive_mutex", "false"},
      {"compaction_readahead_size", "100"},
      {"random_access_max_buffer_size", "3145728"},
      {"writable_file_max_buffer_size", "314159"},
      {"bytes_per_sync", "47"},
      {"wal_bytes_per_sync", "48"},
      {"strict_bytes_per_sync", "true"},
      {"preserve_deletes", "false"},
      {"daily_offpeak_time_utc", ""},
  };

  ColumnFamilyOptions base_cf_opt;
  ColumnFamilyOptions new_cf_opt;
  ConfigOptions exact, loose;
  exact.input_strings_escaped = false;
  exact.ignore_unknown_options = false;
  exact.sanity_level = ConfigOptions::kSanityLevelExactMatch;
  loose.sanity_level = ConfigOptions::kSanityLevelLooselyCompatible;

  loose.input_strings_escaped = false;
  loose.ignore_unknown_options = true;
  ASSERT_OK(GetColumnFamilyOptionsFromMap(exact, base_cf_opt, cf_options_map,
                                          &new_cf_opt));
  ASSERT_EQ(new_cf_opt.write_buffer_size, 1U);
  ASSERT_EQ(new_cf_opt.max_write_buffer_number, 2);
  ASSERT_EQ(new_cf_opt.min_write_buffer_number_to_merge, 3);
  ASSERT_EQ(new_cf_opt.max_write_buffer_number_to_maintain, 99);
  ASSERT_EQ(new_cf_opt.max_write_buffer_size_to_maintain, -99999);
  ASSERT_EQ(new_cf_opt.compression, kSnappyCompression);
  ASSERT_EQ(new_cf_opt.compression_per_level.size(), 9U);
  ASSERT_EQ(new_cf_opt.compression_per_level[0], kNoCompression);
  ASSERT_EQ(new_cf_opt.compression_per_level[1], kSnappyCompression);
  ASSERT_EQ(new_cf_opt.compression_per_level[2], kZlibCompression);
  ASSERT_EQ(new_cf_opt.compression_per_level[3], kBZip2Compression);
  ASSERT_EQ(new_cf_opt.compression_per_level[4], kLZ4Compression);
  ASSERT_EQ(new_cf_opt.compression_per_level[5], kLZ4HCCompression);
  ASSERT_EQ(new_cf_opt.compression_per_level[6], kXpressCompression);
  ASSERT_EQ(new_cf_opt.compression_per_level[7], kZSTD);
  ASSERT_EQ(new_cf_opt.compression_per_level[8], kZSTDNotFinalCompression);
  ASSERT_EQ(new_cf_opt.compression_opts.window_bits, 4);
  ASSERT_EQ(new_cf_opt.compression_opts.level, 5);
  ASSERT_EQ(new_cf_opt.compression_opts.strategy, 6);
  ASSERT_EQ(new_cf_opt.compression_opts.max_dict_bytes, 7u);
  ASSERT_EQ(new_cf_opt.compression_opts.zstd_max_train_bytes, 8u);
  ASSERT_EQ(new_cf_opt.compression_opts.parallel_threads, 2u);
  ASSERT_EQ(new_cf_opt.compression_opts.enabled, true);
  ASSERT_EQ(new_cf_opt.compression_opts.max_dict_buffer_bytes, 100u);
  ASSERT_EQ(new_cf_opt.compression_opts.use_zstd_dict_trainer, false);
  ASSERT_EQ(new_cf_opt.bottommost_compression, kLZ4Compression);
  ASSERT_EQ(new_cf_opt.bottommost_compression_opts.window_bits, 5);
  ASSERT_EQ(new_cf_opt.bottommost_compression_opts.level, 6);
  ASSERT_EQ(new_cf_opt.bottommost_compression_opts.strategy, 7);
  ASSERT_EQ(new_cf_opt.bottommost_compression_opts.max_dict_bytes, 8u);
  ASSERT_EQ(new_cf_opt.bottommost_compression_opts.zstd_max_train_bytes, 10u);
  ASSERT_EQ(new_cf_opt.bottommost_compression_opts.parallel_threads,
            CompressionOptions().parallel_threads);
  ASSERT_EQ(new_cf_opt.bottommost_compression_opts.enabled, true);
  ASSERT_EQ(new_cf_opt.bottommost_compression_opts.use_zstd_dict_trainer,
            CompressionOptions().use_zstd_dict_trainer);
  ASSERT_EQ(new_cf_opt.num_levels, 8);
  ASSERT_EQ(new_cf_opt.level0_file_num_compaction_trigger, 8);
  ASSERT_EQ(new_cf_opt.level0_slowdown_writes_trigger, 9);
  ASSERT_EQ(new_cf_opt.level0_stop_writes_trigger, 10);
  ASSERT_EQ(new_cf_opt.target_file_size_base, static_cast<uint64_t>(12));
  ASSERT_EQ(new_cf_opt.target_file_size_multiplier, 13);
  ASSERT_EQ(new_cf_opt.max_bytes_for_level_base, 14U);
  ASSERT_EQ(new_cf_opt.level_compaction_dynamic_level_bytes, true);
  ASSERT_EQ(new_cf_opt.max_bytes_for_level_multiplier, 15.0);
  ASSERT_EQ(new_cf_opt.max_bytes_for_level_multiplier_additional.size(), 3U);
  ASSERT_EQ(new_cf_opt.max_bytes_for_level_multiplier_additional[0], 16);
  ASSERT_EQ(new_cf_opt.max_bytes_for_level_multiplier_additional[1], 17);
  ASSERT_EQ(new_cf_opt.max_bytes_for_level_multiplier_additional[2], 18);
  ASSERT_EQ(new_cf_opt.max_compaction_bytes, 21);
  ASSERT_EQ(new_cf_opt.hard_pending_compaction_bytes_limit, 211);
  ASSERT_EQ(new_cf_opt.arena_block_size, 22U);
  ASSERT_EQ(new_cf_opt.disable_auto_compactions, true);
  ASSERT_EQ(new_cf_opt.compaction_style, kCompactionStyleLevel);
  ASSERT_EQ(new_cf_opt.compaction_pri, kOldestSmallestSeqFirst);
  ASSERT_EQ(new_cf_opt.compaction_options_fifo.max_table_files_size,
            static_cast<uint64_t>(11002244));
  ASSERT_EQ(new_cf_opt.compaction_options_fifo.allow_compaction, true);
  ASSERT_EQ(
      new_cf_opt.compaction_options_fifo.file_temperature_age_thresholds.size(),
      1);
  ASSERT_EQ(
      new_cf_opt.compaction_options_fifo.file_temperature_age_thresholds[0]
          .temperature,
      Temperature::kCold);
  ASSERT_EQ(
      new_cf_opt.compaction_options_fifo.file_temperature_age_thresholds[0].age,
      12345);
  ASSERT_EQ(new_cf_opt.max_sequential_skip_in_iterations,
            static_cast<uint64_t>(24));
  ASSERT_EQ(new_cf_opt.inplace_update_support, true);
  ASSERT_EQ(new_cf_opt.inplace_update_num_locks, 25U);
  ASSERT_EQ(new_cf_opt.memtable_prefix_bloom_size_ratio, 0.26);
  ASSERT_EQ(new_cf_opt.memtable_whole_key_filtering, true);
  ASSERT_EQ(new_cf_opt.memtable_huge_page_size, 28U);
  ASSERT_EQ(new_cf_opt.bloom_locality, 29U);
  ASSERT_EQ(new_cf_opt.max_successive_merges, 30U);
  ASSERT_TRUE(new_cf_opt.prefix_extractor != nullptr);
  ASSERT_EQ(new_cf_opt.optimize_filters_for_hits, true);
  ASSERT_EQ(new_cf_opt.prefix_extractor->AsString(), "rocksdb.FixedPrefix.31");
  ASSERT_EQ(new_cf_opt.experimental_mempurge_threshold, 0.003);
  ASSERT_EQ(new_cf_opt.enable_blob_files, true);
  ASSERT_EQ(new_cf_opt.min_blob_size, 1ULL << 10);
  ASSERT_EQ(new_cf_opt.blob_file_size, 1ULL << 30);
  ASSERT_EQ(new_cf_opt.blob_compression_type, kZSTD);
  ASSERT_EQ(new_cf_opt.enable_blob_garbage_collection, true);
  ASSERT_EQ(new_cf_opt.blob_garbage_collection_age_cutoff, 0.5);
  ASSERT_EQ(new_cf_opt.blob_garbage_collection_force_threshold, 0.75);
  ASSERT_EQ(new_cf_opt.blob_compaction_readahead_size, 262144);
  ASSERT_EQ(new_cf_opt.blob_file_starting_level, 1);
  ASSERT_EQ(new_cf_opt.prepopulate_blob_cache, PrepopulateBlobCache::kDisable);
  ASSERT_EQ(new_cf_opt.last_level_temperature, Temperature::kWarm);
  ASSERT_EQ(new_cf_opt.bottommost_temperature, Temperature::kWarm);
<<<<<<< HEAD
  ASSERT_EQ(new_cf_opt.disable_auto_flush, false);
  ASSERT_EQ(new_cf_opt.disable_write_stall, false);
=======
  ASSERT_EQ(new_cf_opt.default_temperature, Temperature::kHot);
  ASSERT_EQ(new_cf_opt.persist_user_defined_timestamps, true);
  ASSERT_EQ(new_cf_opt.memtable_max_range_deletions, 0);
>>>>>>> 49ce8a10

  cf_options_map["write_buffer_size"] = "hello";
  ASSERT_NOK(GetColumnFamilyOptionsFromMap(exact, base_cf_opt, cf_options_map,
                                           &new_cf_opt));
  ASSERT_OK(
      RocksDBOptionsParser::VerifyCFOptions(exact, base_cf_opt, new_cf_opt));

  cf_options_map["write_buffer_size"] = "1";
  ASSERT_OK(GetColumnFamilyOptionsFromMap(exact, base_cf_opt, cf_options_map,
                                          &new_cf_opt));

  cf_options_map["unknown_option"] = "1";
  ASSERT_NOK(GetColumnFamilyOptionsFromMap(exact, base_cf_opt, cf_options_map,
                                           &new_cf_opt));
  ASSERT_OK(
      RocksDBOptionsParser::VerifyCFOptions(exact, base_cf_opt, new_cf_opt));

  // ignore_unknown_options=true;input_strings_escaped=false
  ASSERT_OK(GetColumnFamilyOptionsFromMap(loose, base_cf_opt, cf_options_map,
                                          &new_cf_opt));
  ASSERT_OK(
      RocksDBOptionsParser::VerifyCFOptions(loose, base_cf_opt, new_cf_opt));
  ASSERT_NOK(
      RocksDBOptionsParser::VerifyCFOptions(exact, base_cf_opt, new_cf_opt));

  DBOptions base_db_opt;
  DBOptions new_db_opt;
  ASSERT_OK(
      GetDBOptionsFromMap(exact, base_db_opt, db_options_map, &new_db_opt));
  ASSERT_EQ(new_db_opt.create_if_missing, false);
  ASSERT_EQ(new_db_opt.create_missing_column_families, true);
  ASSERT_EQ(new_db_opt.error_if_exists, false);
  ASSERT_EQ(new_db_opt.paranoid_checks, true);
  ASSERT_EQ(new_db_opt.track_and_verify_wals_in_manifest, true);
  ASSERT_EQ(new_db_opt.verify_sst_unique_id_in_manifest, true);
  ASSERT_EQ(new_db_opt.max_open_files, 32);
  ASSERT_EQ(new_db_opt.max_total_wal_size, static_cast<uint64_t>(33));
  ASSERT_EQ(new_db_opt.use_fsync, true);
  ASSERT_EQ(new_db_opt.db_log_dir, "/db_log_dir");
  ASSERT_EQ(new_db_opt.wal_dir, "/wal_dir");
  ASSERT_EQ(new_db_opt.delete_obsolete_files_period_micros,
            static_cast<uint64_t>(34));
  ASSERT_EQ(new_db_opt.max_background_compactions, 35);
  ASSERT_EQ(new_db_opt.max_background_flushes, 36);
  ASSERT_EQ(new_db_opt.max_log_file_size, 37U);
  ASSERT_EQ(new_db_opt.log_file_time_to_roll, 38U);
  ASSERT_EQ(new_db_opt.keep_log_file_num, 39U);
  ASSERT_EQ(new_db_opt.recycle_log_file_num, 5U);
  ASSERT_EQ(new_db_opt.max_manifest_file_size, static_cast<uint64_t>(40));
  ASSERT_EQ(new_db_opt.table_cache_numshardbits, 41);
  ASSERT_EQ(new_db_opt.WAL_ttl_seconds, static_cast<uint64_t>(43));
  ASSERT_EQ(new_db_opt.WAL_size_limit_MB, static_cast<uint64_t>(44));
  ASSERT_EQ(new_db_opt.manifest_preallocation_size, 45U);
  ASSERT_EQ(new_db_opt.allow_mmap_reads, true);
  ASSERT_EQ(new_db_opt.allow_mmap_writes, false);
  ASSERT_EQ(new_db_opt.use_direct_reads, false);
  ASSERT_EQ(new_db_opt.use_direct_io_for_flush_and_compaction, false);
  ASSERT_EQ(new_db_opt.is_fd_close_on_exec, true);
  ASSERT_EQ(new_db_opt.stats_dump_period_sec, 46U);
  ASSERT_EQ(new_db_opt.stats_persist_period_sec, 57U);
  ASSERT_EQ(new_db_opt.persist_stats_to_disk, false);
  ASSERT_EQ(new_db_opt.stats_history_buffer_size, 69U);
  ASSERT_EQ(new_db_opt.advise_random_on_open, true);
  ASSERT_EQ(new_db_opt.use_adaptive_mutex, false);
  ASSERT_EQ(new_db_opt.compaction_readahead_size, 100);
  ASSERT_EQ(new_db_opt.random_access_max_buffer_size, 3145728);
  ASSERT_EQ(new_db_opt.writable_file_max_buffer_size, 314159);
  ASSERT_EQ(new_db_opt.bytes_per_sync, static_cast<uint64_t>(47));
  ASSERT_EQ(new_db_opt.wal_bytes_per_sync, static_cast<uint64_t>(48));
  ASSERT_EQ(new_db_opt.strict_bytes_per_sync, true);
  ASSERT_EQ(new_db_opt.daily_offpeak_time_utc, "");

  db_options_map["max_open_files"] = "hello";
  Status s =
      GetDBOptionsFromMap(exact, base_db_opt, db_options_map, &new_db_opt);
  ASSERT_NOK(s);
  ASSERT_TRUE(s.IsInvalidArgument());

  ASSERT_OK(
      RocksDBOptionsParser::VerifyDBOptions(exact, base_db_opt, new_db_opt));
  ASSERT_OK(
      RocksDBOptionsParser::VerifyDBOptions(loose, base_db_opt, new_db_opt));

  // unknow options should fail parsing without ignore_unknown_options = true
  db_options_map["unknown_db_option"] = "1";
  s = GetDBOptionsFromMap(exact, base_db_opt, db_options_map, &new_db_opt);
  ASSERT_NOK(s);
  ASSERT_TRUE(s.IsInvalidArgument());
  ASSERT_OK(
      RocksDBOptionsParser::VerifyDBOptions(exact, base_db_opt, new_db_opt));

  ASSERT_OK(
      GetDBOptionsFromMap(loose, base_db_opt, db_options_map, &new_db_opt));
  ASSERT_OK(
      RocksDBOptionsParser::VerifyDBOptions(loose, base_db_opt, new_db_opt));
  ASSERT_NOK(
      RocksDBOptionsParser::VerifyDBOptions(exact, base_db_opt, new_db_opt));
}

TEST_F(OptionsTest, GetColumnFamilyOptionsFromStringTest) {
  ColumnFamilyOptions base_cf_opt;
  ColumnFamilyOptions new_cf_opt;
  ConfigOptions config_options;
  config_options.input_strings_escaped = false;
  config_options.ignore_unknown_options = false;

  base_cf_opt.table_factory.reset();
  ASSERT_OK(GetColumnFamilyOptionsFromString(config_options, base_cf_opt, "",
                                             &new_cf_opt));
  ASSERT_OK(GetColumnFamilyOptionsFromString(
      config_options, base_cf_opt, "write_buffer_size=5", &new_cf_opt));
  ASSERT_EQ(new_cf_opt.write_buffer_size, 5U);
  ASSERT_TRUE(new_cf_opt.table_factory == nullptr);
  ASSERT_OK(GetColumnFamilyOptionsFromString(
      config_options, base_cf_opt, "write_buffer_size=6;", &new_cf_opt));
  ASSERT_EQ(new_cf_opt.write_buffer_size, 6U);
  ASSERT_OK(GetColumnFamilyOptionsFromString(
      config_options, base_cf_opt, "  write_buffer_size =  7  ", &new_cf_opt));
  ASSERT_EQ(new_cf_opt.write_buffer_size, 7U);
  ASSERT_OK(GetColumnFamilyOptionsFromString(
      config_options, base_cf_opt, "  write_buffer_size =  8 ; ", &new_cf_opt));
  ASSERT_EQ(new_cf_opt.write_buffer_size, 8U);
  ASSERT_OK(GetColumnFamilyOptionsFromString(
      config_options, base_cf_opt,
      "write_buffer_size=9;max_write_buffer_number=10", &new_cf_opt));
  ASSERT_EQ(new_cf_opt.write_buffer_size, 9U);
  ASSERT_EQ(new_cf_opt.max_write_buffer_number, 10);
  ASSERT_OK(GetColumnFamilyOptionsFromString(
      config_options, base_cf_opt,
      "write_buffer_size=11; max_write_buffer_number  =  12 ;", &new_cf_opt));
  ASSERT_EQ(new_cf_opt.write_buffer_size, 11U);
  ASSERT_EQ(new_cf_opt.max_write_buffer_number, 12);
  // Wrong name "max_write_buffer_number_"
  ASSERT_NOK(GetColumnFamilyOptionsFromString(
      config_options, base_cf_opt,
      "write_buffer_size=13;max_write_buffer_number_=14;", &new_cf_opt));
  ASSERT_OK(RocksDBOptionsParser::VerifyCFOptions(config_options, base_cf_opt,
                                                  new_cf_opt));

  // Comparator from object registry
  std::string kCompName = "reverse_comp";
  ObjectLibrary::Default()->AddFactory<const Comparator>(
      kCompName,
      [](const std::string& /*name*/,
         std::unique_ptr<const Comparator>* /*guard*/,
         std::string* /* errmsg */) { return ReverseBytewiseComparator(); });

  ASSERT_OK(GetColumnFamilyOptionsFromString(config_options, base_cf_opt,
                                             "comparator=" + kCompName + ";",
                                             &new_cf_opt));
  ASSERT_EQ(new_cf_opt.comparator, ReverseBytewiseComparator());

  // MergeOperator from object registry
  std::unique_ptr<BytesXOROperator> bxo(new BytesXOROperator());
  std::string kMoName = bxo->Name();

  ASSERT_OK(GetColumnFamilyOptionsFromString(config_options, base_cf_opt,
                                             "merge_operator=" + kMoName + ";",
                                             &new_cf_opt));
  ASSERT_EQ(kMoName, std::string(new_cf_opt.merge_operator->Name()));

  // Wrong key/value pair
  Status s = GetColumnFamilyOptionsFromString(
      config_options, base_cf_opt,
      "write_buffer_size=13;max_write_buffer_number;", &new_cf_opt);
  ASSERT_NOK(s);
  ASSERT_TRUE(s.IsInvalidArgument());

  ASSERT_OK(RocksDBOptionsParser::VerifyCFOptions(config_options, base_cf_opt,
                                                  new_cf_opt));

  // Error Parsing value
  s = GetColumnFamilyOptionsFromString(
      config_options, base_cf_opt,
      "write_buffer_size=13;max_write_buffer_number=;", &new_cf_opt);
  ASSERT_NOK(s);
  ASSERT_TRUE(s.IsInvalidArgument());
  ASSERT_OK(RocksDBOptionsParser::VerifyCFOptions(config_options, base_cf_opt,
                                                  new_cf_opt));

  // Missing option name
  s = GetColumnFamilyOptionsFromString(
      config_options, base_cf_opt, "write_buffer_size=13; =100;", &new_cf_opt);
  ASSERT_NOK(s);
  ASSERT_TRUE(s.IsInvalidArgument());
  ASSERT_OK(RocksDBOptionsParser::VerifyCFOptions(config_options, base_cf_opt,
                                                  new_cf_opt));

  const uint64_t kilo = 1024UL;
  const uint64_t mega = 1024 * kilo;
  const uint64_t giga = 1024 * mega;
  const uint64_t tera = 1024 * giga;

  // Units (k)
  ASSERT_OK(GetColumnFamilyOptionsFromString(
      config_options, base_cf_opt, "max_write_buffer_number=15K", &new_cf_opt));
  ASSERT_EQ(new_cf_opt.max_write_buffer_number, 15 * kilo);
  // Units (m)
  ASSERT_OK(GetColumnFamilyOptionsFromString(
      config_options, base_cf_opt,
      "max_write_buffer_number=16m;inplace_update_num_locks=17M", &new_cf_opt));
  ASSERT_EQ(new_cf_opt.max_write_buffer_number, 16 * mega);
  ASSERT_EQ(new_cf_opt.inplace_update_num_locks, 17u * mega);
  // Units (g)
  ASSERT_OK(GetColumnFamilyOptionsFromString(
      config_options, base_cf_opt,
      "write_buffer_size=18g;prefix_extractor=capped:8;"
      "arena_block_size=19G",
      &new_cf_opt));

  ASSERT_EQ(new_cf_opt.write_buffer_size, 18 * giga);
  ASSERT_EQ(new_cf_opt.arena_block_size, 19 * giga);
  ASSERT_TRUE(new_cf_opt.prefix_extractor.get() != nullptr);
  ASSERT_EQ(new_cf_opt.prefix_extractor->AsString(), "rocksdb.CappedPrefix.8");

  // Units (t)
  ASSERT_OK(GetColumnFamilyOptionsFromString(
      config_options, base_cf_opt, "write_buffer_size=20t;arena_block_size=21T",
      &new_cf_opt));
  ASSERT_EQ(new_cf_opt.write_buffer_size, 20 * tera);
  ASSERT_EQ(new_cf_opt.arena_block_size, 21 * tera);

  // Nested block based table options
  // Empty
  ASSERT_OK(GetColumnFamilyOptionsFromString(
      config_options, base_cf_opt,
      "write_buffer_size=10;max_write_buffer_number=16;"
      "block_based_table_factory={};arena_block_size=1024",
      &new_cf_opt));
  ASSERT_TRUE(new_cf_opt.table_factory != nullptr);
  // Non-empty
  ASSERT_OK(GetColumnFamilyOptionsFromString(
      config_options, base_cf_opt,
      "write_buffer_size=10;max_write_buffer_number=16;"
      "block_based_table_factory={block_cache=1M;block_size=4;};"
      "arena_block_size=1024",
      &new_cf_opt));
  ASSERT_TRUE(new_cf_opt.table_factory != nullptr);
  // Last one
  ASSERT_OK(GetColumnFamilyOptionsFromString(
      config_options, base_cf_opt,
      "write_buffer_size=10;max_write_buffer_number=16;"
      "block_based_table_factory={block_cache=1M;block_size=4;}",
      &new_cf_opt));
  ASSERT_TRUE(new_cf_opt.table_factory != nullptr);
  // Mismatch curly braces
  ASSERT_NOK(GetColumnFamilyOptionsFromString(
      config_options, base_cf_opt,
      "write_buffer_size=10;max_write_buffer_number=16;"
      "block_based_table_factory={{{block_size=4;};"
      "arena_block_size=1024",
      &new_cf_opt));
  ASSERT_OK(RocksDBOptionsParser::VerifyCFOptions(config_options, base_cf_opt,
                                                  new_cf_opt));

  // Unexpected chars after closing curly brace
  ASSERT_NOK(GetColumnFamilyOptionsFromString(
      config_options, base_cf_opt,
      "write_buffer_size=10;max_write_buffer_number=16;"
      "block_based_table_factory={block_size=4;}};"
      "arena_block_size=1024",
      &new_cf_opt));
  ASSERT_OK(RocksDBOptionsParser::VerifyCFOptions(config_options, base_cf_opt,
                                                  new_cf_opt));

  ASSERT_NOK(GetColumnFamilyOptionsFromString(
      config_options, base_cf_opt,
      "write_buffer_size=10;max_write_buffer_number=16;"
      "block_based_table_factory={block_size=4;}xdfa;"
      "arena_block_size=1024",
      &new_cf_opt));
  ASSERT_OK(RocksDBOptionsParser::VerifyCFOptions(config_options, base_cf_opt,
                                                  new_cf_opt));

  ASSERT_NOK(GetColumnFamilyOptionsFromString(
      config_options, base_cf_opt,
      "write_buffer_size=10;max_write_buffer_number=16;"
      "block_based_table_factory={block_size=4;}xdfa",
      &new_cf_opt));
  ASSERT_OK(RocksDBOptionsParser::VerifyCFOptions(config_options, base_cf_opt,
                                                  new_cf_opt));

  // Invalid block based table option
  ASSERT_NOK(GetColumnFamilyOptionsFromString(
      config_options, base_cf_opt,
      "write_buffer_size=10;max_write_buffer_number=16;"
      "block_based_table_factory={xx_block_size=4;}",
      &new_cf_opt));
  ASSERT_OK(RocksDBOptionsParser::VerifyCFOptions(config_options, base_cf_opt,
                                                  new_cf_opt));

  ASSERT_OK(GetColumnFamilyOptionsFromString(config_options, base_cf_opt,
                                             "optimize_filters_for_hits=true",
                                             &new_cf_opt));
  ASSERT_OK(GetColumnFamilyOptionsFromString(config_options, base_cf_opt,
                                             "optimize_filters_for_hits=false",
                                             &new_cf_opt));

  ASSERT_NOK(GetColumnFamilyOptionsFromString(config_options, base_cf_opt,
                                              "optimize_filters_for_hits=junk",
                                              &new_cf_opt));
  ASSERT_OK(RocksDBOptionsParser::VerifyCFOptions(config_options, base_cf_opt,
                                                  new_cf_opt));

  // Nested plain table options
  // Empty
  ASSERT_OK(GetColumnFamilyOptionsFromString(
      config_options, base_cf_opt,
      "write_buffer_size=10;max_write_buffer_number=16;"
      "plain_table_factory={};arena_block_size=1024",
      &new_cf_opt));
  ASSERT_TRUE(new_cf_opt.table_factory != nullptr);
  ASSERT_EQ(std::string(new_cf_opt.table_factory->Name()), "PlainTable");
  // Non-empty
  ASSERT_OK(GetColumnFamilyOptionsFromString(
      config_options, base_cf_opt,
      "write_buffer_size=10;max_write_buffer_number=16;"
      "plain_table_factory={user_key_len=66;bloom_bits_per_key=20;};"
      "arena_block_size=1024",
      &new_cf_opt));
  ASSERT_TRUE(new_cf_opt.table_factory != nullptr);
  ASSERT_EQ(std::string(new_cf_opt.table_factory->Name()), "PlainTable");

  // memtable factory
  ASSERT_OK(GetColumnFamilyOptionsFromString(
      config_options, base_cf_opt,
      "write_buffer_size=10;max_write_buffer_number=16;"
      "memtable=skip_list:10;arena_block_size=1024",
      &new_cf_opt));
  ASSERT_TRUE(new_cf_opt.memtable_factory != nullptr);
  ASSERT_EQ(std::string(new_cf_opt.memtable_factory->Name()), "SkipListFactory");
  ASSERT_TRUE(new_cf_opt.memtable_factory->IsInstanceOf("SkipListFactory"));

  // blob cache
  ASSERT_OK(GetColumnFamilyOptionsFromString(
      config_options, base_cf_opt,
      "blob_cache={capacity=1M;num_shard_bits=4;"
      "strict_capacity_limit=true;high_pri_pool_ratio=0.5;};",
      &new_cf_opt));
  ASSERT_NE(new_cf_opt.blob_cache, nullptr);
  ASSERT_EQ(new_cf_opt.blob_cache->GetCapacity(), 1024UL * 1024UL);
  ASSERT_EQ(static_cast<ShardedCacheBase*>(new_cf_opt.blob_cache.get())
                ->GetNumShardBits(),
            4);
  ASSERT_EQ(new_cf_opt.blob_cache->HasStrictCapacityLimit(), true);
  ASSERT_EQ(static_cast<LRUCache*>(new_cf_opt.blob_cache.get())
                ->GetHighPriPoolRatio(),
            0.5);
}

TEST_F(OptionsTest, CompressionOptionsFromString) {
  ColumnFamilyOptions base_cf_opt;
  ColumnFamilyOptions new_cf_opt;
  ConfigOptions config_options;
  std::string opts_str;
  config_options.ignore_unknown_options = false;
  CompressionOptions dflt;
  // Test with some optional values removed....
  ASSERT_OK(
      GetColumnFamilyOptionsFromString(config_options, ColumnFamilyOptions(),
                                       "compression_opts=3:4:5; "
                                       "bottommost_compression_opts=4:5:6:7",
                                       &base_cf_opt));
  ASSERT_EQ(base_cf_opt.compression_opts.window_bits, 3);
  ASSERT_EQ(base_cf_opt.compression_opts.level, 4);
  ASSERT_EQ(base_cf_opt.compression_opts.strategy, 5);
  ASSERT_EQ(base_cf_opt.compression_opts.max_dict_bytes, dflt.max_dict_bytes);
  ASSERT_EQ(base_cf_opt.compression_opts.zstd_max_train_bytes,
            dflt.zstd_max_train_bytes);
  ASSERT_EQ(base_cf_opt.compression_opts.parallel_threads,
            dflt.parallel_threads);
  ASSERT_EQ(base_cf_opt.compression_opts.enabled, dflt.enabled);
  ASSERT_EQ(base_cf_opt.compression_opts.use_zstd_dict_trainer,
            dflt.use_zstd_dict_trainer);
  ASSERT_EQ(base_cf_opt.bottommost_compression_opts.window_bits, 4);
  ASSERT_EQ(base_cf_opt.bottommost_compression_opts.level, 5);
  ASSERT_EQ(base_cf_opt.bottommost_compression_opts.strategy, 6);
  ASSERT_EQ(base_cf_opt.bottommost_compression_opts.max_dict_bytes, 7u);
  ASSERT_EQ(base_cf_opt.bottommost_compression_opts.zstd_max_train_bytes,
            dflt.zstd_max_train_bytes);
  ASSERT_EQ(base_cf_opt.bottommost_compression_opts.parallel_threads,
            dflt.parallel_threads);
  ASSERT_EQ(base_cf_opt.bottommost_compression_opts.enabled, dflt.enabled);
  ASSERT_EQ(base_cf_opt.bottommost_compression_opts.use_zstd_dict_trainer,
            dflt.use_zstd_dict_trainer);

  ASSERT_OK(GetColumnFamilyOptionsFromString(
      config_options, ColumnFamilyOptions(),
      "compression_opts=4:5:6:7:8:9:true:10:false; "
      "bottommost_compression_opts=5:6:7:8:9:false",
      &base_cf_opt));
  ASSERT_EQ(base_cf_opt.compression_opts.window_bits, 4);
  ASSERT_EQ(base_cf_opt.compression_opts.level, 5);
  ASSERT_EQ(base_cf_opt.compression_opts.strategy, 6);
  ASSERT_EQ(base_cf_opt.compression_opts.max_dict_bytes, 7u);
  ASSERT_EQ(base_cf_opt.compression_opts.zstd_max_train_bytes, 8u);
  ASSERT_EQ(base_cf_opt.compression_opts.parallel_threads, 9u);
  ASSERT_EQ(base_cf_opt.compression_opts.enabled, true);
  ASSERT_EQ(base_cf_opt.compression_opts.max_dict_buffer_bytes, 10u);
  ASSERT_EQ(base_cf_opt.compression_opts.use_zstd_dict_trainer, false);
  ASSERT_EQ(base_cf_opt.bottommost_compression_opts.window_bits, 5);
  ASSERT_EQ(base_cf_opt.bottommost_compression_opts.level, 6);
  ASSERT_EQ(base_cf_opt.bottommost_compression_opts.strategy, 7);
  ASSERT_EQ(base_cf_opt.bottommost_compression_opts.max_dict_bytes, 8u);
  ASSERT_EQ(base_cf_opt.bottommost_compression_opts.zstd_max_train_bytes, 9u);
  ASSERT_EQ(base_cf_opt.bottommost_compression_opts.parallel_threads,
            dflt.parallel_threads);
  ASSERT_EQ(base_cf_opt.bottommost_compression_opts.enabled, false);
  ASSERT_EQ(base_cf_opt.bottommost_compression_opts.use_zstd_dict_trainer,
            dflt.use_zstd_dict_trainer);

  ASSERT_OK(
      GetStringFromColumnFamilyOptions(config_options, base_cf_opt, &opts_str));
  ASSERT_OK(GetColumnFamilyOptionsFromString(
      config_options, ColumnFamilyOptions(), opts_str, &new_cf_opt));
  ASSERT_EQ(new_cf_opt.compression_opts.window_bits, 4);
  ASSERT_EQ(new_cf_opt.compression_opts.level, 5);
  ASSERT_EQ(new_cf_opt.compression_opts.strategy, 6);
  ASSERT_EQ(new_cf_opt.compression_opts.max_dict_bytes, 7u);
  ASSERT_EQ(new_cf_opt.compression_opts.zstd_max_train_bytes, 8u);
  ASSERT_EQ(new_cf_opt.compression_opts.parallel_threads, 9u);
  ASSERT_EQ(new_cf_opt.compression_opts.enabled, true);
  ASSERT_EQ(base_cf_opt.compression_opts.max_dict_buffer_bytes, 10u);
  ASSERT_EQ(base_cf_opt.compression_opts.use_zstd_dict_trainer, false);
  ASSERT_EQ(new_cf_opt.bottommost_compression_opts.window_bits, 5);
  ASSERT_EQ(new_cf_opt.bottommost_compression_opts.level, 6);
  ASSERT_EQ(new_cf_opt.bottommost_compression_opts.strategy, 7);
  ASSERT_EQ(new_cf_opt.bottommost_compression_opts.max_dict_bytes, 8u);
  ASSERT_EQ(new_cf_opt.bottommost_compression_opts.zstd_max_train_bytes, 9u);
  ASSERT_EQ(new_cf_opt.bottommost_compression_opts.parallel_threads,
            dflt.parallel_threads);
  ASSERT_EQ(new_cf_opt.bottommost_compression_opts.enabled, false);
  ASSERT_EQ(base_cf_opt.bottommost_compression_opts.use_zstd_dict_trainer,
            dflt.use_zstd_dict_trainer);

  // Test as struct values
  ASSERT_OK(GetColumnFamilyOptionsFromString(
      config_options, ColumnFamilyOptions(),
      "compression_opts={window_bits=5; level=6; strategy=7; max_dict_bytes=8;"
      "zstd_max_train_bytes=9;parallel_threads=10;enabled=true;use_zstd_dict_"
      "trainer=false}; "
      "bottommost_compression_opts={window_bits=4; level=5; strategy=6;"
      " max_dict_bytes=7;zstd_max_train_bytes=8;parallel_threads=9;"
      "enabled=false;use_zstd_dict_trainer=true}; ",
      &new_cf_opt));
  ASSERT_EQ(new_cf_opt.compression_opts.window_bits, 5);
  ASSERT_EQ(new_cf_opt.compression_opts.level, 6);
  ASSERT_EQ(new_cf_opt.compression_opts.strategy, 7);
  ASSERT_EQ(new_cf_opt.compression_opts.max_dict_bytes, 8u);
  ASSERT_EQ(new_cf_opt.compression_opts.zstd_max_train_bytes, 9u);
  ASSERT_EQ(new_cf_opt.compression_opts.parallel_threads, 10u);
  ASSERT_EQ(new_cf_opt.compression_opts.enabled, true);
  ASSERT_EQ(new_cf_opt.compression_opts.use_zstd_dict_trainer, false);
  ASSERT_EQ(new_cf_opt.bottommost_compression_opts.window_bits, 4);
  ASSERT_EQ(new_cf_opt.bottommost_compression_opts.level, 5);
  ASSERT_EQ(new_cf_opt.bottommost_compression_opts.strategy, 6);
  ASSERT_EQ(new_cf_opt.bottommost_compression_opts.max_dict_bytes, 7u);
  ASSERT_EQ(new_cf_opt.bottommost_compression_opts.zstd_max_train_bytes, 8u);
  ASSERT_EQ(new_cf_opt.bottommost_compression_opts.parallel_threads, 9u);
  ASSERT_EQ(new_cf_opt.bottommost_compression_opts.enabled, false);
  ASSERT_EQ(new_cf_opt.bottommost_compression_opts.use_zstd_dict_trainer, true);

  ASSERT_OK(GetColumnFamilyOptionsFromString(
      config_options, base_cf_opt,
      "compression_opts={window_bits=4; strategy=5;};"
      "bottommost_compression_opts={level=6; strategy=7;}",
      &new_cf_opt));
  ASSERT_EQ(new_cf_opt.compression_opts.window_bits, 4);
  ASSERT_EQ(new_cf_opt.compression_opts.strategy, 5);
  ASSERT_EQ(new_cf_opt.bottommost_compression_opts.level, 6);
  ASSERT_EQ(new_cf_opt.bottommost_compression_opts.strategy, 7);

  ASSERT_EQ(new_cf_opt.compression_opts.level,
            base_cf_opt.compression_opts.level);
  ASSERT_EQ(new_cf_opt.compression_opts.max_dict_bytes,
            base_cf_opt.compression_opts.max_dict_bytes);
  ASSERT_EQ(new_cf_opt.compression_opts.zstd_max_train_bytes,
            base_cf_opt.compression_opts.zstd_max_train_bytes);
  ASSERT_EQ(new_cf_opt.compression_opts.parallel_threads,
            base_cf_opt.compression_opts.parallel_threads);
  ASSERT_EQ(new_cf_opt.compression_opts.enabled,
            base_cf_opt.compression_opts.enabled);
  ASSERT_EQ(new_cf_opt.bottommost_compression_opts.window_bits,
            base_cf_opt.bottommost_compression_opts.window_bits);
  ASSERT_EQ(new_cf_opt.bottommost_compression_opts.max_dict_bytes,
            base_cf_opt.bottommost_compression_opts.max_dict_bytes);
  ASSERT_EQ(new_cf_opt.bottommost_compression_opts.zstd_max_train_bytes,
            base_cf_opt.bottommost_compression_opts.zstd_max_train_bytes);
  ASSERT_EQ(new_cf_opt.bottommost_compression_opts.parallel_threads,
            base_cf_opt.bottommost_compression_opts.parallel_threads);
  ASSERT_EQ(new_cf_opt.bottommost_compression_opts.enabled,
            base_cf_opt.bottommost_compression_opts.enabled);
  ASSERT_EQ(new_cf_opt.bottommost_compression_opts.use_zstd_dict_trainer,
            base_cf_opt.bottommost_compression_opts.use_zstd_dict_trainer);

  // Test a few individual struct values
  ASSERT_OK(GetColumnFamilyOptionsFromString(
      config_options, base_cf_opt,
      "compression_opts.enabled=false; "
      "bottommost_compression_opts.enabled=true; ",
      &new_cf_opt));
  ASSERT_EQ(new_cf_opt.compression_opts.enabled, false);
  ASSERT_EQ(new_cf_opt.bottommost_compression_opts.enabled, true);

  // Now test some illegal values
  ConfigOptions ignore;
  ignore.ignore_unknown_options = true;
  ASSERT_NOK(GetColumnFamilyOptionsFromString(
      config_options, ColumnFamilyOptions(),
      "compression_opts=5:6:7:8:9:x:false", &base_cf_opt));
  ASSERT_OK(GetColumnFamilyOptionsFromString(
      ignore, ColumnFamilyOptions(), "compression_opts=5:6:7:8:9:x:false",
      &base_cf_opt));
  ASSERT_OK(GetColumnFamilyOptionsFromString(
      config_options, ColumnFamilyOptions(),
      "compression_opts=1:2:3:4:5:6:true:8", &base_cf_opt));
  ASSERT_OK(GetColumnFamilyOptionsFromString(
      ignore, ColumnFamilyOptions(), "compression_opts=1:2:3:4:5:6:true:8",
      &base_cf_opt));
  ASSERT_NOK(GetColumnFamilyOptionsFromString(
      config_options, ColumnFamilyOptions(),
      "compression_opts=1:2:3:4:5:6:true:8:9", &base_cf_opt));
  ASSERT_OK(GetColumnFamilyOptionsFromString(
      ignore, ColumnFamilyOptions(), "compression_opts=1:2:3:4:5:6:true:8:9",
      &base_cf_opt));
  ASSERT_NOK(GetColumnFamilyOptionsFromString(
      config_options, ColumnFamilyOptions(), "compression_opts={unknown=bad;}",
      &base_cf_opt));
  ASSERT_OK(GetColumnFamilyOptionsFromString(ignore, ColumnFamilyOptions(),
                                             "compression_opts={unknown=bad;}",
                                             &base_cf_opt));
  ASSERT_NOK(GetColumnFamilyOptionsFromString(
      config_options, ColumnFamilyOptions(), "compression_opts.unknown=bad",
      &base_cf_opt));
  ASSERT_OK(GetColumnFamilyOptionsFromString(ignore, ColumnFamilyOptions(),
                                             "compression_opts.unknown=bad",
                                             &base_cf_opt));
}

TEST_F(OptionsTest, OldInterfaceTest) {
  ColumnFamilyOptions base_cf_opt;
  ColumnFamilyOptions new_cf_opt;
  ConfigOptions exact;
  ConfigOptions cf_config_options;
  cf_config_options.input_strings_escaped = false;
  cf_config_options.ignore_unknown_options = false;
  ASSERT_OK(GetColumnFamilyOptionsFromString(
      cf_config_options, base_cf_opt,
      "write_buffer_size=18;prefix_extractor=capped:8;"
      "arena_block_size=19",
      &new_cf_opt));

  ASSERT_EQ(new_cf_opt.write_buffer_size, 18);
  ASSERT_EQ(new_cf_opt.arena_block_size, 19);
  ASSERT_TRUE(new_cf_opt.prefix_extractor.get() != nullptr);

  // And with a bad option
  ASSERT_NOK(GetColumnFamilyOptionsFromString(
      cf_config_options, base_cf_opt,
      "write_buffer_size=10;max_write_buffer_number=16;"
      "block_based_table_factory={xx_block_size=4;}",
      &new_cf_opt));
  ASSERT_OK(
      RocksDBOptionsParser::VerifyCFOptions(exact, base_cf_opt, new_cf_opt));

  std::unordered_map<std::string, std::string> cf_options_map = {
      {"write_buffer_size", "1"},
      {"max_write_buffer_number", "2"},
      {"min_write_buffer_number_to_merge", "3"},
  };
  ASSERT_OK(GetColumnFamilyOptionsFromMap(cf_config_options, base_cf_opt,
                                          cf_options_map, &new_cf_opt));
  cf_options_map["unknown_option"] = "1";
  ASSERT_NOK(GetColumnFamilyOptionsFromMap(cf_config_options, base_cf_opt,
                                           cf_options_map, &new_cf_opt));
  ASSERT_OK(
      RocksDBOptionsParser::VerifyCFOptions(exact, base_cf_opt, new_cf_opt));
  cf_config_options.input_strings_escaped = true;
  cf_config_options.ignore_unknown_options = true;
  ASSERT_OK(GetColumnFamilyOptionsFromMap(cf_config_options, base_cf_opt,
                                          cf_options_map, &new_cf_opt));

  DBOptions base_db_opt;
  DBOptions new_db_opt;
  std::unordered_map<std::string, std::string> db_options_map = {
      {"create_if_missing", "false"},
      {"create_missing_column_families", "true"},
      {"error_if_exists", "false"},
      {"paranoid_checks", "true"},
      {"track_and_verify_wals_in_manifest", "true"},
      {"verify_sst_unique_id_in_manifest", "true"},
      {"max_open_files", "32"},
      {"daily_offpeak_time_utc", "06:30-23:30"},
  };

  ConfigOptions db_config_options(base_db_opt);
  db_config_options.input_strings_escaped = false;
  db_config_options.ignore_unknown_options = false;
  ASSERT_OK(GetDBOptionsFromMap(db_config_options, base_db_opt, db_options_map,
                                &new_db_opt));
  ASSERT_EQ(new_db_opt.create_if_missing, false);
  ASSERT_EQ(new_db_opt.create_missing_column_families, true);
  ASSERT_EQ(new_db_opt.error_if_exists, false);
  ASSERT_EQ(new_db_opt.paranoid_checks, true);
  ASSERT_EQ(new_db_opt.track_and_verify_wals_in_manifest, true);
  ASSERT_EQ(new_db_opt.verify_sst_unique_id_in_manifest, true);
  ASSERT_EQ(new_db_opt.max_open_files, 32);
  db_options_map["unknown_option"] = "1";
  Status s = GetDBOptionsFromMap(db_config_options, base_db_opt, db_options_map,
                                 &new_db_opt);
  ASSERT_NOK(s);
  ASSERT_TRUE(s.IsInvalidArgument());

  ASSERT_OK(
      RocksDBOptionsParser::VerifyDBOptions(exact, base_db_opt, new_db_opt));
  db_config_options.input_strings_escaped = true;
  db_config_options.ignore_unknown_options = true;
  ASSERT_OK(GetDBOptionsFromMap(db_config_options, base_db_opt, db_options_map,
                                &new_db_opt));
  db_config_options.input_strings_escaped = false;
  db_config_options.ignore_unknown_options = false;
  ASSERT_OK(GetDBOptionsFromString(
      db_config_options, base_db_opt,
      "create_if_missing=false;error_if_exists=false;max_open_files=42;"
      "daily_offpeak_time_utc=08:30-19:00;",
      &new_db_opt));
  ASSERT_EQ(new_db_opt.create_if_missing, false);
  ASSERT_EQ(new_db_opt.error_if_exists, false);
  ASSERT_EQ(new_db_opt.max_open_files, 42);
  ASSERT_EQ(new_db_opt.daily_offpeak_time_utc, "08:30-19:00");
  s = GetDBOptionsFromString(
      db_config_options, base_db_opt,
      "create_if_missing=false;error_if_exists=false;max_open_files=42;"
      "unknown_option=1;",
      &new_db_opt);
  ASSERT_NOK(s);
  ASSERT_TRUE(s.IsInvalidArgument());
  ASSERT_OK(
      RocksDBOptionsParser::VerifyDBOptions(exact, base_db_opt, new_db_opt));
}


TEST_F(OptionsTest, GetBlockBasedTableOptionsFromString) {
  BlockBasedTableOptions table_opt;
  BlockBasedTableOptions new_opt;
  ConfigOptions config_options;
  config_options.input_strings_escaped = false;
  config_options.ignore_unknown_options = false;
  config_options.ignore_unsupported_options = false;

  // make sure default values are overwritten by something else
  ASSERT_OK(GetBlockBasedTableOptionsFromString(
      config_options, table_opt,
      "cache_index_and_filter_blocks=1;index_type=kHashSearch;"
      "checksum=kxxHash;"
      "block_cache=1M;block_cache_compressed=1k;block_size=1024;"
      "block_size_deviation=8;block_restart_interval=4;"
      "format_version=5;whole_key_filtering=1;"
      "filter_policy=bloomfilter:4.567:false;detect_filter_construct_"
      "corruption=true;"
      // A bug caused read_amp_bytes_per_bit to be a large integer in OPTIONS
      // file generated by 6.10 to 6.14. Though bug is fixed in these releases,
      // we need to handle the case of loading OPTIONS file generated before the
      // fix.
      "read_amp_bytes_per_bit=17179869185;",
      &new_opt));
  ASSERT_TRUE(new_opt.cache_index_and_filter_blocks);
  ASSERT_EQ(new_opt.index_type, BlockBasedTableOptions::kHashSearch);
  ASSERT_EQ(new_opt.checksum, ChecksumType::kxxHash);
  ASSERT_TRUE(new_opt.block_cache != nullptr);
  ASSERT_EQ(new_opt.block_cache->GetCapacity(), 1024UL*1024UL);
  ASSERT_EQ(new_opt.block_size, 1024UL);
  ASSERT_EQ(new_opt.block_size_deviation, 8);
  ASSERT_EQ(new_opt.block_restart_interval, 4);
  ASSERT_EQ(new_opt.format_version, 5U);
  ASSERT_EQ(new_opt.whole_key_filtering, true);
  ASSERT_EQ(new_opt.detect_filter_construct_corruption, true);
  ASSERT_TRUE(new_opt.filter_policy != nullptr);
  auto bfp = new_opt.filter_policy->CheckedCast<BloomFilterPolicy>();
  ASSERT_NE(bfp, nullptr);
  EXPECT_EQ(bfp->GetMillibitsPerKey(), 4567);
  EXPECT_EQ(bfp->GetWholeBitsPerKey(), 5);
  // Verify that only the lower 32bits are stored in
  // new_opt.read_amp_bytes_per_bit.
  EXPECT_EQ(1U, new_opt.read_amp_bytes_per_bit);

  // unknown option
  Status s = GetBlockBasedTableOptionsFromString(
      config_options, table_opt,
      "cache_index_and_filter_blocks=1;index_type=kBinarySearch;"
      "bad_option=1",
      &new_opt);
  ASSERT_NOK(s);
  ASSERT_TRUE(s.IsInvalidArgument());
  ASSERT_EQ(static_cast<bool>(table_opt.cache_index_and_filter_blocks),
            new_opt.cache_index_and_filter_blocks);
  ASSERT_EQ(table_opt.index_type, new_opt.index_type);

  // unrecognized index type
  s = GetBlockBasedTableOptionsFromString(
      config_options, table_opt,
      "cache_index_and_filter_blocks=1;index_type=kBinarySearchXX", &new_opt);
  ASSERT_NOK(s);
  ASSERT_TRUE(s.IsInvalidArgument());
  ASSERT_EQ(table_opt.cache_index_and_filter_blocks,
            new_opt.cache_index_and_filter_blocks);
  ASSERT_EQ(table_opt.index_type, new_opt.index_type);

  // unrecognized checksum type
  ASSERT_NOK(GetBlockBasedTableOptionsFromString(
      config_options, table_opt,
      "cache_index_and_filter_blocks=1;checksum=kxxHashXX", &new_opt));
  ASSERT_EQ(table_opt.cache_index_and_filter_blocks,
            new_opt.cache_index_and_filter_blocks);
  ASSERT_EQ(table_opt.index_type, new_opt.index_type);

  // unrecognized filter policy name
  s = GetBlockBasedTableOptionsFromString(config_options, table_opt,
                                          "filter_policy=bloomfilterxx:4:true",
                                          &new_opt);
  ASSERT_NOK(s);
  ASSERT_TRUE(s.IsInvalidArgument());

  // missing bits per key
  s = GetBlockBasedTableOptionsFromString(
      config_options, table_opt, "filter_policy=bloomfilter", &new_opt);
  ASSERT_NOK(s);
  ASSERT_TRUE(s.IsInvalidArgument());

  // Used to be rejected, now accepted
  ASSERT_OK(GetBlockBasedTableOptionsFromString(
      config_options, table_opt, "filter_policy=bloomfilter:4", &new_opt));
  bfp = dynamic_cast<const BloomFilterPolicy*>(new_opt.filter_policy.get());
  EXPECT_EQ(bfp->GetMillibitsPerKey(), 4000);
  EXPECT_EQ(bfp->GetWholeBitsPerKey(), 4);

  // use_block_based_builder=true now ignored in public API (same as false)
  ASSERT_OK(GetBlockBasedTableOptionsFromString(
      config_options, table_opt, "filter_policy=bloomfilter:4:true", &new_opt));
  bfp = dynamic_cast<const BloomFilterPolicy*>(new_opt.filter_policy.get());
  EXPECT_EQ(bfp->GetMillibitsPerKey(), 4000);
  EXPECT_EQ(bfp->GetWholeBitsPerKey(), 4);

  // Test configuring using other internal names
  ASSERT_OK(GetBlockBasedTableOptionsFromString(
      config_options, table_opt,
      "filter_policy=rocksdb.internal.LegacyBloomFilter:3", &new_opt));
  auto builtin =
      dynamic_cast<const BuiltinFilterPolicy*>(new_opt.filter_policy.get());
  EXPECT_EQ(builtin->GetId(), "rocksdb.internal.LegacyBloomFilter:3");

  ASSERT_OK(GetBlockBasedTableOptionsFromString(
      config_options, table_opt,
      "filter_policy=rocksdb.internal.FastLocalBloomFilter:1.234", &new_opt));
  builtin =
      dynamic_cast<const BuiltinFilterPolicy*>(new_opt.filter_policy.get());
  EXPECT_EQ(builtin->GetId(), "rocksdb.internal.FastLocalBloomFilter:1.234");

  ASSERT_OK(GetBlockBasedTableOptionsFromString(
      config_options, table_opt,
      "filter_policy=rocksdb.internal.Standard128RibbonFilter:1.234",
      &new_opt));
  builtin =
      dynamic_cast<const BuiltinFilterPolicy*>(new_opt.filter_policy.get());
  EXPECT_EQ(builtin->GetId(), "rocksdb.internal.Standard128RibbonFilter:1.234");

  // Ribbon filter policy (no Bloom hybrid)
  ASSERT_OK(GetBlockBasedTableOptionsFromString(
      config_options, table_opt, "filter_policy=ribbonfilter:5.678:-1;",
      &new_opt));
  ASSERT_TRUE(new_opt.filter_policy != nullptr);
  auto rfp =
      dynamic_cast<const RibbonFilterPolicy*>(new_opt.filter_policy.get());
  EXPECT_EQ(rfp->GetMillibitsPerKey(), 5678);
  EXPECT_EQ(rfp->GetBloomBeforeLevel(), -1);

  // Ribbon filter policy (default Bloom hybrid)
  ASSERT_OK(GetBlockBasedTableOptionsFromString(
      config_options, table_opt, "filter_policy=ribbonfilter:6.789;",
      &new_opt));
  ASSERT_TRUE(new_opt.filter_policy != nullptr);
  rfp = dynamic_cast<const RibbonFilterPolicy*>(new_opt.filter_policy.get());
  EXPECT_EQ(rfp->GetMillibitsPerKey(), 6789);
  EXPECT_EQ(rfp->GetBloomBeforeLevel(), 0);

  // Ribbon filter policy (custom Bloom hybrid)
  ASSERT_OK(GetBlockBasedTableOptionsFromString(
      config_options, table_opt, "filter_policy=ribbonfilter:6.789:5;",
      &new_opt));
  ASSERT_TRUE(new_opt.filter_policy != nullptr);
  rfp = dynamic_cast<const RibbonFilterPolicy*>(new_opt.filter_policy.get());
  EXPECT_EQ(rfp->GetMillibitsPerKey(), 6789);
  EXPECT_EQ(rfp->GetBloomBeforeLevel(), 5);

  // Check block cache options are overwritten when specified
  // in new format as a struct.
  ASSERT_OK(GetBlockBasedTableOptionsFromString(
      config_options, table_opt,
      "block_cache={capacity=1M;num_shard_bits=4;"
      "strict_capacity_limit=true;high_pri_pool_ratio=0.5;};"
      "block_cache_compressed={capacity=1M;num_shard_bits=4;"
      "strict_capacity_limit=true;high_pri_pool_ratio=0.5;}",
      &new_opt));
  ASSERT_TRUE(new_opt.block_cache != nullptr);
  ASSERT_EQ(new_opt.block_cache->GetCapacity(), 1024UL*1024UL);
  ASSERT_EQ(std::dynamic_pointer_cast<ShardedCacheBase>(new_opt.block_cache)
                ->GetNumShardBits(),
            4);
  ASSERT_EQ(new_opt.block_cache->HasStrictCapacityLimit(), true);
  ASSERT_EQ(std::dynamic_pointer_cast<LRUCache>(
                new_opt.block_cache)->GetHighPriPoolRatio(), 0.5);

  // Set only block cache capacity. Check other values are
  // reset to default values.
  ASSERT_OK(GetBlockBasedTableOptionsFromString(
      config_options, table_opt,
      "block_cache={capacity=2M};"
      "block_cache_compressed={capacity=2M}",
      &new_opt));
  ASSERT_TRUE(new_opt.block_cache != nullptr);
  ASSERT_EQ(new_opt.block_cache->GetCapacity(), 2*1024UL*1024UL);
  // Default values
  ASSERT_EQ(std::dynamic_pointer_cast<ShardedCacheBase>(new_opt.block_cache)
                ->GetNumShardBits(),
            GetDefaultCacheShardBits(new_opt.block_cache->GetCapacity()));
  ASSERT_EQ(new_opt.block_cache->HasStrictCapacityLimit(), false);
  ASSERT_EQ(std::dynamic_pointer_cast<LRUCache>(new_opt.block_cache)
                ->GetHighPriPoolRatio(),
            0.5);

  // Set couple of block cache options.
  ASSERT_OK(GetBlockBasedTableOptionsFromString(
      config_options, table_opt,
      "block_cache={num_shard_bits=5;high_pri_pool_ratio=0.5;};"
      "block_cache_compressed={num_shard_bits=5;"
      "high_pri_pool_ratio=0.0;}",
      &new_opt));
  ASSERT_EQ(new_opt.block_cache->GetCapacity(), 0);
  ASSERT_EQ(std::dynamic_pointer_cast<ShardedCacheBase>(new_opt.block_cache)
                ->GetNumShardBits(),
            5);
  ASSERT_EQ(new_opt.block_cache->HasStrictCapacityLimit(), false);
  ASSERT_EQ(std::dynamic_pointer_cast<LRUCache>(
                new_opt.block_cache)->GetHighPriPoolRatio(), 0.5);

  // Set couple of block cache options.
  ASSERT_OK(GetBlockBasedTableOptionsFromString(
      config_options, table_opt,
      "block_cache={capacity=1M;num_shard_bits=4;"
      "strict_capacity_limit=true;};"
      "block_cache_compressed={capacity=1M;num_shard_bits=4;"
      "strict_capacity_limit=true;}",
      &new_opt));
  ASSERT_TRUE(new_opt.block_cache != nullptr);
  ASSERT_EQ(new_opt.block_cache->GetCapacity(), 1024UL*1024UL);
  ASSERT_EQ(std::dynamic_pointer_cast<ShardedCacheBase>(new_opt.block_cache)
                ->GetNumShardBits(),
            4);
  ASSERT_EQ(new_opt.block_cache->HasStrictCapacityLimit(), true);
  ASSERT_EQ(std::dynamic_pointer_cast<LRUCache>(new_opt.block_cache)
                ->GetHighPriPoolRatio(),
            0.5);

  ASSERT_OK(GetBlockBasedTableOptionsFromString(
      config_options, table_opt, "filter_policy=rocksdb.BloomFilter:1.234",
      &new_opt));
  ASSERT_TRUE(new_opt.filter_policy != nullptr);
  ASSERT_TRUE(
      new_opt.filter_policy->IsInstanceOf(BloomFilterPolicy::kClassName()));
  ASSERT_TRUE(
      new_opt.filter_policy->IsInstanceOf(BloomFilterPolicy::kNickName()));

  // Ribbon filter policy alternative name
  ASSERT_OK(GetBlockBasedTableOptionsFromString(
      config_options, table_opt, "filter_policy=rocksdb.RibbonFilter:6.789:5;",
      &new_opt));
  ASSERT_TRUE(new_opt.filter_policy != nullptr);
  ASSERT_TRUE(
      new_opt.filter_policy->IsInstanceOf(RibbonFilterPolicy::kClassName()));
  ASSERT_TRUE(
      new_opt.filter_policy->IsInstanceOf(RibbonFilterPolicy::kNickName()));
}


TEST_F(OptionsTest, GetPlainTableOptionsFromString) {
  PlainTableOptions table_opt;
  PlainTableOptions new_opt;
  ConfigOptions config_options;
  config_options.input_strings_escaped = false;
  config_options.ignore_unknown_options = false;
  // make sure default values are overwritten by something else
  ASSERT_OK(GetPlainTableOptionsFromString(
      config_options, table_opt,
      "user_key_len=66;bloom_bits_per_key=20;hash_table_ratio=0.5;"
      "index_sparseness=8;huge_page_tlb_size=4;encoding_type=kPrefix;"
      "full_scan_mode=true;store_index_in_file=true",
      &new_opt));
  ASSERT_EQ(new_opt.user_key_len, 66u);
  ASSERT_EQ(new_opt.bloom_bits_per_key, 20);
  ASSERT_EQ(new_opt.hash_table_ratio, 0.5);
  ASSERT_EQ(new_opt.index_sparseness, 8);
  ASSERT_EQ(new_opt.huge_page_tlb_size, 4);
  ASSERT_EQ(new_opt.encoding_type, EncodingType::kPrefix);
  ASSERT_TRUE(new_opt.full_scan_mode);
  ASSERT_TRUE(new_opt.store_index_in_file);

  // unknown option
  Status s = GetPlainTableOptionsFromString(
      config_options, table_opt,
      "user_key_len=66;bloom_bits_per_key=20;hash_table_ratio=0.5;"
      "bad_option=1",
      &new_opt);
  ASSERT_NOK(s);
  ASSERT_TRUE(s.IsInvalidArgument());

  // unrecognized EncodingType
  s = GetPlainTableOptionsFromString(
      config_options, table_opt,
      "user_key_len=66;bloom_bits_per_key=20;hash_table_ratio=0.5;"
      "encoding_type=kPrefixXX",
      &new_opt);
  ASSERT_NOK(s);
  ASSERT_TRUE(s.IsInvalidArgument());
}

TEST_F(OptionsTest, GetMemTableRepFactoryFromString) {
  std::unique_ptr<MemTableRepFactory> new_mem_factory = nullptr;

  ASSERT_OK(GetMemTableRepFactoryFromString("skip_list", &new_mem_factory));
  ASSERT_OK(GetMemTableRepFactoryFromString("skip_list:16", &new_mem_factory));
  ASSERT_STREQ(new_mem_factory->Name(), "SkipListFactory");
  ASSERT_NOK(GetMemTableRepFactoryFromString("skip_list:16:invalid_opt",
                                             &new_mem_factory));

  ASSERT_OK(GetMemTableRepFactoryFromString("prefix_hash", &new_mem_factory));
  ASSERT_OK(GetMemTableRepFactoryFromString("prefix_hash:1000",
                                            &new_mem_factory));
  ASSERT_STREQ(new_mem_factory->Name(), "HashSkipListRepFactory");
  ASSERT_NOK(GetMemTableRepFactoryFromString("prefix_hash:1000:invalid_opt",
                                             &new_mem_factory));

  ASSERT_OK(GetMemTableRepFactoryFromString("hash_linkedlist",
                                            &new_mem_factory));
  ASSERT_OK(GetMemTableRepFactoryFromString("hash_linkedlist:1000",
                                            &new_mem_factory));
  ASSERT_EQ(std::string(new_mem_factory->Name()), "HashLinkListRepFactory");
  ASSERT_NOK(GetMemTableRepFactoryFromString("hash_linkedlist:1000:invalid_opt",
                                             &new_mem_factory));

  ASSERT_OK(GetMemTableRepFactoryFromString("vector", &new_mem_factory));
  ASSERT_OK(GetMemTableRepFactoryFromString("vector:1024", &new_mem_factory));
  ASSERT_EQ(std::string(new_mem_factory->Name()), "VectorRepFactory");
  ASSERT_NOK(GetMemTableRepFactoryFromString("vector:1024:invalid_opt",
                                             &new_mem_factory));

  ASSERT_NOK(GetMemTableRepFactoryFromString("cuckoo", &new_mem_factory));
  // CuckooHash memtable is already removed.
  ASSERT_NOK(GetMemTableRepFactoryFromString("cuckoo:1024", &new_mem_factory));

  ASSERT_NOK(GetMemTableRepFactoryFromString("bad_factory", &new_mem_factory));
}

TEST_F(OptionsTest, MemTableRepFactoryCreateFromString) {
  std::unique_ptr<MemTableRepFactory> new_mem_factory = nullptr;
  ConfigOptions config_options;
  config_options.ignore_unsupported_options = false;
  config_options.ignore_unknown_options = false;

  ASSERT_OK(MemTableRepFactory::CreateFromString(config_options, "skip_list",
                                                 &new_mem_factory));
  ASSERT_OK(MemTableRepFactory::CreateFromString(config_options, "skip_list:16",
                                                 &new_mem_factory));
  ASSERT_STREQ(new_mem_factory->Name(), "SkipListFactory");
  ASSERT_TRUE(new_mem_factory->IsInstanceOf("skip_list"));
  ASSERT_TRUE(new_mem_factory->IsInstanceOf("SkipListFactory"));
  ASSERT_NOK(MemTableRepFactory::CreateFromString(
      config_options, "skip_list:16:invalid_opt", &new_mem_factory));

  ASSERT_NOK(MemTableRepFactory::CreateFromString(
      config_options, "invalid_opt=10", &new_mem_factory));

  // Test a reset
  ASSERT_OK(MemTableRepFactory::CreateFromString(config_options, "",
                                                 &new_mem_factory));
  ASSERT_EQ(new_mem_factory, nullptr);
  ASSERT_NOK(MemTableRepFactory::CreateFromString(
      config_options, "invalid_opt=10", &new_mem_factory));

  ASSERT_OK(MemTableRepFactory::CreateFromString(
      config_options, "id=skip_list; lookahead=32", &new_mem_factory));
  ASSERT_OK(MemTableRepFactory::CreateFromString(config_options, "prefix_hash",
                                                 &new_mem_factory));
  ASSERT_OK(MemTableRepFactory::CreateFromString(
      config_options, "prefix_hash:1000", &new_mem_factory));
  ASSERT_STREQ(new_mem_factory->Name(), "HashSkipListRepFactory");
  ASSERT_TRUE(new_mem_factory->IsInstanceOf("prefix_hash"));
  ASSERT_TRUE(new_mem_factory->IsInstanceOf("HashSkipListRepFactory"));
  ASSERT_NOK(MemTableRepFactory::CreateFromString(
      config_options, "prefix_hash:1000:invalid_opt", &new_mem_factory));
  ASSERT_OK(MemTableRepFactory::CreateFromString(
      config_options,
      "id=prefix_hash; bucket_count=32; skiplist_height=64; "
      "branching_factor=16",
      &new_mem_factory));
  ASSERT_NOK(MemTableRepFactory::CreateFromString(
      config_options,
      "id=prefix_hash; bucket_count=32; skiplist_height=64; "
      "branching_factor=16; invalid=unknown",
      &new_mem_factory));

  ASSERT_OK(MemTableRepFactory::CreateFromString(
      config_options, "hash_linkedlist", &new_mem_factory));
  ASSERT_OK(MemTableRepFactory::CreateFromString(
      config_options, "hash_linkedlist:1000", &new_mem_factory));
  ASSERT_STREQ(new_mem_factory->Name(), "HashLinkListRepFactory");
  ASSERT_TRUE(new_mem_factory->IsInstanceOf("hash_linkedlist"));
  ASSERT_TRUE(new_mem_factory->IsInstanceOf("HashLinkListRepFactory"));
  ASSERT_NOK(MemTableRepFactory::CreateFromString(
      config_options, "hash_linkedlist:1000:invalid_opt", &new_mem_factory));
  ASSERT_OK(MemTableRepFactory::CreateFromString(
      config_options,
      "id=hash_linkedlist; bucket_count=32; threshold=64; huge_page_size=16; "
      "logging_threshold=12; log_when_flash=true",
      &new_mem_factory));
  ASSERT_NOK(MemTableRepFactory::CreateFromString(
      config_options,
      "id=hash_linkedlist; bucket_count=32; threshold=64; huge_page_size=16; "
      "logging_threshold=12; log_when_flash=true; invalid=unknown",
      &new_mem_factory));

  ASSERT_OK(MemTableRepFactory::CreateFromString(config_options, "vector",
                                                 &new_mem_factory));
  ASSERT_OK(MemTableRepFactory::CreateFromString(config_options, "vector:1024",
                                                 &new_mem_factory));
  ASSERT_STREQ(new_mem_factory->Name(), "VectorRepFactory");
  ASSERT_TRUE(new_mem_factory->IsInstanceOf("vector"));
  ASSERT_TRUE(new_mem_factory->IsInstanceOf("VectorRepFactory"));
  ASSERT_NOK(MemTableRepFactory::CreateFromString(
      config_options, "vector:1024:invalid_opt", &new_mem_factory));
  ASSERT_OK(MemTableRepFactory::CreateFromString(
      config_options, "id=vector; count=42", &new_mem_factory));
  ASSERT_NOK(MemTableRepFactory::CreateFromString(
      config_options, "id=vector; invalid=unknown", &new_mem_factory));
  ASSERT_NOK(MemTableRepFactory::CreateFromString(config_options, "cuckoo",
                                                  &new_mem_factory));
  // CuckooHash memtable is already removed.
  ASSERT_NOK(MemTableRepFactory::CreateFromString(config_options, "cuckoo:1024",
                                                  &new_mem_factory));

  ASSERT_NOK(MemTableRepFactory::CreateFromString(config_options, "bad_factory",
                                                  &new_mem_factory));
}

class CustomEnv : public EnvWrapper {
 public:
  explicit CustomEnv(Env* _target) : EnvWrapper(_target) {}
  static const char* kClassName() { return "CustomEnv"; }
  const char* Name() const override { return kClassName(); }
};

TEST_F(OptionsTest, GetOptionsFromStringTest) {
  Options base_options, new_options;
  ConfigOptions config_options;
  config_options.input_strings_escaped = false;
  config_options.ignore_unknown_options = false;

  base_options.write_buffer_size = 20;
  base_options.min_write_buffer_number_to_merge = 15;
  BlockBasedTableOptions block_based_table_options;
  block_based_table_options.cache_index_and_filter_blocks = true;
  base_options.table_factory.reset(
      NewBlockBasedTableFactory(block_based_table_options));

  // Register an Env with object registry.
  ObjectLibrary::Default()->AddFactory<Env>(
      CustomEnv::kClassName(),
      [](const std::string& /*name*/, std::unique_ptr<Env>* /*env_guard*/,
         std::string* /* errmsg */) {
        static CustomEnv env(Env::Default());
        return &env;
      });

  ASSERT_OK(GetOptionsFromString(
      config_options, base_options,
      "write_buffer_size=10;max_write_buffer_number=16;"
      "block_based_table_factory={block_cache=1M;block_size=4;};"
      "compression_opts=4:5:6;create_if_missing=true;max_open_files=1;"
      "bottommost_compression_opts=5:6:7;create_if_missing=true;max_open_files="
      "1;"
      "rate_limiter_bytes_per_sec=1024;env=CustomEnv",
      &new_options));

  ASSERT_EQ(new_options.compression_opts.window_bits, 4);
  ASSERT_EQ(new_options.compression_opts.level, 5);
  ASSERT_EQ(new_options.compression_opts.strategy, 6);
  ASSERT_EQ(new_options.compression_opts.max_dict_bytes, 0u);
  ASSERT_EQ(new_options.compression_opts.zstd_max_train_bytes, 0u);
  ASSERT_EQ(new_options.compression_opts.parallel_threads, 1u);
  ASSERT_EQ(new_options.compression_opts.enabled, false);
  ASSERT_EQ(new_options.compression_opts.use_zstd_dict_trainer, true);
  ASSERT_EQ(new_options.bottommost_compression, kDisableCompressionOption);
  ASSERT_EQ(new_options.bottommost_compression_opts.window_bits, 5);
  ASSERT_EQ(new_options.bottommost_compression_opts.level, 6);
  ASSERT_EQ(new_options.bottommost_compression_opts.strategy, 7);
  ASSERT_EQ(new_options.bottommost_compression_opts.max_dict_bytes, 0u);
  ASSERT_EQ(new_options.bottommost_compression_opts.zstd_max_train_bytes, 0u);
  ASSERT_EQ(new_options.bottommost_compression_opts.parallel_threads, 1u);
  ASSERT_EQ(new_options.bottommost_compression_opts.enabled, false);
  ASSERT_EQ(new_options.bottommost_compression_opts.use_zstd_dict_trainer,
            true);
  ASSERT_EQ(new_options.write_buffer_size, 10U);
  ASSERT_EQ(new_options.max_write_buffer_number, 16);
  const auto new_bbto =
      new_options.table_factory->GetOptions<BlockBasedTableOptions>();
  ASSERT_NE(new_bbto, nullptr);
  ASSERT_EQ(new_bbto->block_cache->GetCapacity(), 1U << 20);
  ASSERT_EQ(new_bbto->block_size, 4U);
  // don't overwrite block based table options
  ASSERT_TRUE(new_bbto->cache_index_and_filter_blocks);

  ASSERT_EQ(new_options.create_if_missing, true);
  ASSERT_EQ(new_options.max_open_files, 1);
  ASSERT_TRUE(new_options.rate_limiter.get() != nullptr);
  Env* newEnv = new_options.env;
  ASSERT_OK(Env::CreateFromString({}, CustomEnv::kClassName(), &newEnv));
  ASSERT_EQ(newEnv, new_options.env);

  config_options.ignore_unknown_options = false;
  // Test a bad value for a DBOption returns a failure
  base_options.dump_malloc_stats = false;
  base_options.write_buffer_size = 1024;
  Options bad_options = new_options;
  Status s = GetOptionsFromString(config_options, base_options,
                                  "create_if_missing=XX;dump_malloc_stats=true",
                                  &bad_options);
  ASSERT_NOK(s);
  ASSERT_TRUE(s.IsInvalidArgument());
  ASSERT_EQ(bad_options.dump_malloc_stats, false);

  bad_options = new_options;
  s = GetOptionsFromString(config_options, base_options,
                           "write_buffer_size=XX;dump_malloc_stats=true",
                           &bad_options);
  ASSERT_NOK(s);
  ASSERT_TRUE(s.IsInvalidArgument());

  ASSERT_EQ(bad_options.dump_malloc_stats, false);

  // Test a bad value for a TableFactory Option returns a failure
  bad_options = new_options;
  s = GetOptionsFromString(config_options, base_options,
                           "write_buffer_size=16;dump_malloc_stats=true"
                           "block_based_table_factory={block_size=XX;};",
                           &bad_options);
  ASSERT_TRUE(s.IsInvalidArgument());
  ASSERT_EQ(bad_options.dump_malloc_stats, false);
  ASSERT_EQ(bad_options.write_buffer_size, 1024);

  config_options.ignore_unknown_options = true;
  ASSERT_OK(GetOptionsFromString(config_options, base_options,
                                 "create_if_missing=XX;dump_malloc_stats=true;"
                                 "write_buffer_size=XX;"
                                 "block_based_table_factory={block_size=XX;};",
                                 &bad_options));
  ASSERT_EQ(bad_options.create_if_missing, base_options.create_if_missing);
  ASSERT_EQ(bad_options.dump_malloc_stats, true);
  ASSERT_EQ(bad_options.write_buffer_size, base_options.write_buffer_size);

  // Test the old interface
  ASSERT_OK(GetOptionsFromString(
      base_options,
      "write_buffer_size=22;max_write_buffer_number=33;max_open_files=44;",
      &new_options));
  ASSERT_EQ(new_options.write_buffer_size, 22U);
  ASSERT_EQ(new_options.max_write_buffer_number, 33);
  ASSERT_EQ(new_options.max_open_files, 44);
}

TEST_F(OptionsTest, DBOptionsSerialization) {
  Options base_options, new_options;
  Random rnd(301);
  ConfigOptions config_options;
  config_options.input_strings_escaped = false;
  config_options.ignore_unknown_options = false;

  // Phase 1: Make big change in base_options
  test::RandomInitDBOptions(&base_options, &rnd);

  // Phase 2: obtain a string from base_option
  std::string base_options_file_content;
  ASSERT_OK(GetStringFromDBOptions(config_options, base_options,
                                   &base_options_file_content));

  // Phase 3: Set new_options from the derived string and expect
  //          new_options == base_options
  ASSERT_OK(GetDBOptionsFromString(config_options, DBOptions(),
                                   base_options_file_content, &new_options));
  ASSERT_OK(RocksDBOptionsParser::VerifyDBOptions(config_options, base_options,
                                                  new_options));
}

TEST_F(OptionsTest, OptionsComposeDecompose) {
  // build an Options from DBOptions + CFOptions, then decompose it to verify
  // we get same constituent options.
  DBOptions base_db_opts;
  ColumnFamilyOptions base_cf_opts;
  ConfigOptions
      config_options;  // Use default for ignore(false) and check (exact)
  config_options.input_strings_escaped = false;

  Random rnd(301);
  test::RandomInitDBOptions(&base_db_opts, &rnd);
  test::RandomInitCFOptions(&base_cf_opts, base_db_opts, &rnd);

  Options base_opts(base_db_opts, base_cf_opts);
  DBOptions new_db_opts(base_opts);
  ColumnFamilyOptions new_cf_opts(base_opts);

  ASSERT_OK(RocksDBOptionsParser::VerifyDBOptions(config_options, base_db_opts,
                                                  new_db_opts));
  ASSERT_OK(RocksDBOptionsParser::VerifyCFOptions(config_options, base_cf_opts,
                                                  new_cf_opts));
  delete new_cf_opts.compaction_filter;
}

TEST_F(OptionsTest, DBOptionsComposeImmutable) {
  // Build a DBOptions from an Immutable/Mutable one and verify that
  // we get same constituent options.
  ConfigOptions config_options;
  Random rnd(301);
  DBOptions base_opts, new_opts;
  test::RandomInitDBOptions(&base_opts, &rnd);
  MutableDBOptions m_opts(base_opts);
  ImmutableDBOptions i_opts(base_opts);
  new_opts = BuildDBOptions(i_opts, m_opts);
  ASSERT_OK(RocksDBOptionsParser::VerifyDBOptions(config_options, base_opts,
                                                  new_opts));
}

TEST_F(OptionsTest, GetMutableDBOptions) {
  Random rnd(228);
  DBOptions base_opts;
  std::string opts_str;
  std::unordered_map<std::string, std::string> opts_map;
  ConfigOptions config_options;

  test::RandomInitDBOptions(&base_opts, &rnd);
  ImmutableDBOptions i_opts(base_opts);
  MutableDBOptions m_opts(base_opts);
  MutableDBOptions new_opts;
  ASSERT_OK(GetStringFromMutableDBOptions(config_options, m_opts, &opts_str));
  ASSERT_OK(StringToMap(opts_str, &opts_map));
  ASSERT_OK(GetMutableDBOptionsFromStrings(m_opts, opts_map, &new_opts));
  ASSERT_OK(RocksDBOptionsParser::VerifyDBOptions(
      config_options, base_opts, BuildDBOptions(i_opts, new_opts)));
}

TEST_F(OptionsTest, CFOptionsComposeImmutable) {
  // Build a DBOptions from an Immutable/Mutable one and verify that
  // we get same constituent options.
  ConfigOptions config_options;
  Random rnd(301);
  ColumnFamilyOptions base_opts, new_opts;
  DBOptions dummy;  // Needed to create ImmutableCFOptions
  test::RandomInitCFOptions(&base_opts, dummy, &rnd);
  MutableCFOptions m_opts(base_opts);
  ImmutableCFOptions i_opts(base_opts);
  UpdateColumnFamilyOptions(i_opts, &new_opts);
  UpdateColumnFamilyOptions(m_opts, &new_opts);
  ASSERT_OK(RocksDBOptionsParser::VerifyCFOptions(config_options, base_opts,
                                                  new_opts));
  delete new_opts.compaction_filter;
}

TEST_F(OptionsTest, GetMutableCFOptions) {
  Random rnd(228);
  ColumnFamilyOptions base, copy;
  std::string opts_str;
  std::unordered_map<std::string, std::string> opts_map;
  ConfigOptions config_options;
  DBOptions dummy;  // Needed to create ImmutableCFOptions

  test::RandomInitCFOptions(&base, dummy, &rnd);
  ColumnFamilyOptions result;
  MutableCFOptions m_opts(base), new_opts;

  ASSERT_OK(GetStringFromMutableCFOptions(config_options, m_opts, &opts_str));
  ASSERT_OK(StringToMap(opts_str, &opts_map));
  ASSERT_OK(GetMutableOptionsFromStrings(m_opts, opts_map, nullptr, &new_opts));
  UpdateColumnFamilyOptions(ImmutableCFOptions(base), &copy);
  UpdateColumnFamilyOptions(new_opts, &copy);

  ASSERT_OK(RocksDBOptionsParser::VerifyCFOptions(config_options, base, copy));
  delete copy.compaction_filter;
}

TEST_F(OptionsTest, ColumnFamilyOptionsSerialization) {
  Options options;
  ColumnFamilyOptions base_opt, new_opt;
  base_opt.comparator = test::BytewiseComparatorWithU64TsWrapper();
  Random rnd(302);
  ConfigOptions config_options;
  config_options.input_strings_escaped = false;

  // Phase 1: randomly assign base_opt
  // custom type options
  test::RandomInitCFOptions(&base_opt, options, &rnd);

  // Phase 2: obtain a string from base_opt
  std::string base_options_file_content;
  ASSERT_OK(GetStringFromColumnFamilyOptions(config_options, base_opt,
                                             &base_options_file_content));

  // Phase 3: Set new_opt from the derived string and expect
  //          new_opt == base_opt
  ASSERT_OK(
      GetColumnFamilyOptionsFromString(config_options, ColumnFamilyOptions(),
                                       base_options_file_content, &new_opt));
  ASSERT_OK(
      RocksDBOptionsParser::VerifyCFOptions(config_options, base_opt, new_opt));
  ASSERT_EQ(base_opt.comparator, new_opt.comparator);
  if (base_opt.compaction_filter) {
    delete base_opt.compaction_filter;
  }
}

TEST_F(OptionsTest, CheckBlockBasedTableOptions) {
  ColumnFamilyOptions cf_opts;
  DBOptions db_opts;
  ConfigOptions config_opts;

  ASSERT_OK(GetColumnFamilyOptionsFromString(
      config_opts, cf_opts, "prefix_extractor=capped:8", &cf_opts));
  ASSERT_OK(TableFactory::CreateFromString(config_opts, "BlockBasedTable",
                                           &cf_opts.table_factory));
  ASSERT_NE(cf_opts.table_factory.get(), nullptr);
  ASSERT_TRUE(cf_opts.table_factory->IsInstanceOf(
      TableFactory::kBlockBasedTableName()));
  auto bbto = cf_opts.table_factory->GetOptions<BlockBasedTableOptions>();
  ASSERT_OK(cf_opts.table_factory->ConfigureFromString(
      config_opts,
      "block_cache={capacity=1M;num_shard_bits=4;};"
      "block_size_deviation=101;"
      "block_restart_interval=0;"
      "index_block_restart_interval=5;"
      "partition_filters=true;"
      "index_type=kHashSearch;"
      "no_block_cache=1;"));
  ASSERT_NE(bbto, nullptr);
  ASSERT_EQ(bbto->block_cache.get(), nullptr);
  ASSERT_EQ(bbto->block_size_deviation, 0);
  ASSERT_EQ(bbto->block_restart_interval, 1);
  ASSERT_EQ(bbto->index_block_restart_interval, 1);
  ASSERT_FALSE(bbto->partition_filters);
  ASSERT_OK(TableFactory::CreateFromString(config_opts, "BlockBasedTable",
                                           &cf_opts.table_factory));
  bbto = cf_opts.table_factory->GetOptions<BlockBasedTableOptions>();

  ASSERT_OK(cf_opts.table_factory->ConfigureFromString(config_opts,
                                                       "no_block_cache=0;"));
  ASSERT_NE(bbto->block_cache.get(), nullptr);
  ASSERT_OK(cf_opts.table_factory->ValidateOptions(db_opts, cf_opts));
}

TEST_F(OptionsTest, MutableTableOptions) {
  ConfigOptions config_options;
  std::shared_ptr<TableFactory> bbtf;
  bbtf.reset(NewBlockBasedTableFactory());
  auto bbto = bbtf->GetOptions<BlockBasedTableOptions>();
  ASSERT_NE(bbto, nullptr);
  ASSERT_OK(bbtf->ConfigureOption(config_options, "block_align", "true"));
  ASSERT_OK(bbtf->ConfigureOption(config_options, "block_size", "1024"));
  ASSERT_EQ(bbto->block_align, true);
  ASSERT_EQ(bbto->block_size, 1024);
  ASSERT_OK(bbtf->PrepareOptions(config_options));
  config_options.mutable_options_only = true;
  ASSERT_OK(bbtf->ConfigureOption(config_options, "block_size", "1024"));
  ASSERT_EQ(bbto->block_align, true);
  ASSERT_NOK(bbtf->ConfigureOption(config_options, "block_align", "false"));
  ASSERT_OK(bbtf->ConfigureOption(config_options, "block_size", "2048"));
  ASSERT_EQ(bbto->block_align, true);
  ASSERT_EQ(bbto->block_size, 2048);

  ColumnFamilyOptions cf_opts;
  cf_opts.table_factory = bbtf;
  ASSERT_NOK(GetColumnFamilyOptionsFromString(
      config_options, cf_opts, "block_based_table_factory.block_align=false",
      &cf_opts));
  ASSERT_OK(GetColumnFamilyOptionsFromString(
      config_options, cf_opts, "block_based_table_factory.block_size=8192",
      &cf_opts));
  ASSERT_EQ(bbto->block_align, true);
  ASSERT_EQ(bbto->block_size, 8192);
}

TEST_F(OptionsTest, MutableCFOptions) {
  ConfigOptions config_options;
  ColumnFamilyOptions cf_opts;

  ASSERT_OK(GetColumnFamilyOptionsFromString(
      config_options, cf_opts,
      "paranoid_file_checks=true; block_based_table_factory.block_align=false; "
      "block_based_table_factory.block_size=8192;",
      &cf_opts));
  ASSERT_TRUE(cf_opts.paranoid_file_checks);
  ASSERT_NE(cf_opts.table_factory.get(), nullptr);
  const auto bbto = cf_opts.table_factory->GetOptions<BlockBasedTableOptions>();
  ASSERT_NE(bbto, nullptr);
  ASSERT_EQ(bbto->block_size, 8192);
  ASSERT_EQ(bbto->block_align, false);
  std::unordered_map<std::string, std::string> unused_opts;
  ASSERT_OK(GetColumnFamilyOptionsFromMap(
      config_options, cf_opts, {{"paranoid_file_checks", "false"}}, &cf_opts));
  ASSERT_EQ(cf_opts.paranoid_file_checks, false);

  ASSERT_OK(GetColumnFamilyOptionsFromMap(
      config_options, cf_opts,
      {{"block_based_table_factory.block_size", "16384"}}, &cf_opts));
  ASSERT_EQ(bbto, cf_opts.table_factory->GetOptions<BlockBasedTableOptions>());
  ASSERT_EQ(bbto->block_size, 16384);

  config_options.mutable_options_only = true;
  // Force consistency checks is not mutable
  ASSERT_NOK(GetColumnFamilyOptionsFromMap(
      config_options, cf_opts, {{"force_consistency_checks", "true"}},
      &cf_opts));

  // Attempt to change the table.  It is not mutable, so this should fail and
  // leave the original intact
  ASSERT_NOK(GetColumnFamilyOptionsFromMap(
      config_options, cf_opts, {{"table_factory", "PlainTable"}}, &cf_opts));
  ASSERT_NOK(GetColumnFamilyOptionsFromMap(
      config_options, cf_opts, {{"table_factory.id", "PlainTable"}}, &cf_opts));
  ASSERT_NE(cf_opts.table_factory.get(), nullptr);
  ASSERT_EQ(bbto, cf_opts.table_factory->GetOptions<BlockBasedTableOptions>());

  // Change the block size.  Should update the value in the current table
  ASSERT_OK(GetColumnFamilyOptionsFromMap(
      config_options, cf_opts,
      {{"block_based_table_factory.block_size", "8192"}}, &cf_opts));
  ASSERT_EQ(bbto, cf_opts.table_factory->GetOptions<BlockBasedTableOptions>());
  ASSERT_EQ(bbto->block_size, 8192);

  // Attempt to turn off block cache fails, as this option is not mutable
  ASSERT_NOK(GetColumnFamilyOptionsFromMap(
      config_options, cf_opts,
      {{"block_based_table_factory.no_block_cache", "true"}}, &cf_opts));
  ASSERT_EQ(bbto, cf_opts.table_factory->GetOptions<BlockBasedTableOptions>());

  // Attempt to change the block size via a config string/map.  Should update
  // the current value
  ASSERT_OK(GetColumnFamilyOptionsFromMap(
      config_options, cf_opts,
      {{"block_based_table_factory", "{block_size=32768}"}}, &cf_opts));
  ASSERT_EQ(bbto, cf_opts.table_factory->GetOptions<BlockBasedTableOptions>());
  ASSERT_EQ(bbto->block_size, 32768);

  // Attempt to change the block size and no cache through the map.  Should
  // fail, leaving the old values intact
  ASSERT_NOK(GetColumnFamilyOptionsFromMap(
      config_options, cf_opts,
      {{"block_based_table_factory",
        "{block_size=16384; no_block_cache=true}"}},
      &cf_opts));
  ASSERT_EQ(bbto, cf_opts.table_factory->GetOptions<BlockBasedTableOptions>());
  ASSERT_EQ(bbto->block_size, 32768);
}


Status StringToMap(
    const std::string& opts_str,
    std::unordered_map<std::string, std::string>* opts_map);

TEST_F(OptionsTest, StringToMapTest) {
  std::unordered_map<std::string, std::string> opts_map;
  // Regular options
  ASSERT_OK(StringToMap("k1=v1;k2=v2;k3=v3", &opts_map));
  ASSERT_EQ(opts_map["k1"], "v1");
  ASSERT_EQ(opts_map["k2"], "v2");
  ASSERT_EQ(opts_map["k3"], "v3");
  // Value with '='
  opts_map.clear();
  ASSERT_OK(StringToMap("k1==v1;k2=v2=;", &opts_map));
  ASSERT_EQ(opts_map["k1"], "=v1");
  ASSERT_EQ(opts_map["k2"], "v2=");
  // Overwrriten option
  opts_map.clear();
  ASSERT_OK(StringToMap("k1=v1;k1=v2;k3=v3", &opts_map));
  ASSERT_EQ(opts_map["k1"], "v2");
  ASSERT_EQ(opts_map["k3"], "v3");
  // Empty value
  opts_map.clear();
  ASSERT_OK(StringToMap("k1=v1;k2=;k3=v3;k4=", &opts_map));
  ASSERT_EQ(opts_map["k1"], "v1");
  ASSERT_TRUE(opts_map.find("k2") != opts_map.end());
  ASSERT_EQ(opts_map["k2"], "");
  ASSERT_EQ(opts_map["k3"], "v3");
  ASSERT_TRUE(opts_map.find("k4") != opts_map.end());
  ASSERT_EQ(opts_map["k4"], "");
  opts_map.clear();
  ASSERT_OK(StringToMap("k1=v1;k2=;k3=v3;k4=   ", &opts_map));
  ASSERT_EQ(opts_map["k1"], "v1");
  ASSERT_TRUE(opts_map.find("k2") != opts_map.end());
  ASSERT_EQ(opts_map["k2"], "");
  ASSERT_EQ(opts_map["k3"], "v3");
  ASSERT_TRUE(opts_map.find("k4") != opts_map.end());
  ASSERT_EQ(opts_map["k4"], "");
  opts_map.clear();
  ASSERT_OK(StringToMap("k1=v1;k2=;k3=", &opts_map));
  ASSERT_EQ(opts_map["k1"], "v1");
  ASSERT_TRUE(opts_map.find("k2") != opts_map.end());
  ASSERT_EQ(opts_map["k2"], "");
  ASSERT_TRUE(opts_map.find("k3") != opts_map.end());
  ASSERT_EQ(opts_map["k3"], "");
  opts_map.clear();
  ASSERT_OK(StringToMap("k1=v1;k2=;k3=;", &opts_map));
  ASSERT_EQ(opts_map["k1"], "v1");
  ASSERT_TRUE(opts_map.find("k2") != opts_map.end());
  ASSERT_EQ(opts_map["k2"], "");
  ASSERT_TRUE(opts_map.find("k3") != opts_map.end());
  ASSERT_EQ(opts_map["k3"], "");
  // Regular nested options
  opts_map.clear();
  ASSERT_OK(StringToMap("k1=v1;k2={nk1=nv1;nk2=nv2};k3=v3", &opts_map));
  ASSERT_EQ(opts_map["k1"], "v1");
  ASSERT_EQ(opts_map["k2"], "nk1=nv1;nk2=nv2");
  ASSERT_EQ(opts_map["k3"], "v3");
  // Multi-level nested options
  opts_map.clear();
  ASSERT_OK(StringToMap("k1=v1;k2={nk1=nv1;nk2={nnk1=nnk2}};"
                        "k3={nk1={nnk1={nnnk1=nnnv1;nnnk2;nnnv2}}};k4=v4",
                        &opts_map));
  ASSERT_EQ(opts_map["k1"], "v1");
  ASSERT_EQ(opts_map["k2"], "nk1=nv1;nk2={nnk1=nnk2}");
  ASSERT_EQ(opts_map["k3"], "nk1={nnk1={nnnk1=nnnv1;nnnk2;nnnv2}}");
  ASSERT_EQ(opts_map["k4"], "v4");
  // Garbage inside curly braces
  opts_map.clear();
  ASSERT_OK(StringToMap("k1=v1;k2={dfad=};k3={=};k4=v4",
                        &opts_map));
  ASSERT_EQ(opts_map["k1"], "v1");
  ASSERT_EQ(opts_map["k2"], "dfad=");
  ASSERT_EQ(opts_map["k3"], "=");
  ASSERT_EQ(opts_map["k4"], "v4");
  // Empty nested options
  opts_map.clear();
  ASSERT_OK(StringToMap("k1=v1;k2={};", &opts_map));
  ASSERT_EQ(opts_map["k1"], "v1");
  ASSERT_EQ(opts_map["k2"], "");
  opts_map.clear();
  ASSERT_OK(StringToMap("k1=v1;k2={{{{}}}{}{}};", &opts_map));
  ASSERT_EQ(opts_map["k1"], "v1");
  ASSERT_EQ(opts_map["k2"], "{{{}}}{}{}");
  // With random spaces
  opts_map.clear();
  ASSERT_OK(StringToMap("  k1 =  v1 ; k2= {nk1=nv1; nk2={nnk1=nnk2}}  ; "
                        "k3={  {   } }; k4= v4  ",
                        &opts_map));
  ASSERT_EQ(opts_map["k1"], "v1");
  ASSERT_EQ(opts_map["k2"], "nk1=nv1; nk2={nnk1=nnk2}");
  ASSERT_EQ(opts_map["k3"], "{   }");
  ASSERT_EQ(opts_map["k4"], "v4");

  // Empty key
  ASSERT_NOK(StringToMap("k1=v1;k2=v2;=", &opts_map));
  ASSERT_NOK(StringToMap("=v1;k2=v2", &opts_map));
  ASSERT_NOK(StringToMap("k1=v1;k2v2;", &opts_map));
  ASSERT_NOK(StringToMap("k1=v1;k2=v2;fadfa", &opts_map));
  ASSERT_NOK(StringToMap("k1=v1;k2=v2;;", &opts_map));
  // Mismatch curly braces
  ASSERT_NOK(StringToMap("k1=v1;k2={;k3=v3", &opts_map));
  ASSERT_NOK(StringToMap("k1=v1;k2={{};k3=v3", &opts_map));
  ASSERT_NOK(StringToMap("k1=v1;k2={}};k3=v3", &opts_map));
  ASSERT_NOK(StringToMap("k1=v1;k2={{}{}}};k3=v3", &opts_map));
  // However this is valid!
  opts_map.clear();
  ASSERT_OK(StringToMap("k1=v1;k2=};k3=v3", &opts_map));
  ASSERT_EQ(opts_map["k1"], "v1");
  ASSERT_EQ(opts_map["k2"], "}");
  ASSERT_EQ(opts_map["k3"], "v3");

  // Invalid chars after closing curly brace
  ASSERT_NOK(StringToMap("k1=v1;k2={{}}{};k3=v3", &opts_map));
  ASSERT_NOK(StringToMap("k1=v1;k2={{}}cfda;k3=v3", &opts_map));
  ASSERT_NOK(StringToMap("k1=v1;k2={{}}  cfda;k3=v3", &opts_map));
  ASSERT_NOK(StringToMap("k1=v1;k2={{}}  cfda", &opts_map));
  ASSERT_NOK(StringToMap("k1=v1;k2={{}}{}", &opts_map));
  ASSERT_NOK(StringToMap("k1=v1;k2={{dfdl}adfa}{}", &opts_map));
}

TEST_F(OptionsTest, StringToMapRandomTest) {
  std::unordered_map<std::string, std::string> opts_map;
  // Make sure segfault is not hit by semi-random strings

  std::vector<std::string> bases = {
      "a={aa={};tt={xxx={}}};c=defff",
      "a={aa={};tt={xxx={}}};c=defff;d={{}yxx{}3{xx}}",
      "abc={{}{}{}{{{}}}{{}{}{}{}{}{}{}"};

  for (std::string base : bases) {
    for (int rand_seed = 301; rand_seed < 401; rand_seed++) {
      Random rnd(rand_seed);
      for (int attempt = 0; attempt < 10; attempt++) {
        std::string str = base;
        // Replace random position to space
        size_t pos = static_cast<size_t>(
            rnd.Uniform(static_cast<int>(base.size())));
        str[pos] = ' ';
        Status s = StringToMap(str, &opts_map);
        ASSERT_TRUE(s.ok() || s.IsInvalidArgument());
        opts_map.clear();
      }
    }
  }

  // Random Construct a string
  std::vector<char> chars = {'{', '}', ' ', '=', ';', 'c'};
  for (int rand_seed = 301; rand_seed < 1301; rand_seed++) {
    Random rnd(rand_seed);
    int len = rnd.Uniform(30);
    std::string str = "";
    for (int attempt = 0; attempt < len; attempt++) {
      // Add a random character
      size_t pos = static_cast<size_t>(
          rnd.Uniform(static_cast<int>(chars.size())));
      str.append(1, chars[pos]);
    }
    Status s = StringToMap(str, &opts_map);
    ASSERT_TRUE(s.ok() || s.IsInvalidArgument());
    s = StringToMap("name=" + str, &opts_map);
    ASSERT_TRUE(s.ok() || s.IsInvalidArgument());
    opts_map.clear();
  }
}

TEST_F(OptionsTest, GetStringFromCompressionType) {
  std::string res;

  ASSERT_OK(GetStringFromCompressionType(&res, kNoCompression));
  ASSERT_EQ(res, "kNoCompression");

  ASSERT_OK(GetStringFromCompressionType(&res, kSnappyCompression));
  ASSERT_EQ(res, "kSnappyCompression");

  ASSERT_OK(GetStringFromCompressionType(&res, kDisableCompressionOption));
  ASSERT_EQ(res, "kDisableCompressionOption");

  ASSERT_OK(GetStringFromCompressionType(&res, kLZ4Compression));
  ASSERT_EQ(res, "kLZ4Compression");

  ASSERT_OK(GetStringFromCompressionType(&res, kZlibCompression));
  ASSERT_EQ(res, "kZlibCompression");

  ASSERT_NOK(
      GetStringFromCompressionType(&res, static_cast<CompressionType>(-10)));
}

TEST_F(OptionsTest, OnlyMutableDBOptions) {
  std::string opt_str;
  Random rnd(302);
  ConfigOptions cfg_opts;
  DBOptions db_opts;
  DBOptions mdb_opts;
  std::unordered_set<std::string> m_names;
  std::unordered_set<std::string> a_names;

  test::RandomInitDBOptions(&db_opts, &rnd);
  auto db_config = DBOptionsAsConfigurable(db_opts);

  // Get all of the DB Option names (mutable or not)
  ASSERT_OK(db_config->GetOptionNames(cfg_opts, &a_names));

  // Get only the mutable options from db_opts and set those in mdb_opts
  cfg_opts.mutable_options_only = true;

  // Get only the Mutable DB Option names
  ASSERT_OK(db_config->GetOptionNames(cfg_opts, &m_names));
  ASSERT_OK(GetStringFromDBOptions(cfg_opts, db_opts, &opt_str));
  ASSERT_OK(GetDBOptionsFromString(cfg_opts, mdb_opts, opt_str, &mdb_opts));
  std::string mismatch;
  // Comparing only the mutable options, the two are equivalent
  auto mdb_config = DBOptionsAsConfigurable(mdb_opts);
  ASSERT_TRUE(mdb_config->AreEquivalent(cfg_opts, db_config.get(), &mismatch));
  ASSERT_TRUE(db_config->AreEquivalent(cfg_opts, mdb_config.get(), &mismatch));

  ASSERT_GT(a_names.size(), m_names.size());
  for (const auto& n : m_names) {
    std::string m, d;
    ASSERT_OK(mdb_config->GetOption(cfg_opts, n, &m));
    ASSERT_OK(db_config->GetOption(cfg_opts, n, &d));
    ASSERT_EQ(m, d);
  }

  cfg_opts.mutable_options_only = false;
  // Comparing all of the options, the two are not equivalent
  ASSERT_FALSE(mdb_config->AreEquivalent(cfg_opts, db_config.get(), &mismatch));
  ASSERT_FALSE(db_config->AreEquivalent(cfg_opts, mdb_config.get(), &mismatch));

  // Make sure there are only mutable options being configured
  ASSERT_OK(GetDBOptionsFromString(cfg_opts, DBOptions(), opt_str, &db_opts));
}

TEST_F(OptionsTest, OnlyMutableCFOptions) {
  std::string opt_str;
  Random rnd(302);
  ConfigOptions cfg_opts;
  DBOptions db_opts;
  ColumnFamilyOptions mcf_opts;
  ColumnFamilyOptions cf_opts;
  std::unordered_set<std::string> m_names;
  std::unordered_set<std::string> a_names;

  test::RandomInitCFOptions(&cf_opts, db_opts, &rnd);
  cf_opts.comparator = ReverseBytewiseComparator();
  auto cf_config = CFOptionsAsConfigurable(cf_opts);

  // Get all of the CF Option names (mutable or not)
  ASSERT_OK(cf_config->GetOptionNames(cfg_opts, &a_names));

  // Get only the mutable options from cf_opts and set those in mcf_opts
  cfg_opts.mutable_options_only = true;
  // Get only the Mutable CF Option names
  ASSERT_OK(cf_config->GetOptionNames(cfg_opts, &m_names));
  ASSERT_OK(GetStringFromColumnFamilyOptions(cfg_opts, cf_opts, &opt_str));
  ASSERT_OK(
      GetColumnFamilyOptionsFromString(cfg_opts, mcf_opts, opt_str, &mcf_opts));
  std::string mismatch;

  auto mcf_config = CFOptionsAsConfigurable(mcf_opts);
  // Comparing only the mutable options, the two are equivalent
  ASSERT_TRUE(mcf_config->AreEquivalent(cfg_opts, cf_config.get(), &mismatch));
  ASSERT_TRUE(cf_config->AreEquivalent(cfg_opts, mcf_config.get(), &mismatch));

  ASSERT_GT(a_names.size(), m_names.size());
  for (const auto& n : m_names) {
    std::string m, d;
    ASSERT_OK(mcf_config->GetOption(cfg_opts, n, &m));
    ASSERT_OK(cf_config->GetOption(cfg_opts, n, &d));
    ASSERT_EQ(m, d);
  }

  cfg_opts.mutable_options_only = false;
  // Comparing all of the options, the two are not equivalent
  ASSERT_FALSE(mcf_config->AreEquivalent(cfg_opts, cf_config.get(), &mismatch));
  ASSERT_FALSE(cf_config->AreEquivalent(cfg_opts, mcf_config.get(), &mismatch));
  delete cf_opts.compaction_filter;

  // Make sure the options string contains only mutable options
  ASSERT_OK(GetColumnFamilyOptionsFromString(cfg_opts, ColumnFamilyOptions(),
                                             opt_str, &cf_opts));
  delete cf_opts.compaction_filter;
}

TEST_F(OptionsTest, SstPartitionerTest) {
  ConfigOptions cfg_opts;
  ColumnFamilyOptions cf_opts, new_opt;
  std::string opts_str, mismatch;

  ASSERT_OK(SstPartitionerFactory::CreateFromString(
      cfg_opts, SstPartitionerFixedPrefixFactory::kClassName(),
      &cf_opts.sst_partitioner_factory));
  ASSERT_NE(cf_opts.sst_partitioner_factory, nullptr);
  ASSERT_STREQ(cf_opts.sst_partitioner_factory->Name(),
               SstPartitionerFixedPrefixFactory::kClassName());
  ASSERT_NOK(GetColumnFamilyOptionsFromString(
      cfg_opts, ColumnFamilyOptions(),
      std::string("sst_partitioner_factory={id=") +
          SstPartitionerFixedPrefixFactory::kClassName() + "; unknown=10;}",
      &cf_opts));
  ASSERT_OK(GetColumnFamilyOptionsFromString(
      cfg_opts, ColumnFamilyOptions(),
      std::string("sst_partitioner_factory={id=") +
          SstPartitionerFixedPrefixFactory::kClassName() + "; length=10;}",
      &cf_opts));
  ASSERT_NE(cf_opts.sst_partitioner_factory, nullptr);
  ASSERT_STREQ(cf_opts.sst_partitioner_factory->Name(),
               SstPartitionerFixedPrefixFactory::kClassName());
  ASSERT_OK(GetStringFromColumnFamilyOptions(cfg_opts, cf_opts, &opts_str));
  ASSERT_OK(
      GetColumnFamilyOptionsFromString(cfg_opts, cf_opts, opts_str, &new_opt));
  ASSERT_NE(new_opt.sst_partitioner_factory, nullptr);
  ASSERT_STREQ(new_opt.sst_partitioner_factory->Name(),
               SstPartitionerFixedPrefixFactory::kClassName());
  ASSERT_OK(RocksDBOptionsParser::VerifyCFOptions(cfg_opts, cf_opts, new_opt));
  ASSERT_TRUE(cf_opts.sst_partitioner_factory->AreEquivalent(
      cfg_opts, new_opt.sst_partitioner_factory.get(), &mismatch));
}

TEST_F(OptionsTest, FileChecksumGenFactoryTest) {
  ConfigOptions cfg_opts;
  DBOptions db_opts, new_opt;
  std::string opts_str, mismatch;
  auto factory = GetFileChecksumGenCrc32cFactory();

  cfg_opts.ignore_unsupported_options = false;

  ASSERT_OK(GetStringFromDBOptions(cfg_opts, db_opts, &opts_str));
  ASSERT_OK(GetDBOptionsFromString(cfg_opts, db_opts, opts_str, &new_opt));

  ASSERT_NE(factory, nullptr);
  ASSERT_OK(FileChecksumGenFactory::CreateFromString(
      cfg_opts, factory->Name(), &db_opts.file_checksum_gen_factory));
  ASSERT_NE(db_opts.file_checksum_gen_factory, nullptr);
  ASSERT_STREQ(db_opts.file_checksum_gen_factory->Name(), factory->Name());
  ASSERT_NOK(GetDBOptionsFromString(
      cfg_opts, DBOptions(), "file_checksum_gen_factory=unknown", &db_opts));
  ASSERT_OK(GetDBOptionsFromString(
      cfg_opts, DBOptions(),
      std::string("file_checksum_gen_factory=") + factory->Name(), &db_opts));
  ASSERT_NE(db_opts.file_checksum_gen_factory, nullptr);
  ASSERT_STREQ(db_opts.file_checksum_gen_factory->Name(), factory->Name());

  ASSERT_OK(GetStringFromDBOptions(cfg_opts, db_opts, &opts_str));
  ASSERT_OK(GetDBOptionsFromString(cfg_opts, db_opts, opts_str, &new_opt));
  ASSERT_NE(new_opt.file_checksum_gen_factory, nullptr);
  ASSERT_STREQ(new_opt.file_checksum_gen_factory->Name(), factory->Name());
  ASSERT_OK(RocksDBOptionsParser::VerifyDBOptions(cfg_opts, db_opts, new_opt));
  ASSERT_TRUE(factory->AreEquivalent(
      cfg_opts, new_opt.file_checksum_gen_factory.get(), &mismatch));
  ASSERT_TRUE(db_opts.file_checksum_gen_factory->AreEquivalent(
      cfg_opts, new_opt.file_checksum_gen_factory.get(), &mismatch));
}

class TestTablePropertiesCollectorFactory
    : public TablePropertiesCollectorFactory {
 private:
  std::string id_;

 public:
  explicit TestTablePropertiesCollectorFactory(const std::string& id)
      : id_(id) {}
  TablePropertiesCollector* CreateTablePropertiesCollector(
      TablePropertiesCollectorFactory::Context /*context*/) override {
    return nullptr;
  }
  static const char* kClassName() { return "TestCollector"; }
  const char* Name() const override { return kClassName(); }
  std::string GetId() const override {
    return std::string(kClassName()) + ":" + id_;
  }
};

TEST_F(OptionsTest, OptionTablePropertiesTest) {
  ConfigOptions cfg_opts;
  ColumnFamilyOptions orig, copy;
  orig.table_properties_collector_factories.push_back(
      std::make_shared<TestTablePropertiesCollectorFactory>("1"));
  orig.table_properties_collector_factories.push_back(
      std::make_shared<TestTablePropertiesCollectorFactory>("2"));

  // Push two TablePropertiesCollectorFactories then create a new
  // ColumnFamilyOptions based on those settings.  The copy should
  // have no properties but still match the original
  std::string opts_str;
  ASSERT_OK(GetStringFromColumnFamilyOptions(cfg_opts, orig, &opts_str));
  ASSERT_OK(GetColumnFamilyOptionsFromString(cfg_opts, orig, opts_str, &copy));
  ASSERT_EQ(copy.table_properties_collector_factories.size(), 0);
  ASSERT_OK(RocksDBOptionsParser::VerifyCFOptions(cfg_opts, orig, copy));

  // Now register a TablePropertiesCollectorFactory
  // Repeat the experiment.  The copy should have the same
  // properties as the original
  cfg_opts.registry->AddLibrary("collector")
      ->AddFactory<TablePropertiesCollectorFactory>(
          ObjectLibrary::PatternEntry(
              TestTablePropertiesCollectorFactory::kClassName(), false)
              .AddSeparator(":"),
          [](const std::string& name,
             std::unique_ptr<TablePropertiesCollectorFactory>* guard,
             std::string* /* errmsg */) {
            std::string id = name.substr(
                strlen(TestTablePropertiesCollectorFactory::kClassName()) + 1);
            guard->reset(new TestTablePropertiesCollectorFactory(id));
            return guard->get();
          });

  ASSERT_OK(GetColumnFamilyOptionsFromString(cfg_opts, orig, opts_str, &copy));
  ASSERT_EQ(copy.table_properties_collector_factories.size(), 2);
  ASSERT_OK(RocksDBOptionsParser::VerifyCFOptions(cfg_opts, orig, copy));
}

TEST_F(OptionsTest, ConvertOptionsTest) {
  LevelDBOptions leveldb_opt;
  Options converted_opt = ConvertOptions(leveldb_opt);

  ASSERT_EQ(converted_opt.create_if_missing, leveldb_opt.create_if_missing);
  ASSERT_EQ(converted_opt.error_if_exists, leveldb_opt.error_if_exists);
  ASSERT_EQ(converted_opt.paranoid_checks, leveldb_opt.paranoid_checks);
  ASSERT_EQ(converted_opt.env, leveldb_opt.env);
  ASSERT_EQ(converted_opt.info_log.get(), leveldb_opt.info_log);
  ASSERT_EQ(converted_opt.write_buffer_size, leveldb_opt.write_buffer_size);
  ASSERT_EQ(converted_opt.max_open_files, leveldb_opt.max_open_files);
  ASSERT_EQ(converted_opt.compression, leveldb_opt.compression);

  std::shared_ptr<TableFactory> table_factory = converted_opt.table_factory;
  const auto table_opt = table_factory->GetOptions<BlockBasedTableOptions>();
  ASSERT_NE(table_opt, nullptr);

  ASSERT_EQ(table_opt->block_cache->GetCapacity(), 32UL << 20);
  ASSERT_EQ(table_opt->block_size, leveldb_opt.block_size);
  ASSERT_EQ(table_opt->block_restart_interval,
            leveldb_opt.block_restart_interval);
  ASSERT_EQ(table_opt->filter_policy.get(), leveldb_opt.filter_policy);
}
class TestEventListener : public EventListener {
 private:
  std::string id_;

 public:
  explicit TestEventListener(const std::string& id) : id_("Test" + id) {}
  const char* Name() const override { return id_.c_str(); }
};

static std::unordered_map<std::string, OptionTypeInfo>
    test_listener_option_info = {
        {"s",
         {0, OptionType::kString, OptionVerificationType::kNormal,
          OptionTypeFlags::kNone}},

};

class TestConfigEventListener : public TestEventListener {
 private:
  std::string s_;

 public:
  explicit TestConfigEventListener(const std::string& id)
      : TestEventListener("Config" + id) {
    s_ = id;
    RegisterOptions("Test", &s_, &test_listener_option_info);
  }
};

static int RegisterTestEventListener(ObjectLibrary& library,
                                     const std::string& arg) {
  library.AddFactory<EventListener>(
      "Test" + arg,
      [](const std::string& name, std::unique_ptr<EventListener>* guard,
         std::string* /* errmsg */) {
        guard->reset(new TestEventListener(name.substr(4)));
        return guard->get();
      });
  library.AddFactory<EventListener>(
      "TestConfig" + arg,
      [](const std::string& name, std::unique_ptr<EventListener>* guard,
         std::string* /* errmsg */) {
        guard->reset(new TestConfigEventListener(name.substr(10)));
        return guard->get();
      });
  return 1;
}
TEST_F(OptionsTest, OptionsListenerTest) {
  DBOptions orig, copy;
  orig.listeners.push_back(std::make_shared<TestEventListener>("1"));
  orig.listeners.push_back(std::make_shared<TestEventListener>("2"));
  orig.listeners.push_back(std::make_shared<TestEventListener>(""));
  orig.listeners.push_back(std::make_shared<TestConfigEventListener>("1"));
  orig.listeners.push_back(std::make_shared<TestConfigEventListener>("2"));
  orig.listeners.push_back(std::make_shared<TestConfigEventListener>(""));
  ConfigOptions config_opts(orig);
  config_opts.registry->AddLibrary("listener", RegisterTestEventListener, "1");
  std::string opts_str;
  ASSERT_OK(GetStringFromDBOptions(config_opts, orig, &opts_str));
  ASSERT_OK(GetDBOptionsFromString(config_opts, orig, opts_str, &copy));
  ASSERT_OK(GetStringFromDBOptions(config_opts, copy, &opts_str));
  ASSERT_EQ(
      copy.listeners.size(),
      2);  // The Test{Config}1 Listeners could be loaded but not the others
  ASSERT_OK(RocksDBOptionsParser::VerifyDBOptions(config_opts, orig, copy));
}

const static std::string kCustomEnvName = "Custom";
const static std::string kCustomEnvProp = "env=" + kCustomEnvName;

static int RegisterCustomEnv(ObjectLibrary& library, const std::string& arg) {
  library.AddFactory<Env>(
      arg, [](const std::string& /*name*/, std::unique_ptr<Env>* /*env_guard*/,
              std::string* /* errmsg */) {
        static CustomEnv env(Env::Default());
        return &env;
      });
  return 1;
}

// This test suite tests the old APIs into the Configure options methods.
// Once those APIs are officially deprecated, this test suite can be deleted.
class OptionsOldApiTest : public testing::Test {};

TEST_F(OptionsOldApiTest, GetOptionsFromMapTest) {
  std::unordered_map<std::string, std::string> cf_options_map = {
      {"write_buffer_size", "1"},
      {"max_write_buffer_number", "2"},
      {"min_write_buffer_number_to_merge", "3"},
      {"max_write_buffer_number_to_maintain", "99"},
      {"max_write_buffer_size_to_maintain", "-99999"},
      {"compression", "kSnappyCompression"},
      {"compression_per_level",
       "kNoCompression:"
       "kSnappyCompression:"
       "kZlibCompression:"
       "kBZip2Compression:"
       "kLZ4Compression:"
       "kLZ4HCCompression:"
       "kXpressCompression:"
       "kZSTD:"
       "kZSTDNotFinalCompression"},
      {"bottommost_compression", "kLZ4Compression"},
      {"bottommost_compression_opts", "5:6:7:8:9:true"},
      {"compression_opts", "4:5:6:7:8:9:true:10:false"},
      {"num_levels", "8"},
      {"level0_file_num_compaction_trigger", "8"},
      {"level0_slowdown_writes_trigger", "9"},
      {"level0_stop_writes_trigger", "10"},
      {"target_file_size_base", "12"},
      {"target_file_size_multiplier", "13"},
      {"max_bytes_for_level_base", "14"},
      {"level_compaction_dynamic_level_bytes", "true"},
      {"level_compaction_dynamic_file_size", "true"},
      {"max_bytes_for_level_multiplier", "15.0"},
      {"max_bytes_for_level_multiplier_additional", "16:17:18"},
      {"max_compaction_bytes", "21"},
      {"soft_rate_limit", "1.1"},
      {"hard_rate_limit", "2.1"},
      {"rate_limit_delay_max_milliseconds", "100"},
      {"hard_pending_compaction_bytes_limit", "211"},
      {"arena_block_size", "22"},
      {"disable_auto_compactions", "true"},
      {"compaction_style", "kCompactionStyleLevel"},
      {"compaction_pri", "kOldestSmallestSeqFirst"},
      {"verify_checksums_in_compaction", "false"},
      {"compaction_options_fifo",
       "{allow_compaction=true;max_table_files_size=11002244;"
       "file_temperature_age_thresholds={{temperature=kCold;age=12345}}}"},
      {"max_sequential_skip_in_iterations", "24"},
      {"inplace_update_support", "true"},
      {"report_bg_io_stats", "true"},
      {"compaction_measure_io_stats", "false"},
      {"purge_redundant_kvs_while_flush", "false"},
      {"inplace_update_num_locks", "25"},
      {"memtable_prefix_bloom_size_ratio", "0.26"},
      {"memtable_whole_key_filtering", "true"},
      {"memtable_huge_page_size", "28"},
      {"bloom_locality", "29"},
      {"max_successive_merges", "30"},
      {"min_partial_merge_operands", "31"},
      {"prefix_extractor", "fixed:31"},
      {"experimental_mempurge_threshold", "0.003"},
      {"optimize_filters_for_hits", "true"},
      {"enable_blob_files", "true"},
      {"min_blob_size", "1K"},
      {"blob_file_size", "1G"},
      {"blob_compression_type", "kZSTD"},
      {"enable_blob_garbage_collection", "true"},
      {"blob_garbage_collection_age_cutoff", "0.5"},
      {"blob_garbage_collection_force_threshold", "0.75"},
      {"blob_compaction_readahead_size", "256K"},
      {"blob_file_starting_level", "1"},
      {"prepopulate_blob_cache", "kDisable"},
      {"last_level_temperature", "kWarm"},
      {"default_temperature", "kHot"},
      {"persist_user_defined_timestamps", "true"},
      {"memtable_max_range_deletions", "0"},
  };

  std::unordered_map<std::string, std::string> db_options_map = {
      {"create_if_missing", "false"},
      {"create_missing_column_families", "true"},
      {"error_if_exists", "false"},
      {"paranoid_checks", "true"},
      {"track_and_verify_wals_in_manifest", "true"},
      {"verify_sst_unique_id_in_manifest", "true"},
      {"max_open_files", "32"},
      {"max_total_wal_size", "33"},
      {"use_fsync", "true"},
      {"db_log_dir", "/db_log_dir"},
      {"wal_dir", "/wal_dir"},
      {"delete_obsolete_files_period_micros", "34"},
      {"max_background_compactions", "35"},
      {"max_background_flushes", "36"},
      {"max_log_file_size", "37"},
      {"log_file_time_to_roll", "38"},
      {"keep_log_file_num", "39"},
      {"recycle_log_file_num", "5"},
      {"max_manifest_file_size", "40"},
      {"table_cache_numshardbits", "41"},
      {"WAL_ttl_seconds", "43"},
      {"WAL_size_limit_MB", "44"},
      {"manifest_preallocation_size", "45"},
      {"allow_mmap_reads", "true"},
      {"allow_mmap_writes", "false"},
      {"use_direct_reads", "false"},
      {"use_direct_io_for_flush_and_compaction", "false"},
      {"is_fd_close_on_exec", "true"},
      {"skip_log_error_on_recovery", "false"},
      {"stats_dump_period_sec", "46"},
      {"stats_persist_period_sec", "57"},
      {"persist_stats_to_disk", "false"},
      {"stats_history_buffer_size", "69"},
      {"advise_random_on_open", "true"},
      {"use_adaptive_mutex", "false"},
      {"compaction_readahead_size", "100"},
      {"random_access_max_buffer_size", "3145728"},
      {"writable_file_max_buffer_size", "314159"},
      {"bytes_per_sync", "47"},
      {"wal_bytes_per_sync", "48"},
      {"strict_bytes_per_sync", "true"},
      {"preserve_deletes", "false"},
  };

  ColumnFamilyOptions base_cf_opt;
  ColumnFamilyOptions new_cf_opt;
  ConfigOptions cf_config_options;
  cf_config_options.ignore_unknown_options = false;
  cf_config_options.input_strings_escaped = false;
  ASSERT_OK(GetColumnFamilyOptionsFromMap(cf_config_options, base_cf_opt,
                                          cf_options_map, &new_cf_opt));
  ASSERT_EQ(new_cf_opt.write_buffer_size, 1U);
  ASSERT_EQ(new_cf_opt.max_write_buffer_number, 2);
  ASSERT_EQ(new_cf_opt.min_write_buffer_number_to_merge, 3);
  ASSERT_EQ(new_cf_opt.max_write_buffer_number_to_maintain, 99);
  ASSERT_EQ(new_cf_opt.max_write_buffer_size_to_maintain, -99999);
  ASSERT_EQ(new_cf_opt.compression, kSnappyCompression);
  ASSERT_EQ(new_cf_opt.compression_per_level.size(), 9U);
  ASSERT_EQ(new_cf_opt.compression_per_level[0], kNoCompression);
  ASSERT_EQ(new_cf_opt.compression_per_level[1], kSnappyCompression);
  ASSERT_EQ(new_cf_opt.compression_per_level[2], kZlibCompression);
  ASSERT_EQ(new_cf_opt.compression_per_level[3], kBZip2Compression);
  ASSERT_EQ(new_cf_opt.compression_per_level[4], kLZ4Compression);
  ASSERT_EQ(new_cf_opt.compression_per_level[5], kLZ4HCCompression);
  ASSERT_EQ(new_cf_opt.compression_per_level[6], kXpressCompression);
  ASSERT_EQ(new_cf_opt.compression_per_level[7], kZSTD);
  ASSERT_EQ(new_cf_opt.compression_per_level[8], kZSTDNotFinalCompression);
  ASSERT_EQ(new_cf_opt.compression_opts.window_bits, 4);
  ASSERT_EQ(new_cf_opt.compression_opts.level, 5);
  ASSERT_EQ(new_cf_opt.compression_opts.strategy, 6);
  ASSERT_EQ(new_cf_opt.compression_opts.max_dict_bytes, 7u);
  ASSERT_EQ(new_cf_opt.compression_opts.zstd_max_train_bytes, 8u);
  ASSERT_EQ(new_cf_opt.compression_opts.parallel_threads, 9u);
  ASSERT_EQ(new_cf_opt.compression_opts.enabled, true);
  ASSERT_EQ(new_cf_opt.compression_opts.max_dict_buffer_bytes, 10u);
  ASSERT_EQ(new_cf_opt.compression_opts.use_zstd_dict_trainer, false);
  ASSERT_EQ(new_cf_opt.bottommost_compression, kLZ4Compression);
  ASSERT_EQ(new_cf_opt.bottommost_compression_opts.window_bits, 5);
  ASSERT_EQ(new_cf_opt.bottommost_compression_opts.level, 6);
  ASSERT_EQ(new_cf_opt.bottommost_compression_opts.strategy, 7);
  ASSERT_EQ(new_cf_opt.bottommost_compression_opts.max_dict_bytes, 8u);
  ASSERT_EQ(new_cf_opt.bottommost_compression_opts.zstd_max_train_bytes, 9u);
  ASSERT_EQ(new_cf_opt.bottommost_compression_opts.parallel_threads,
            CompressionOptions().parallel_threads);
  ASSERT_EQ(new_cf_opt.bottommost_compression_opts.enabled, true);
  ASSERT_EQ(new_cf_opt.bottommost_compression_opts.max_dict_buffer_bytes,
            CompressionOptions().max_dict_buffer_bytes);
  ASSERT_EQ(new_cf_opt.bottommost_compression_opts.use_zstd_dict_trainer,
            CompressionOptions().use_zstd_dict_trainer);
  ASSERT_EQ(new_cf_opt.num_levels, 8);
  ASSERT_EQ(new_cf_opt.level0_file_num_compaction_trigger, 8);
  ASSERT_EQ(new_cf_opt.level0_slowdown_writes_trigger, 9);
  ASSERT_EQ(new_cf_opt.level0_stop_writes_trigger, 10);
  ASSERT_EQ(new_cf_opt.target_file_size_base, static_cast<uint64_t>(12));
  ASSERT_EQ(new_cf_opt.target_file_size_multiplier, 13);
  ASSERT_EQ(new_cf_opt.max_bytes_for_level_base, 14U);
  ASSERT_EQ(new_cf_opt.level_compaction_dynamic_level_bytes, true);
  ASSERT_EQ(new_cf_opt.level_compaction_dynamic_file_size, true);
  ASSERT_EQ(new_cf_opt.max_bytes_for_level_multiplier, 15.0);
  ASSERT_EQ(new_cf_opt.max_bytes_for_level_multiplier_additional.size(), 3U);
  ASSERT_EQ(new_cf_opt.max_bytes_for_level_multiplier_additional[0], 16);
  ASSERT_EQ(new_cf_opt.max_bytes_for_level_multiplier_additional[1], 17);
  ASSERT_EQ(new_cf_opt.max_bytes_for_level_multiplier_additional[2], 18);
  ASSERT_EQ(new_cf_opt.max_compaction_bytes, 21);
  ASSERT_EQ(new_cf_opt.hard_pending_compaction_bytes_limit, 211);
  ASSERT_EQ(new_cf_opt.arena_block_size, 22U);
  ASSERT_EQ(new_cf_opt.disable_auto_compactions, true);
  ASSERT_EQ(new_cf_opt.compaction_style, kCompactionStyleLevel);
  ASSERT_EQ(new_cf_opt.compaction_pri, kOldestSmallestSeqFirst);
  ASSERT_EQ(new_cf_opt.compaction_options_fifo.max_table_files_size,
            static_cast<uint64_t>(11002244));
  ASSERT_EQ(new_cf_opt.compaction_options_fifo.allow_compaction, true);
  ASSERT_EQ(
      new_cf_opt.compaction_options_fifo.file_temperature_age_thresholds.size(),
      1);
  ASSERT_EQ(
      new_cf_opt.compaction_options_fifo.file_temperature_age_thresholds[0]
          .temperature,
      Temperature::kCold);
  ASSERT_EQ(
      new_cf_opt.compaction_options_fifo.file_temperature_age_thresholds[0].age,
      12345);
  ASSERT_EQ(new_cf_opt.max_sequential_skip_in_iterations,
            static_cast<uint64_t>(24));
  ASSERT_EQ(new_cf_opt.inplace_update_support, true);
  ASSERT_EQ(new_cf_opt.inplace_update_num_locks, 25U);
  ASSERT_EQ(new_cf_opt.memtable_prefix_bloom_size_ratio, 0.26);
  ASSERT_EQ(new_cf_opt.memtable_whole_key_filtering, true);
  ASSERT_EQ(new_cf_opt.memtable_huge_page_size, 28U);
  ASSERT_EQ(new_cf_opt.bloom_locality, 29U);
  ASSERT_EQ(new_cf_opt.max_successive_merges, 30U);
  ASSERT_TRUE(new_cf_opt.prefix_extractor != nullptr);
  ASSERT_EQ(new_cf_opt.optimize_filters_for_hits, true);
  ASSERT_EQ(new_cf_opt.prefix_extractor->AsString(), "rocksdb.FixedPrefix.31");
  ASSERT_EQ(new_cf_opt.experimental_mempurge_threshold, 0.003);
  ASSERT_EQ(new_cf_opt.enable_blob_files, true);
  ASSERT_EQ(new_cf_opt.min_blob_size, 1ULL << 10);
  ASSERT_EQ(new_cf_opt.blob_file_size, 1ULL << 30);
  ASSERT_EQ(new_cf_opt.blob_compression_type, kZSTD);
  ASSERT_EQ(new_cf_opt.enable_blob_garbage_collection, true);
  ASSERT_EQ(new_cf_opt.blob_garbage_collection_age_cutoff, 0.5);
  ASSERT_EQ(new_cf_opt.blob_garbage_collection_force_threshold, 0.75);
  ASSERT_EQ(new_cf_opt.blob_compaction_readahead_size, 262144);
  ASSERT_EQ(new_cf_opt.blob_file_starting_level, 1);
  ASSERT_EQ(new_cf_opt.prepopulate_blob_cache, PrepopulateBlobCache::kDisable);
  ASSERT_EQ(new_cf_opt.last_level_temperature, Temperature::kWarm);
  ASSERT_EQ(new_cf_opt.bottommost_temperature, Temperature::kWarm);
  ASSERT_EQ(new_cf_opt.default_temperature, Temperature::kHot);
  ASSERT_EQ(new_cf_opt.persist_user_defined_timestamps, true);
  ASSERT_EQ(new_cf_opt.memtable_max_range_deletions, 0);

  cf_options_map["write_buffer_size"] = "hello";
  ASSERT_NOK(GetColumnFamilyOptionsFromMap(cf_config_options, base_cf_opt,
                                           cf_options_map, &new_cf_opt));
  ConfigOptions exact, loose;
  exact.sanity_level = ConfigOptions::kSanityLevelExactMatch;
  loose.sanity_level = ConfigOptions::kSanityLevelLooselyCompatible;

  ASSERT_OK(RocksDBOptionsParser::VerifyCFOptions(exact, base_cf_opt, new_cf_opt));

  cf_options_map["write_buffer_size"] = "1";
  ASSERT_OK(GetColumnFamilyOptionsFromMap(cf_config_options, base_cf_opt,
                                          cf_options_map, &new_cf_opt));

  cf_options_map["unknown_option"] = "1";
  ASSERT_NOK(GetColumnFamilyOptionsFromMap(cf_config_options, base_cf_opt,
                                           cf_options_map, &new_cf_opt));
  ASSERT_OK(RocksDBOptionsParser::VerifyCFOptions(exact, base_cf_opt, new_cf_opt));

  cf_config_options.input_strings_escaped = false;
  cf_config_options.ignore_unknown_options = true;
  ASSERT_OK(GetColumnFamilyOptionsFromMap(cf_config_options, base_cf_opt,
                                          cf_options_map, &new_cf_opt));
  ASSERT_OK(RocksDBOptionsParser::VerifyCFOptions(
      loose, base_cf_opt, new_cf_opt, nullptr /* new_opt_map */));
  ASSERT_NOK(RocksDBOptionsParser::VerifyCFOptions(
      exact /* default for VerifyCFOptions */, base_cf_opt, new_cf_opt, nullptr));

  DBOptions base_db_opt;
  DBOptions new_db_opt;
  ConfigOptions db_config_options(base_db_opt);
  db_config_options.input_strings_escaped = false;
  db_config_options.ignore_unknown_options = false;
  ASSERT_OK(GetDBOptionsFromMap(db_config_options, base_db_opt, db_options_map,
                                &new_db_opt));
  ASSERT_EQ(new_db_opt.create_if_missing, false);
  ASSERT_EQ(new_db_opt.create_missing_column_families, true);
  ASSERT_EQ(new_db_opt.error_if_exists, false);
  ASSERT_EQ(new_db_opt.paranoid_checks, true);
  ASSERT_EQ(new_db_opt.track_and_verify_wals_in_manifest, true);
  ASSERT_EQ(new_db_opt.max_open_files, 32);
  ASSERT_EQ(new_db_opt.max_total_wal_size, static_cast<uint64_t>(33));
  ASSERT_EQ(new_db_opt.use_fsync, true);
  ASSERT_EQ(new_db_opt.db_log_dir, "/db_log_dir");
  ASSERT_EQ(new_db_opt.wal_dir, "/wal_dir");
  ASSERT_EQ(new_db_opt.delete_obsolete_files_period_micros,
            static_cast<uint64_t>(34));
  ASSERT_EQ(new_db_opt.max_background_compactions, 35);
  ASSERT_EQ(new_db_opt.max_background_flushes, 36);
  ASSERT_EQ(new_db_opt.max_log_file_size, 37U);
  ASSERT_EQ(new_db_opt.log_file_time_to_roll, 38U);
  ASSERT_EQ(new_db_opt.keep_log_file_num, 39U);
  ASSERT_EQ(new_db_opt.recycle_log_file_num, 5U);
  ASSERT_EQ(new_db_opt.max_manifest_file_size, static_cast<uint64_t>(40));
  ASSERT_EQ(new_db_opt.table_cache_numshardbits, 41);
  ASSERT_EQ(new_db_opt.WAL_ttl_seconds, static_cast<uint64_t>(43));
  ASSERT_EQ(new_db_opt.WAL_size_limit_MB, static_cast<uint64_t>(44));
  ASSERT_EQ(new_db_opt.manifest_preallocation_size, 45U);
  ASSERT_EQ(new_db_opt.allow_mmap_reads, true);
  ASSERT_EQ(new_db_opt.allow_mmap_writes, false);
  ASSERT_EQ(new_db_opt.use_direct_reads, false);
  ASSERT_EQ(new_db_opt.use_direct_io_for_flush_and_compaction, false);
  ASSERT_EQ(new_db_opt.is_fd_close_on_exec, true);
  ASSERT_EQ(new_db_opt.stats_dump_period_sec, 46U);
  ASSERT_EQ(new_db_opt.stats_persist_period_sec, 57U);
  ASSERT_EQ(new_db_opt.persist_stats_to_disk, false);
  ASSERT_EQ(new_db_opt.stats_history_buffer_size, 69U);
  ASSERT_EQ(new_db_opt.advise_random_on_open, true);
  ASSERT_EQ(new_db_opt.use_adaptive_mutex, false);
  ASSERT_EQ(new_db_opt.compaction_readahead_size, 100);
  ASSERT_EQ(new_db_opt.random_access_max_buffer_size, 3145728);
  ASSERT_EQ(new_db_opt.writable_file_max_buffer_size, 314159);
  ASSERT_EQ(new_db_opt.bytes_per_sync, static_cast<uint64_t>(47));
  ASSERT_EQ(new_db_opt.wal_bytes_per_sync, static_cast<uint64_t>(48));
  ASSERT_EQ(new_db_opt.strict_bytes_per_sync, true);

  db_options_map["max_open_files"] = "hello";
  ASSERT_NOK(GetDBOptionsFromMap(db_config_options, base_db_opt, db_options_map,
                                 &new_db_opt));
  ASSERT_OK(RocksDBOptionsParser::VerifyDBOptions(exact, base_db_opt, new_db_opt));
  ASSERT_OK(RocksDBOptionsParser::VerifyDBOptions(loose, base_db_opt, new_db_opt));

  // unknow options should fail parsing without ignore_unknown_options = true
  db_options_map["unknown_db_option"] = "1";
  ASSERT_NOK(GetDBOptionsFromMap(db_config_options, base_db_opt, db_options_map,
                                 &new_db_opt));
  ASSERT_OK(RocksDBOptionsParser::VerifyDBOptions(exact, base_db_opt, new_db_opt));

  db_config_options.input_strings_escaped = false;
  db_config_options.ignore_unknown_options = true;
  ASSERT_OK(GetDBOptionsFromMap(db_config_options, base_db_opt, db_options_map,
                                &new_db_opt));
  ASSERT_OK(RocksDBOptionsParser::VerifyDBOptions(loose, base_db_opt, new_db_opt));
  ASSERT_NOK(RocksDBOptionsParser::VerifyDBOptions(exact, base_db_opt, new_db_opt));
}

TEST_F(OptionsOldApiTest, GetColumnFamilyOptionsFromStringTest) {
  ColumnFamilyOptions base_cf_opt;
  ColumnFamilyOptions new_cf_opt;
  base_cf_opt.table_factory.reset();
  ConfigOptions config_options;
  config_options.input_strings_escaped = false;
  config_options.ignore_unknown_options = false;
  ASSERT_OK(GetColumnFamilyOptionsFromString(config_options, base_cf_opt, "",
                                             &new_cf_opt));
  ASSERT_OK(GetColumnFamilyOptionsFromString(
      config_options, base_cf_opt, "write_buffer_size=5", &new_cf_opt));
  ASSERT_EQ(new_cf_opt.write_buffer_size, 5U);
  ASSERT_TRUE(new_cf_opt.table_factory == nullptr);
  ASSERT_OK(GetColumnFamilyOptionsFromString(
      config_options, base_cf_opt, "write_buffer_size=6;", &new_cf_opt));
  ASSERT_EQ(new_cf_opt.write_buffer_size, 6U);
  ASSERT_OK(GetColumnFamilyOptionsFromString(
      config_options, base_cf_opt, "  write_buffer_size =  7  ", &new_cf_opt));
  ASSERT_EQ(new_cf_opt.write_buffer_size, 7U);
  ASSERT_OK(GetColumnFamilyOptionsFromString(
      config_options, base_cf_opt, "  write_buffer_size =  8 ; ", &new_cf_opt));
  ASSERT_EQ(new_cf_opt.write_buffer_size, 8U);
  ASSERT_OK(GetColumnFamilyOptionsFromString(
      config_options, base_cf_opt,
      "write_buffer_size=9;max_write_buffer_number=10", &new_cf_opt));
  ASSERT_EQ(new_cf_opt.write_buffer_size, 9U);
  ASSERT_EQ(new_cf_opt.max_write_buffer_number, 10);
  ASSERT_OK(GetColumnFamilyOptionsFromString(
      config_options, base_cf_opt,
      "write_buffer_size=11; max_write_buffer_number  =  12 ;", &new_cf_opt));
  ASSERT_EQ(new_cf_opt.write_buffer_size, 11U);
  ASSERT_EQ(new_cf_opt.max_write_buffer_number, 12);
  // Wrong name "max_write_buffer_number_"
  ASSERT_NOK(GetColumnFamilyOptionsFromString(
      config_options, base_cf_opt,
      "write_buffer_size=13;max_write_buffer_number_=14;", &new_cf_opt));
  ConfigOptions exact;
  exact.sanity_level = ConfigOptions::kSanityLevelExactMatch;
  ASSERT_OK(RocksDBOptionsParser::VerifyCFOptions(exact, base_cf_opt, new_cf_opt));

  // Comparator from object registry
  std::string kCompName = "reverse_comp";
  ObjectLibrary::Default()->AddFactory<const Comparator>(
      kCompName,
      [](const std::string& /*name*/,
         std::unique_ptr<const Comparator>* /*guard*/,
         std::string* /* errmsg */) { return ReverseBytewiseComparator(); });

  ASSERT_OK(GetColumnFamilyOptionsFromString(config_options, base_cf_opt,
                                             "comparator=" + kCompName + ";",
                                             &new_cf_opt));
  ASSERT_EQ(new_cf_opt.comparator, ReverseBytewiseComparator());

  // MergeOperator from object registry
  std::unique_ptr<BytesXOROperator> bxo(new BytesXOROperator());
  std::string kMoName = bxo->Name();
  ASSERT_OK(GetColumnFamilyOptionsFromString(config_options, base_cf_opt,
                                             "merge_operator=" + kMoName + ";",
                                             &new_cf_opt));
  ASSERT_EQ(kMoName, std::string(new_cf_opt.merge_operator->Name()));

  // Wrong key/value pair
  ASSERT_NOK(GetColumnFamilyOptionsFromString(
      config_options, base_cf_opt,
      "write_buffer_size=13;max_write_buffer_number;", &new_cf_opt));
  ASSERT_OK(RocksDBOptionsParser::VerifyCFOptions(exact, base_cf_opt, new_cf_opt));

  // Error Paring value
  ASSERT_NOK(GetColumnFamilyOptionsFromString(
      config_options, base_cf_opt,
      "write_buffer_size=13;max_write_buffer_number=;", &new_cf_opt));
  ASSERT_OK(RocksDBOptionsParser::VerifyCFOptions(exact, base_cf_opt, new_cf_opt));

  // Missing option name
  ASSERT_NOK(GetColumnFamilyOptionsFromString(
      config_options, base_cf_opt, "write_buffer_size=13; =100;", &new_cf_opt));
  ASSERT_OK(RocksDBOptionsParser::VerifyCFOptions(exact, base_cf_opt, new_cf_opt));

  const uint64_t kilo = 1024UL;
  const uint64_t mega = 1024 * kilo;
  const uint64_t giga = 1024 * mega;
  const uint64_t tera = 1024 * giga;

  // Units (k)
  ASSERT_OK(GetColumnFamilyOptionsFromString(
      config_options, base_cf_opt, "max_write_buffer_number=15K", &new_cf_opt));
  ASSERT_EQ(new_cf_opt.max_write_buffer_number, 15 * kilo);
  // Units (m)
  ASSERT_OK(GetColumnFamilyOptionsFromString(
      config_options, base_cf_opt,
      "max_write_buffer_number=16m;inplace_update_num_locks=17M", &new_cf_opt));
  ASSERT_EQ(new_cf_opt.max_write_buffer_number, 16 * mega);
  ASSERT_EQ(new_cf_opt.inplace_update_num_locks, 17u * mega);
  // Units (g)
  ASSERT_OK(GetColumnFamilyOptionsFromString(
      config_options, base_cf_opt,
      "write_buffer_size=18g;prefix_extractor=capped:8;"
      "arena_block_size=19G",
      &new_cf_opt));

  ASSERT_EQ(new_cf_opt.write_buffer_size, 18 * giga);
  ASSERT_EQ(new_cf_opt.arena_block_size, 19 * giga);
  ASSERT_TRUE(new_cf_opt.prefix_extractor.get() != nullptr);
  ASSERT_EQ(new_cf_opt.prefix_extractor->AsString(), "rocksdb.CappedPrefix.8");

  // Units (t)
  ASSERT_OK(GetColumnFamilyOptionsFromString(
      config_options, base_cf_opt, "write_buffer_size=20t;arena_block_size=21T",
      &new_cf_opt));
  ASSERT_EQ(new_cf_opt.write_buffer_size, 20 * tera);
  ASSERT_EQ(new_cf_opt.arena_block_size, 21 * tera);

  // Nested block based table options
  // Empty
  ASSERT_OK(GetColumnFamilyOptionsFromString(
      config_options, base_cf_opt,
      "write_buffer_size=10;max_write_buffer_number=16;"
      "block_based_table_factory={};arena_block_size=1024",
      &new_cf_opt));
  ASSERT_TRUE(new_cf_opt.table_factory != nullptr);
  // Non-empty
  ASSERT_OK(GetColumnFamilyOptionsFromString(
      config_options, base_cf_opt,
      "write_buffer_size=10;max_write_buffer_number=16;"
      "block_based_table_factory={block_cache=1M;block_size=4;};"
      "arena_block_size=1024",
      &new_cf_opt));
  ASSERT_TRUE(new_cf_opt.table_factory != nullptr);
  // Last one
  ASSERT_OK(GetColumnFamilyOptionsFromString(
      config_options, base_cf_opt,
      "write_buffer_size=10;max_write_buffer_number=16;"
      "block_based_table_factory={block_cache=1M;block_size=4;}",
      &new_cf_opt));
  ASSERT_TRUE(new_cf_opt.table_factory != nullptr);
  // Mismatch curly braces
  ASSERT_NOK(GetColumnFamilyOptionsFromString(
      config_options, base_cf_opt,
      "write_buffer_size=10;max_write_buffer_number=16;"
      "block_based_table_factory={{{block_size=4;};"
      "arena_block_size=1024",
      &new_cf_opt));
  ASSERT_OK(RocksDBOptionsParser::VerifyCFOptions(exact, base_cf_opt, new_cf_opt));

  // Unexpected chars after closing curly brace
  ASSERT_NOK(GetColumnFamilyOptionsFromString(
      config_options, base_cf_opt,
      "write_buffer_size=10;max_write_buffer_number=16;"
      "block_based_table_factory={block_size=4;}};"
      "arena_block_size=1024",
      &new_cf_opt));
  ASSERT_OK(RocksDBOptionsParser::VerifyCFOptions(exact, base_cf_opt, new_cf_opt));

  ASSERT_NOK(GetColumnFamilyOptionsFromString(
      config_options, base_cf_opt,
      "write_buffer_size=10;max_write_buffer_number=16;"
      "block_based_table_factory={block_size=4;}xdfa;"
      "arena_block_size=1024",
      &new_cf_opt));
  ASSERT_OK(RocksDBOptionsParser::VerifyCFOptions(exact, base_cf_opt, new_cf_opt));

  ASSERT_NOK(GetColumnFamilyOptionsFromString(
      config_options, base_cf_opt,
      "write_buffer_size=10;max_write_buffer_number=16;"
      "block_based_table_factory={block_size=4;}xdfa",
      &new_cf_opt));
  ASSERT_OK(RocksDBOptionsParser::VerifyCFOptions(exact, base_cf_opt, new_cf_opt));

  // Invalid block based table option
  ASSERT_NOK(GetColumnFamilyOptionsFromString(
      config_options, base_cf_opt,
      "write_buffer_size=10;max_write_buffer_number=16;"
      "block_based_table_factory={xx_block_size=4;}",
      &new_cf_opt));
  ASSERT_OK(RocksDBOptionsParser::VerifyCFOptions(exact, base_cf_opt, new_cf_opt));

  ASSERT_OK(GetColumnFamilyOptionsFromString(config_options, base_cf_opt,
                                             "optimize_filters_for_hits=true",
                                             &new_cf_opt));
  ASSERT_OK(GetColumnFamilyOptionsFromString(config_options, base_cf_opt,
                                             "optimize_filters_for_hits=false",
                                             &new_cf_opt));

  ASSERT_NOK(GetColumnFamilyOptionsFromString(config_options, base_cf_opt,
                                              "optimize_filters_for_hits=junk",
                                              &new_cf_opt));
  ASSERT_OK(RocksDBOptionsParser::VerifyCFOptions(exact, base_cf_opt, new_cf_opt));

  // Nested plain table options
  // Empty
  ASSERT_OK(GetColumnFamilyOptionsFromString(
      config_options, base_cf_opt,
      "write_buffer_size=10;max_write_buffer_number=16;"
      "plain_table_factory={};arena_block_size=1024",
      &new_cf_opt));
  ASSERT_TRUE(new_cf_opt.table_factory != nullptr);
  ASSERT_EQ(std::string(new_cf_opt.table_factory->Name()), "PlainTable");
  // Non-empty
  ASSERT_OK(GetColumnFamilyOptionsFromString(
      config_options, base_cf_opt,
      "write_buffer_size=10;max_write_buffer_number=16;"
      "plain_table_factory={user_key_len=66;bloom_bits_per_key=20;};"
      "arena_block_size=1024",
      &new_cf_opt));
  ASSERT_TRUE(new_cf_opt.table_factory != nullptr);
  ASSERT_EQ(std::string(new_cf_opt.table_factory->Name()), "PlainTable");

  // memtable factory
  ASSERT_OK(GetColumnFamilyOptionsFromString(
      config_options, base_cf_opt,
      "write_buffer_size=10;max_write_buffer_number=16;"
      "memtable=skip_list:10;arena_block_size=1024",
      &new_cf_opt));
  ASSERT_TRUE(new_cf_opt.memtable_factory != nullptr);
  ASSERT_TRUE(new_cf_opt.memtable_factory->IsInstanceOf("SkipListFactory"));

  // blob cache
  ASSERT_OK(GetColumnFamilyOptionsFromString(
      config_options, base_cf_opt,
      "blob_cache={capacity=1M;num_shard_bits=4;"
      "strict_capacity_limit=true;high_pri_pool_ratio=0.5;};",
      &new_cf_opt));
  ASSERT_NE(new_cf_opt.blob_cache, nullptr);
  ASSERT_EQ(new_cf_opt.blob_cache->GetCapacity(), 1024UL * 1024UL);
  ASSERT_EQ(static_cast<ShardedCacheBase*>(new_cf_opt.blob_cache.get())
                ->GetNumShardBits(),
            4);
  ASSERT_EQ(new_cf_opt.blob_cache->HasStrictCapacityLimit(), true);
  ASSERT_EQ(static_cast<LRUCache*>(new_cf_opt.blob_cache.get())
                ->GetHighPriPoolRatio(),
            0.5);
}

TEST_F(OptionsTest, SliceTransformCreateFromString) {
  std::shared_ptr<const SliceTransform> transform = nullptr;
  ConfigOptions config_options;
  config_options.ignore_unsupported_options = false;
  config_options.ignore_unknown_options = false;

  ASSERT_OK(
      SliceTransform::CreateFromString(config_options, "fixed:31", &transform));
  ASSERT_NE(transform, nullptr);
  ASSERT_FALSE(transform->IsInstanceOf("capped"));
  ASSERT_TRUE(transform->IsInstanceOf("fixed"));
  ASSERT_TRUE(transform->IsInstanceOf("rocksdb.FixedPrefix"));
  ASSERT_EQ(transform->GetId(), "rocksdb.FixedPrefix.31");
  ASSERT_OK(SliceTransform::CreateFromString(
      config_options, "rocksdb.FixedPrefix.42", &transform));
  ASSERT_NE(transform, nullptr);
  ASSERT_EQ(transform->GetId(), "rocksdb.FixedPrefix.42");

  ASSERT_OK(SliceTransform::CreateFromString(config_options, "capped:16",
                                             &transform));
  ASSERT_NE(transform, nullptr);
  ASSERT_FALSE(transform->IsInstanceOf("fixed"));
  ASSERT_TRUE(transform->IsInstanceOf("capped"));
  ASSERT_TRUE(transform->IsInstanceOf("rocksdb.CappedPrefix"));
  ASSERT_EQ(transform->GetId(), "rocksdb.CappedPrefix.16");
  ASSERT_OK(SliceTransform::CreateFromString(
      config_options, "rocksdb.CappedPrefix.42", &transform));
  ASSERT_NE(transform, nullptr);
  ASSERT_EQ(transform->GetId(), "rocksdb.CappedPrefix.42");

  ASSERT_OK(SliceTransform::CreateFromString(config_options, "rocksdb.Noop",
                                             &transform));
  ASSERT_NE(transform, nullptr);

  ASSERT_NOK(SliceTransform::CreateFromString(config_options,
                                              "fixed:21:invalid", &transform));
  ASSERT_NOK(SliceTransform::CreateFromString(config_options,
                                              "capped:21:invalid", &transform));
  ASSERT_NOK(
      SliceTransform::CreateFromString(config_options, "fixed", &transform));
  ASSERT_NOK(
      SliceTransform::CreateFromString(config_options, "capped", &transform));
  ASSERT_NOK(
      SliceTransform::CreateFromString(config_options, "fixed:", &transform));
  ASSERT_NOK(
      SliceTransform::CreateFromString(config_options, "capped:", &transform));
  ASSERT_NOK(SliceTransform::CreateFromString(
      config_options, "rocksdb.FixedPrefix:42", &transform));
  ASSERT_NOK(SliceTransform::CreateFromString(
      config_options, "rocksdb.CappedPrefix:42", &transform));
  ASSERT_NOK(SliceTransform::CreateFromString(
      config_options, "rocksdb.FixedPrefix", &transform));
  ASSERT_NOK(SliceTransform::CreateFromString(
      config_options, "rocksdb.CappedPrefix", &transform));
  ASSERT_NOK(SliceTransform::CreateFromString(
      config_options, "rocksdb.FixedPrefix.", &transform));
  ASSERT_NOK(SliceTransform::CreateFromString(
      config_options, "rocksdb.CappedPrefix.", &transform));
  ASSERT_NOK(
      SliceTransform::CreateFromString(config_options, "invalid", &transform));

  ASSERT_OK(SliceTransform::CreateFromString(
      config_options, "rocksdb.CappedPrefix.11", &transform));
  ASSERT_NE(transform, nullptr);
  ASSERT_EQ(transform->GetId(), "rocksdb.CappedPrefix.11");
  ASSERT_TRUE(transform->IsInstanceOf("capped"));
  ASSERT_TRUE(transform->IsInstanceOf("capped:11"));
  ASSERT_TRUE(transform->IsInstanceOf("rocksdb.CappedPrefix"));
  ASSERT_TRUE(transform->IsInstanceOf("rocksdb.CappedPrefix.11"));
  ASSERT_FALSE(transform->IsInstanceOf("fixed"));
  ASSERT_FALSE(transform->IsInstanceOf("fixed:11"));
  ASSERT_FALSE(transform->IsInstanceOf("rocksdb.FixedPrefix"));
  ASSERT_FALSE(transform->IsInstanceOf("rocksdb.FixedPrefix.11"));

  ASSERT_OK(SliceTransform::CreateFromString(
      config_options, "rocksdb.FixedPrefix.11", &transform));
  ASSERT_TRUE(transform->IsInstanceOf("fixed"));
  ASSERT_TRUE(transform->IsInstanceOf("fixed:11"));
  ASSERT_TRUE(transform->IsInstanceOf("rocksdb.FixedPrefix"));
  ASSERT_TRUE(transform->IsInstanceOf("rocksdb.FixedPrefix.11"));
  ASSERT_FALSE(transform->IsInstanceOf("capped"));
  ASSERT_FALSE(transform->IsInstanceOf("capped:11"));
  ASSERT_FALSE(transform->IsInstanceOf("rocksdb.CappedPrefix"));
  ASSERT_FALSE(transform->IsInstanceOf("rocksdb.CappedPrefix.11"));
}

TEST_F(OptionsOldApiTest, GetBlockBasedTableOptionsFromString) {
  BlockBasedTableOptions table_opt;
  BlockBasedTableOptions new_opt;
  ConfigOptions config_options;
  config_options.input_strings_escaped = false;
  config_options.ignore_unknown_options = false;
  config_options.invoke_prepare_options = false;
  config_options.ignore_unsupported_options = false;

  // make sure default values are overwritten by something else
  ASSERT_OK(GetBlockBasedTableOptionsFromString(
      config_options, table_opt,
      "cache_index_and_filter_blocks=1;index_type=kHashSearch;"
      "checksum=kxxHash;no_block_cache=1;"
      "block_cache=1M;block_cache_compressed=1k;block_size=1024;"
      "block_size_deviation=8;block_restart_interval=4;"
      "format_version=5;whole_key_filtering=1;"
      "filter_policy=bloomfilter:4.567:false;",
      &new_opt));
  ASSERT_TRUE(new_opt.cache_index_and_filter_blocks);
  ASSERT_EQ(new_opt.index_type, BlockBasedTableOptions::kHashSearch);
  ASSERT_EQ(new_opt.checksum, ChecksumType::kxxHash);
  ASSERT_TRUE(new_opt.no_block_cache);
  ASSERT_TRUE(new_opt.block_cache != nullptr);
  ASSERT_EQ(new_opt.block_cache->GetCapacity(), 1024UL*1024UL);
  ASSERT_EQ(new_opt.block_size, 1024UL);
  ASSERT_EQ(new_opt.block_size_deviation, 8);
  ASSERT_EQ(new_opt.block_restart_interval, 4);
  ASSERT_EQ(new_opt.format_version, 5U);
  ASSERT_EQ(new_opt.whole_key_filtering, true);
  ASSERT_TRUE(new_opt.filter_policy != nullptr);
  const BloomFilterPolicy* bfp =
      dynamic_cast<const BloomFilterPolicy*>(new_opt.filter_policy.get());
  EXPECT_EQ(bfp->GetMillibitsPerKey(), 4567);
  EXPECT_EQ(bfp->GetWholeBitsPerKey(), 5);

  // unknown option
  ASSERT_NOK(GetBlockBasedTableOptionsFromString(
      config_options, table_opt,
      "cache_index_and_filter_blocks=1;index_type=kBinarySearch;"
      "bad_option=1",
      &new_opt));
  ASSERT_EQ(static_cast<bool>(table_opt.cache_index_and_filter_blocks),
            new_opt.cache_index_and_filter_blocks);
  ASSERT_EQ(table_opt.index_type, new_opt.index_type);

  // unrecognized index type
  ASSERT_NOK(GetBlockBasedTableOptionsFromString(
      config_options, table_opt,
      "cache_index_and_filter_blocks=1;index_type=kBinarySearchXX", &new_opt));
  ASSERT_EQ(table_opt.cache_index_and_filter_blocks,
            new_opt.cache_index_and_filter_blocks);
  ASSERT_EQ(table_opt.index_type, new_opt.index_type);

  // unrecognized checksum type
  ASSERT_NOK(GetBlockBasedTableOptionsFromString(
      config_options, table_opt,
      "cache_index_and_filter_blocks=1;checksum=kxxHashXX", &new_opt));
  ASSERT_EQ(table_opt.cache_index_and_filter_blocks,
            new_opt.cache_index_and_filter_blocks);
  ASSERT_EQ(table_opt.index_type, new_opt.index_type);

  // unrecognized filter policy name
  ASSERT_NOK(
      GetBlockBasedTableOptionsFromString(config_options, table_opt,
                                          "cache_index_and_filter_blocks=1;"
                                          "filter_policy=bloomfilterxx:4:true",
                                          &new_opt));
  ASSERT_EQ(table_opt.cache_index_and_filter_blocks,
            new_opt.cache_index_and_filter_blocks);
  ASSERT_EQ(table_opt.filter_policy, new_opt.filter_policy);

  // Used to be rejected, now accepted
  ASSERT_OK(GetBlockBasedTableOptionsFromString(
      config_options, table_opt, "filter_policy=bloomfilter:4", &new_opt));
  bfp = dynamic_cast<const BloomFilterPolicy*>(new_opt.filter_policy.get());
  EXPECT_EQ(bfp->GetMillibitsPerKey(), 4000);
  EXPECT_EQ(bfp->GetWholeBitsPerKey(), 4);

  // Check block cache options are overwritten when specified
  // in new format as a struct.
  ASSERT_OK(GetBlockBasedTableOptionsFromString(
      config_options, table_opt,
      "block_cache={capacity=1M;num_shard_bits=4;"
      "strict_capacity_limit=true;high_pri_pool_ratio=0.5;};"
      "block_cache_compressed={capacity=1M;num_shard_bits=4;"
      "strict_capacity_limit=true;high_pri_pool_ratio=0.5;}",
      &new_opt));
  ASSERT_TRUE(new_opt.block_cache != nullptr);
  ASSERT_EQ(new_opt.block_cache->GetCapacity(), 1024UL*1024UL);
  ASSERT_EQ(std::dynamic_pointer_cast<ShardedCacheBase>(new_opt.block_cache)
                ->GetNumShardBits(),
            4);
  ASSERT_EQ(new_opt.block_cache->HasStrictCapacityLimit(), true);
  ASSERT_EQ(std::dynamic_pointer_cast<LRUCache>(
                new_opt.block_cache)->GetHighPriPoolRatio(), 0.5);

  // Set only block cache capacity. Check other values are
  // reset to default values.
  ASSERT_OK(GetBlockBasedTableOptionsFromString(
      config_options, table_opt,
      "block_cache={capacity=2M};"
      "block_cache_compressed={capacity=2M}",
      &new_opt));
  ASSERT_TRUE(new_opt.block_cache != nullptr);
  ASSERT_EQ(new_opt.block_cache->GetCapacity(), 2*1024UL*1024UL);
  // Default values
  ASSERT_EQ(std::dynamic_pointer_cast<ShardedCacheBase>(new_opt.block_cache)
                ->GetNumShardBits(),
            GetDefaultCacheShardBits(new_opt.block_cache->GetCapacity()));
  ASSERT_EQ(new_opt.block_cache->HasStrictCapacityLimit(), false);
  ASSERT_EQ(std::dynamic_pointer_cast<LRUCache>(new_opt.block_cache)
                ->GetHighPriPoolRatio(),
            0.5);

  // Set couple of block cache options.
  ASSERT_OK(GetBlockBasedTableOptionsFromString(
      config_options, table_opt,
      "block_cache={num_shard_bits=5;high_pri_pool_ratio=0.5;};"
      "block_cache_compressed={num_shard_bits=5;"
      "high_pri_pool_ratio=0.0;}",
      &new_opt));
  ASSERT_EQ(new_opt.block_cache->GetCapacity(), 0);
  ASSERT_EQ(std::dynamic_pointer_cast<ShardedCacheBase>(new_opt.block_cache)
                ->GetNumShardBits(),
            5);
  ASSERT_EQ(new_opt.block_cache->HasStrictCapacityLimit(), false);
  ASSERT_EQ(std::dynamic_pointer_cast<LRUCache>(
                new_opt.block_cache)->GetHighPriPoolRatio(), 0.5);

  // Set couple of block cache options.
  ASSERT_OK(GetBlockBasedTableOptionsFromString(
      config_options, table_opt,
      "block_cache={capacity=1M;num_shard_bits=4;"
      "strict_capacity_limit=true;};"
      "block_cache_compressed={capacity=1M;num_shard_bits=4;"
      "strict_capacity_limit=true;}",
      &new_opt));
  ASSERT_TRUE(new_opt.block_cache != nullptr);
  ASSERT_EQ(new_opt.block_cache->GetCapacity(), 1024UL*1024UL);
  ASSERT_EQ(std::dynamic_pointer_cast<ShardedCacheBase>(new_opt.block_cache)
                ->GetNumShardBits(),
            4);
  ASSERT_EQ(new_opt.block_cache->HasStrictCapacityLimit(), true);
  ASSERT_EQ(std::dynamic_pointer_cast<LRUCache>(new_opt.block_cache)
                ->GetHighPriPoolRatio(),
            0.5);
}

TEST_F(OptionsOldApiTest, GetPlainTableOptionsFromString) {
  PlainTableOptions table_opt;
  PlainTableOptions new_opt;
  // make sure default values are overwritten by something else
  ConfigOptions config_options_from_string;
  config_options_from_string.input_strings_escaped = false;
  config_options_from_string.ignore_unknown_options = false;
  config_options_from_string.invoke_prepare_options = false;
  ASSERT_OK(GetPlainTableOptionsFromString(
      config_options_from_string, table_opt,
      "user_key_len=66;bloom_bits_per_key=20;hash_table_ratio=0.5;"
      "index_sparseness=8;huge_page_tlb_size=4;encoding_type=kPrefix;"
      "full_scan_mode=true;store_index_in_file=true",
      &new_opt));
  ASSERT_EQ(new_opt.user_key_len, 66u);
  ASSERT_EQ(new_opt.bloom_bits_per_key, 20);
  ASSERT_EQ(new_opt.hash_table_ratio, 0.5);
  ASSERT_EQ(new_opt.index_sparseness, 8);
  ASSERT_EQ(new_opt.huge_page_tlb_size, 4);
  ASSERT_EQ(new_opt.encoding_type, EncodingType::kPrefix);
  ASSERT_TRUE(new_opt.full_scan_mode);
  ASSERT_TRUE(new_opt.store_index_in_file);

  std::unordered_map<std::string, std::string> opt_map;
  ASSERT_OK(StringToMap(
      "user_key_len=55;bloom_bits_per_key=10;huge_page_tlb_size=8;", &opt_map));
  ConfigOptions config_options_from_map;
  config_options_from_map.input_strings_escaped = false;
  config_options_from_map.ignore_unknown_options = false;
  ASSERT_OK(GetPlainTableOptionsFromMap(config_options_from_map, table_opt,
                                        opt_map, &new_opt));
  ASSERT_EQ(new_opt.user_key_len, 55u);
  ASSERT_EQ(new_opt.bloom_bits_per_key, 10);
  ASSERT_EQ(new_opt.huge_page_tlb_size, 8);

  // unknown option
  ASSERT_NOK(GetPlainTableOptionsFromString(
      config_options_from_string, table_opt,
      "user_key_len=66;bloom_bits_per_key=20;hash_table_ratio=0.5;"
      "bad_option=1",
      &new_opt));

  // unrecognized EncodingType
  ASSERT_NOK(GetPlainTableOptionsFromString(
      config_options_from_string, table_opt,
      "user_key_len=66;bloom_bits_per_key=20;hash_table_ratio=0.5;"
      "encoding_type=kPrefixXX",
      &new_opt));
}

TEST_F(OptionsOldApiTest, GetOptionsFromStringTest) {
  Options base_options, new_options;
  base_options.write_buffer_size = 20;
  base_options.min_write_buffer_number_to_merge = 15;
  BlockBasedTableOptions block_based_table_options;
  block_based_table_options.cache_index_and_filter_blocks = true;
  base_options.table_factory.reset(
      NewBlockBasedTableFactory(block_based_table_options));

  // Register an Env with object registry.
  ObjectLibrary::Default()->AddFactory<Env>(
      "CustomEnvDefault",
      [](const std::string& /*name*/, std::unique_ptr<Env>* /*env_guard*/,
         std::string* /* errmsg */) {
        static CustomEnv env(Env::Default());
        return &env;
      });

  ASSERT_OK(GetOptionsFromString(
      base_options,
      "write_buffer_size=10;max_write_buffer_number=16;"
      "block_based_table_factory={block_cache=1M;block_size=4;};"
      "compression_opts=4:5:6;create_if_missing=true;max_open_files=1;"
      "bottommost_compression_opts=5:6:7;create_if_missing=true;max_open_files="
      "1;"
      "rate_limiter_bytes_per_sec=1024;env=CustomEnvDefault",
      &new_options));

  ASSERT_EQ(new_options.compression_opts.window_bits, 4);
  ASSERT_EQ(new_options.compression_opts.level, 5);
  ASSERT_EQ(new_options.compression_opts.strategy, 6);
  ASSERT_EQ(new_options.compression_opts.max_dict_bytes, 0u);
  ASSERT_EQ(new_options.compression_opts.zstd_max_train_bytes, 0u);
  ASSERT_EQ(new_options.compression_opts.parallel_threads, 1u);
  ASSERT_EQ(new_options.compression_opts.enabled, false);
  ASSERT_EQ(new_options.compression_opts.use_zstd_dict_trainer, true);
  ASSERT_EQ(new_options.bottommost_compression, kDisableCompressionOption);
  ASSERT_EQ(new_options.bottommost_compression_opts.window_bits, 5);
  ASSERT_EQ(new_options.bottommost_compression_opts.level, 6);
  ASSERT_EQ(new_options.bottommost_compression_opts.strategy, 7);
  ASSERT_EQ(new_options.bottommost_compression_opts.max_dict_bytes, 0u);
  ASSERT_EQ(new_options.bottommost_compression_opts.zstd_max_train_bytes, 0u);
  ASSERT_EQ(new_options.bottommost_compression_opts.parallel_threads, 1u);
  ASSERT_EQ(new_options.bottommost_compression_opts.enabled, false);
  ASSERT_EQ(new_options.bottommost_compression_opts.use_zstd_dict_trainer,
            true);
  ASSERT_EQ(new_options.write_buffer_size, 10U);
  ASSERT_EQ(new_options.max_write_buffer_number, 16);

  auto new_block_based_table_options =
      new_options.table_factory->GetOptions<BlockBasedTableOptions>();
  ASSERT_NE(new_block_based_table_options, nullptr);
  ASSERT_EQ(new_block_based_table_options->block_cache->GetCapacity(),
            1U << 20);
  ASSERT_EQ(new_block_based_table_options->block_size, 4U);
  // don't overwrite block based table options
  ASSERT_TRUE(new_block_based_table_options->cache_index_and_filter_blocks);

  ASSERT_EQ(new_options.create_if_missing, true);
  ASSERT_EQ(new_options.max_open_files, 1);
  ASSERT_TRUE(new_options.rate_limiter.get() != nullptr);
  Env* newEnv = new_options.env;
  ASSERT_OK(Env::CreateFromString({}, "CustomEnvDefault", &newEnv));
  ASSERT_EQ(newEnv, new_options.env);
}

TEST_F(OptionsOldApiTest, DBOptionsSerialization) {
  Options base_options, new_options;
  Random rnd(301);

  // Phase 1: Make big change in base_options
  test::RandomInitDBOptions(&base_options, &rnd);

  // Phase 2: obtain a string from base_option
  std::string base_options_file_content;
  ASSERT_OK(GetStringFromDBOptions(&base_options_file_content, base_options));

  // Phase 3: Set new_options from the derived string and expect
  //          new_options == base_options
  const DBOptions base_db_options;
  ConfigOptions db_config_options(base_db_options);
  db_config_options.input_strings_escaped = false;
  db_config_options.ignore_unknown_options = false;
  ASSERT_OK(GetDBOptionsFromString(db_config_options, base_db_options,
                                   base_options_file_content, &new_options));
  ConfigOptions verify_db_config_options;
  ASSERT_OK(RocksDBOptionsParser::VerifyDBOptions(verify_db_config_options,
                                                  base_options, new_options));
}

TEST_F(OptionsOldApiTest, ColumnFamilyOptionsSerialization) {
  Options options;
  ColumnFamilyOptions base_opt, new_opt;
  Random rnd(302);
  // Phase 1: randomly assign base_opt
  // custom type options
  test::RandomInitCFOptions(&base_opt, options, &rnd);

  // Phase 2: obtain a string from base_opt
  std::string base_options_file_content;
  ASSERT_OK(
      GetStringFromColumnFamilyOptions(&base_options_file_content, base_opt));

  // Phase 3: Set new_opt from the derived string and expect
  //          new_opt == base_opt
  ConfigOptions cf_config_options;
  cf_config_options.input_strings_escaped = false;
  cf_config_options.ignore_unknown_options = false;
  ASSERT_OK(
      GetColumnFamilyOptionsFromString(cf_config_options, ColumnFamilyOptions(),
                                       base_options_file_content, &new_opt));
  ConfigOptions verify_cf_config_options;
  ASSERT_OK(RocksDBOptionsParser::VerifyCFOptions(verify_cf_config_options,
                                                  base_opt, new_opt));
  if (base_opt.compaction_filter) {
    delete base_opt.compaction_filter;
  }
}

class OptionsParserTest : public testing::Test {
 public:
  OptionsParserTest() { fs_.reset(new test::StringFS(FileSystem::Default())); }

 protected:
  std::shared_ptr<test::StringFS> fs_;
};

TEST_F(OptionsParserTest, Comment) {
  DBOptions db_opt;
  db_opt.max_open_files = 12345;
  db_opt.max_background_flushes = 301;
  db_opt.max_total_wal_size = 1024;
  ColumnFamilyOptions cf_opt;

  std::string options_file_content =
      "# This is a testing option string.\n"
      "# Currently we only support \"#\" styled comment.\n"
      "\n"
      "[Version]\n"
      "  rocksdb_version=3.14.0\n"
      "  options_file_version=1\n"
      "[ DBOptions ]\n"
      "  # note that we don't support space around \"=\"\n"
      "  max_open_files=12345;\n"
      "  max_background_flushes=301  # comment after a statement is fine\n"
      "  # max_background_flushes=1000  # this line would be ignored\n"
      "  # max_background_compactions=2000 # so does this one\n"
      "  max_total_wal_size=1024  # keep_log_file_num=1000\n"
      "[CFOptions   \"default\"]  # column family must be specified\n"
      "                     # in the correct order\n"
      "  # if a section is blank, we will use the default\n";

  const std::string kTestFileName = "test-rocksdb-options.ini";
  ASSERT_OK(fs_->WriteToNewFile(kTestFileName, options_file_content));
  RocksDBOptionsParser parser;
  ASSERT_OK(
      parser.Parse(kTestFileName, fs_.get(), false, 4096 /* readahead_size */));

  ConfigOptions exact;
  exact.input_strings_escaped = false;
  exact.sanity_level = ConfigOptions::kSanityLevelExactMatch;
  ASSERT_OK(
      RocksDBOptionsParser::VerifyDBOptions(exact, *parser.db_opt(), db_opt));
  ASSERT_EQ(parser.NumColumnFamilies(), 1U);
  ASSERT_OK(RocksDBOptionsParser::VerifyCFOptions(
      exact, *parser.GetCFOptions("default"), cf_opt));
}

TEST_F(OptionsParserTest, ExtraSpace) {
  std::string options_file_content =
      "# This is a testing option string.\n"
      "# Currently we only support \"#\" styled comment.\n"
      "\n"
      "[      Version   ]\n"
      "  rocksdb_version     = 3.14.0      \n"
      "  options_file_version=1   # some comment\n"
      "[DBOptions  ]  # some comment\n"
      "max_open_files=12345   \n"
      "    max_background_flushes   =    301   \n"
      " max_total_wal_size     =   1024  # keep_log_file_num=1000\n"
      "        [CFOptions      \"default\"     ]\n"
      "  # if a section is blank, we will use the default\n";

  const std::string kTestFileName = "test-rocksdb-options.ini";
  ASSERT_OK(fs_->WriteToNewFile(kTestFileName, options_file_content));
  RocksDBOptionsParser parser;
  ASSERT_OK(
      parser.Parse(kTestFileName, fs_.get(), false, 4096 /* readahead_size */));
}

TEST_F(OptionsParserTest, MissingDBOptions) {
  std::string options_file_content =
      "# This is a testing option string.\n"
      "# Currently we only support \"#\" styled comment.\n"
      "\n"
      "[Version]\n"
      "  rocksdb_version=3.14.0\n"
      "  options_file_version=1\n"
      "[CFOptions \"default\"]\n"
      "  # if a section is blank, we will use the default\n";

  const std::string kTestFileName = "test-rocksdb-options.ini";
  ASSERT_OK(fs_->WriteToNewFile(kTestFileName, options_file_content));
  RocksDBOptionsParser parser;
  ASSERT_NOK(
      parser.Parse(kTestFileName, fs_.get(), false, 4096 /* readahead_size */));
  ;
}

TEST_F(OptionsParserTest, DoubleDBOptions) {
  DBOptions db_opt;
  db_opt.max_open_files = 12345;
  db_opt.max_background_flushes = 301;
  db_opt.max_total_wal_size = 1024;
  ColumnFamilyOptions cf_opt;

  std::string options_file_content =
      "# This is a testing option string.\n"
      "# Currently we only support \"#\" styled comment.\n"
      "\n"
      "[Version]\n"
      "  rocksdb_version=3.14.0\n"
      "  options_file_version=1\n"
      "[DBOptions]\n"
      "  max_open_files=12345\n"
      "  max_background_flushes=301\n"
      "  max_total_wal_size=1024  # keep_log_file_num=1000\n"
      "[DBOptions]\n"
      "[CFOptions \"default\"]\n"
      "  # if a section is blank, we will use the default\n";

  const std::string kTestFileName = "test-rocksdb-options.ini";
  ASSERT_OK(fs_->WriteToNewFile(kTestFileName, options_file_content));
  RocksDBOptionsParser parser;
  ASSERT_NOK(
      parser.Parse(kTestFileName, fs_.get(), false, 4096 /* readahead_size */));
}

TEST_F(OptionsParserTest, NoDefaultCFOptions) {
  DBOptions db_opt;
  db_opt.max_open_files = 12345;
  db_opt.max_background_flushes = 301;
  db_opt.max_total_wal_size = 1024;
  ColumnFamilyOptions cf_opt;

  std::string options_file_content =
      "# This is a testing option string.\n"
      "# Currently we only support \"#\" styled comment.\n"
      "\n"
      "[Version]\n"
      "  rocksdb_version=3.14.0\n"
      "  options_file_version=1\n"
      "[DBOptions]\n"
      "  max_open_files=12345\n"
      "  max_background_flushes=301\n"
      "  max_total_wal_size=1024  # keep_log_file_num=1000\n"
      "[CFOptions \"something_else\"]\n"
      "  # if a section is blank, we will use the default\n";

  const std::string kTestFileName = "test-rocksdb-options.ini";
  ASSERT_OK(fs_->WriteToNewFile(kTestFileName, options_file_content));
  RocksDBOptionsParser parser;
  ASSERT_NOK(
      parser.Parse(kTestFileName, fs_.get(), false, 4096 /* readahead_size */));
}

TEST_F(OptionsParserTest, DefaultCFOptionsMustBeTheFirst) {
  DBOptions db_opt;
  db_opt.max_open_files = 12345;
  db_opt.max_background_flushes = 301;
  db_opt.max_total_wal_size = 1024;
  ColumnFamilyOptions cf_opt;

  std::string options_file_content =
      "# This is a testing option string.\n"
      "# Currently we only support \"#\" styled comment.\n"
      "\n"
      "[Version]\n"
      "  rocksdb_version=3.14.0\n"
      "  options_file_version=1\n"
      "[DBOptions]\n"
      "  max_open_files=12345\n"
      "  max_background_flushes=301\n"
      "  max_total_wal_size=1024  # keep_log_file_num=1000\n"
      "[CFOptions \"something_else\"]\n"
      "  # if a section is blank, we will use the default\n"
      "[CFOptions \"default\"]\n"
      "  # if a section is blank, we will use the default\n";

  const std::string kTestFileName = "test-rocksdb-options.ini";
  ASSERT_OK(fs_->WriteToNewFile(kTestFileName, options_file_content));
  RocksDBOptionsParser parser;
  ASSERT_NOK(
      parser.Parse(kTestFileName, fs_.get(), false, 4096 /* readahead_size */));
}

TEST_F(OptionsParserTest, DuplicateCFOptions) {
  DBOptions db_opt;
  db_opt.max_open_files = 12345;
  db_opt.max_background_flushes = 301;
  db_opt.max_total_wal_size = 1024;
  ColumnFamilyOptions cf_opt;

  std::string options_file_content =
      "# This is a testing option string.\n"
      "# Currently we only support \"#\" styled comment.\n"
      "\n"
      "[Version]\n"
      "  rocksdb_version=3.14.0\n"
      "  options_file_version=1\n"
      "[DBOptions]\n"
      "  max_open_files=12345\n"
      "  max_background_flushes=301\n"
      "  max_total_wal_size=1024  # keep_log_file_num=1000\n"
      "[CFOptions \"default\"]\n"
      "[CFOptions \"something_else\"]\n"
      "[CFOptions \"something_else\"]\n";

  const std::string kTestFileName = "test-rocksdb-options.ini";
  ASSERT_OK(fs_->WriteToNewFile(kTestFileName, options_file_content));
  RocksDBOptionsParser parser;
  ASSERT_NOK(
      parser.Parse(kTestFileName, fs_.get(), false, 4096 /* readahead_size */));
}

TEST_F(OptionsParserTest, IgnoreUnknownOptions) {
  for (int case_id = 0; case_id < 5; case_id++) {
    DBOptions db_opt;
    db_opt.max_open_files = 12345;
    db_opt.max_background_flushes = 301;
    db_opt.max_total_wal_size = 1024;
    ColumnFamilyOptions cf_opt;

    std::string version_string;
    bool should_ignore = true;
    if (case_id == 0) {
      // same version
      should_ignore = false;
      version_string = std::to_string(ROCKSDB_MAJOR) + "." +
                       std::to_string(ROCKSDB_MINOR) + ".0";
    } else if (case_id == 1) {
      // higher minor version
      should_ignore = true;
      version_string = std::to_string(ROCKSDB_MAJOR) + "." +
                       std::to_string(ROCKSDB_MINOR + 1) + ".0";
    } else if (case_id == 2) {
      // higher major version.
      should_ignore = true;
      version_string = std::to_string(ROCKSDB_MAJOR + 1) + ".0.0";
    } else if (case_id == 3) {
      // lower minor version
#if ROCKSDB_MINOR == 0
      continue;
#else
      version_string = std::to_string(ROCKSDB_MAJOR) + "." +
                       std::to_string(ROCKSDB_MINOR - 1) + ".0";
      should_ignore = false;
#endif
    } else {
      // lower major version
      should_ignore = false;
      version_string = std::to_string(ROCKSDB_MAJOR - 1) + "." +
                       std::to_string(ROCKSDB_MINOR) + ".0";
    }

    std::string options_file_content =
        "# This is a testing option string.\n"
        "# Currently we only support \"#\" styled comment.\n"
        "\n"
        "[Version]\n"
        "  rocksdb_version=" +
        version_string +
        "\n"
        "  options_file_version=1\n"
        "[DBOptions]\n"
        "  max_open_files=12345\n"
        "  max_background_flushes=301\n"
        "  max_total_wal_size=1024  # keep_log_file_num=1000\n"
        "  unknown_db_option1=321\n"
        "  unknown_db_option2=false\n"
        "[CFOptions \"default\"]\n"
        "  unknown_cf_option1=hello\n"
        "[CFOptions \"something_else\"]\n"
        "  unknown_cf_option2=world\n"
        "  # if a section is blank, we will use the default\n";

    const std::string kTestFileName = "test-rocksdb-options.ini";
    auto s = fs_->FileExists(kTestFileName, IOOptions(), nullptr);
    ASSERT_TRUE(s.ok() || s.IsNotFound());
    if (s.ok()) {
      ASSERT_OK(fs_->DeleteFile(kTestFileName, IOOptions(), nullptr));
    }
    ASSERT_OK(fs_->WriteToNewFile(kTestFileName, options_file_content));
    RocksDBOptionsParser parser;
    ASSERT_NOK(parser.Parse(kTestFileName, fs_.get(), false,
                            4096 /* readahead_size */));
    if (should_ignore) {
      ASSERT_OK(parser.Parse(kTestFileName, fs_.get(),
                             true /* ignore_unknown_options */,
                             4096 /* readahead_size */));
    } else {
      ASSERT_NOK(parser.Parse(kTestFileName, fs_.get(),
                              true /* ignore_unknown_options */,
                              4096 /* readahead_size */));
    }
  }
}

TEST_F(OptionsParserTest, ParseVersion) {
  DBOptions db_opt;
  db_opt.max_open_files = 12345;
  db_opt.max_background_flushes = 301;
  db_opt.max_total_wal_size = 1024;
  ColumnFamilyOptions cf_opt;

  std::string file_template =
      "# This is a testing option string.\n"
      "# Currently we only support \"#\" styled comment.\n"
      "\n"
      "[Version]\n"
      "  rocksdb_version=3.13.1\n"
      "  options_file_version=%s\n"
      "[DBOptions]\n"
      "[CFOptions \"default\"]\n";
  const int kLength = 1000;
  char buffer[kLength];
  RocksDBOptionsParser parser;

  const std::vector<std::string> invalid_versions = {
      "a.b.c", "3.2.2b", "3.-12", "3. 1",  // only digits and dots are allowed
      "1.2.3.4",
      "1.2.3"  // can only contains at most one dot.
      "0",     // options_file_version must be at least one
      "3..2",
      ".", ".1.2",             // must have at least one digit before each dot
      "1.2.", "1.", "2.34."};  // must have at least one digit after each dot
  for (auto iv : invalid_versions) {
    snprintf(buffer, kLength - 1, file_template.c_str(), iv.c_str());

    parser.Reset();
    ASSERT_OK(fs_->WriteToNewFile(iv, buffer));
    ASSERT_NOK(parser.Parse(iv, fs_.get(), false, 0 /* readahead_size */));
  }

  const std::vector<std::string> valid_versions = {
      "1.232", "100", "3.12", "1", "12.3  ", "  1.25  "};
  for (auto vv : valid_versions) {
    snprintf(buffer, kLength - 1, file_template.c_str(), vv.c_str());
    parser.Reset();
    ASSERT_OK(fs_->WriteToNewFile(vv, buffer));
    ASSERT_OK(parser.Parse(vv, fs_.get(), false, 0 /* readahead_size */));
  }
}

void VerifyCFPointerTypedOptions(
    ColumnFamilyOptions* base_cf_opt, const ColumnFamilyOptions* new_cf_opt,
    const std::unordered_map<std::string, std::string>* new_cf_opt_map) {
  std::string name_buffer;
  ConfigOptions config_options;
  config_options.input_strings_escaped = false;
  ASSERT_OK(RocksDBOptionsParser::VerifyCFOptions(config_options, *base_cf_opt,
                                                  *new_cf_opt, new_cf_opt_map));

  // change the name of merge operator back-and-forth
  {
    auto* merge_operator = base_cf_opt->merge_operator
                               ->CheckedCast<test::ChanglingMergeOperator>();
    if (merge_operator != nullptr) {
      name_buffer = merge_operator->Name();
      // change the name  and expect non-ok status
      merge_operator->SetName("some-other-name");
      ASSERT_NOK(RocksDBOptionsParser::VerifyCFOptions(
          config_options, *base_cf_opt, *new_cf_opt, new_cf_opt_map));
      // change the name back and expect ok status
      merge_operator->SetName(name_buffer);
      ASSERT_OK(RocksDBOptionsParser::VerifyCFOptions(
          config_options, *base_cf_opt, *new_cf_opt, new_cf_opt_map));
    }
  }

  // change the name of the compaction filter factory back-and-forth
  {
    auto* compaction_filter_factory =
        base_cf_opt->compaction_filter_factory
            ->CheckedCast<test::ChanglingCompactionFilterFactory>();
    if (compaction_filter_factory != nullptr) {
      name_buffer = compaction_filter_factory->Name();
      // change the name and expect non-ok status
      compaction_filter_factory->SetName("some-other-name");
      ASSERT_NOK(RocksDBOptionsParser::VerifyCFOptions(
          config_options, *base_cf_opt, *new_cf_opt, new_cf_opt_map));
      // change the name back and expect ok status
      compaction_filter_factory->SetName(name_buffer);
      ASSERT_OK(RocksDBOptionsParser::VerifyCFOptions(
          config_options, *base_cf_opt, *new_cf_opt, new_cf_opt_map));
    }
  }

  // test by setting compaction_filter to nullptr
  {
    auto* tmp_compaction_filter = base_cf_opt->compaction_filter;
    if (tmp_compaction_filter != nullptr) {
      base_cf_opt->compaction_filter = nullptr;
      // set compaction_filter to nullptr and expect non-ok status
      ASSERT_NOK(RocksDBOptionsParser::VerifyCFOptions(
          config_options, *base_cf_opt, *new_cf_opt, new_cf_opt_map));
      // set the value back and expect ok status
      base_cf_opt->compaction_filter = tmp_compaction_filter;
      ASSERT_OK(RocksDBOptionsParser::VerifyCFOptions(
          config_options, *base_cf_opt, *new_cf_opt, new_cf_opt_map));
    }
  }

  // test by setting table_factory to nullptr
  {
    auto tmp_table_factory = base_cf_opt->table_factory;
    if (tmp_table_factory != nullptr) {
      base_cf_opt->table_factory.reset();
      // set table_factory to nullptr and expect non-ok status
      ASSERT_NOK(RocksDBOptionsParser::VerifyCFOptions(
          config_options, *base_cf_opt, *new_cf_opt, new_cf_opt_map));
      // set the value back and expect ok status
      base_cf_opt->table_factory = tmp_table_factory;
      ASSERT_OK(RocksDBOptionsParser::VerifyCFOptions(
          config_options, *base_cf_opt, *new_cf_opt, new_cf_opt_map));
    }
  }

  // test by setting memtable_factory to nullptr
  {
    auto tmp_memtable_factory = base_cf_opt->memtable_factory;
    if (tmp_memtable_factory != nullptr) {
      base_cf_opt->memtable_factory.reset();
      // set memtable_factory to nullptr and expect non-ok status
      ASSERT_NOK(RocksDBOptionsParser::VerifyCFOptions(
          config_options, *base_cf_opt, *new_cf_opt, new_cf_opt_map));
      // set the value back and expect ok status
      base_cf_opt->memtable_factory = tmp_memtable_factory;
      ASSERT_OK(RocksDBOptionsParser::VerifyCFOptions(
          config_options, *base_cf_opt, *new_cf_opt, new_cf_opt_map));
    }
  }
}

TEST_F(OptionsParserTest, Readahead) {
  DBOptions base_db_opt;
  std::vector<ColumnFamilyOptions> base_cf_opts;
  base_cf_opts.emplace_back();
  base_cf_opts.emplace_back();

  std::string one_mb_string = std::string(1024 * 1024, 'x');
  std::vector<std::string> cf_names = {"default", one_mb_string};
  const std::string kOptionsFileName = "test-persisted-options.ini";

  ASSERT_OK(PersistRocksDBOptions(base_db_opt, cf_names, base_cf_opts,
                                  kOptionsFileName, fs_.get()));

  uint64_t file_size = 0;
  ASSERT_OK(
      fs_->GetFileSize(kOptionsFileName, IOOptions(), &file_size, nullptr));
  assert(file_size > 0);

  RocksDBOptionsParser parser;

  fs_->num_seq_file_read_ = 0;
  size_t readahead_size = 128 * 1024;

  ASSERT_OK(parser.Parse(kOptionsFileName, fs_.get(), false, readahead_size));
  ASSERT_EQ(fs_->num_seq_file_read_.load(),
            (file_size - 1) / readahead_size + 1);

  fs_->num_seq_file_read_.store(0);
  readahead_size = 1024 * 1024;
  ASSERT_OK(parser.Parse(kOptionsFileName, fs_.get(), false, readahead_size));
  ASSERT_EQ(fs_->num_seq_file_read_.load(),
            (file_size - 1) / readahead_size + 1);

  // Tiny readahead. 8 KB is read each time.
  fs_->num_seq_file_read_.store(0);
  ASSERT_OK(
      parser.Parse(kOptionsFileName, fs_.get(), false, 1 /* readahead_size */));
  ASSERT_GE(fs_->num_seq_file_read_.load(), file_size / (8 * 1024));
  ASSERT_LT(fs_->num_seq_file_read_.load(), file_size / (8 * 1024) * 2);

  // Disable readahead means 512KB readahead.
  fs_->num_seq_file_read_.store(0);
  ASSERT_OK(
      parser.Parse(kOptionsFileName, fs_.get(), false, 0 /* readahead_size */));
  ASSERT_GE(fs_->num_seq_file_read_.load(), (file_size - 1) / (512 * 1024) + 1);
}

TEST_F(OptionsParserTest, DumpAndParse) {
  DBOptions base_db_opt;
  std::vector<ColumnFamilyOptions> base_cf_opts;
  std::vector<std::string> cf_names = {"default", "cf1", "cf2", "cf3",
                                       "c:f:4:4:4"
                                       "p\\i\\k\\a\\chu\\\\\\",
                                       "###rocksdb#1-testcf#2###"};
  const int num_cf = static_cast<int>(cf_names.size());
  Random rnd(302);
  test::RandomInitDBOptions(&base_db_opt, &rnd);
  base_db_opt.db_log_dir += "/#odd #but #could #happen #path #/\\\\#OMG";

  BlockBasedTableOptions special_bbto;
  special_bbto.cache_index_and_filter_blocks = true;
  special_bbto.block_size = 999999;

  for (int c = 0; c < num_cf; ++c) {
    ColumnFamilyOptions cf_opt;
    Random cf_rnd(0xFB + c);
    test::RandomInitCFOptions(&cf_opt, base_db_opt, &cf_rnd);
    if (c < 4) {
      cf_opt.prefix_extractor.reset(test::RandomSliceTransform(&rnd, c));
    }
    if (c < 3) {
      cf_opt.table_factory.reset(test::RandomTableFactory(&rnd, c));
    } else if (c == 4) {
      cf_opt.table_factory.reset(NewBlockBasedTableFactory(special_bbto));
    } else if (c == 5) {
      // A table factory that doesn't support deserialization should be
      // supported.
      cf_opt.table_factory.reset(new UnregisteredTableFactory());
    }
    base_cf_opts.emplace_back(cf_opt);
  }

  const std::string kOptionsFileName = "test-persisted-options.ini";
  // Use default for escaped(true), unknown(false) and check (exact)
  ConfigOptions config_options;
  ASSERT_OK(PersistRocksDBOptions(base_db_opt, cf_names, base_cf_opts,
                                  kOptionsFileName, fs_.get()));

  RocksDBOptionsParser parser;
  ASSERT_OK(parser.Parse(config_options, kOptionsFileName, fs_.get()));

  // Make sure block-based table factory options was deserialized correctly
  std::shared_ptr<TableFactory> ttf = (*parser.cf_opts())[4].table_factory;
  ASSERT_EQ(TableFactory::kBlockBasedTableName(), std::string(ttf->Name()));
  const auto parsed_bbto = ttf->GetOptions<BlockBasedTableOptions>();
  ASSERT_NE(parsed_bbto, nullptr);
  ASSERT_EQ(special_bbto.block_size, parsed_bbto->block_size);
  ASSERT_EQ(special_bbto.cache_index_and_filter_blocks,
            parsed_bbto->cache_index_and_filter_blocks);

  ASSERT_OK(RocksDBOptionsParser::VerifyRocksDBOptionsFromFile(
      config_options, base_db_opt, cf_names, base_cf_opts, kOptionsFileName,
      fs_.get()));

  ASSERT_OK(RocksDBOptionsParser::VerifyDBOptions(
      config_options, *parser.db_opt(), base_db_opt));
  for (int c = 0; c < num_cf; ++c) {
    const auto* cf_opt = parser.GetCFOptions(cf_names[c]);
    ASSERT_NE(cf_opt, nullptr);
    ASSERT_OK(RocksDBOptionsParser::VerifyCFOptions(
        config_options, base_cf_opts[c], *cf_opt,
        &(parser.cf_opt_maps()->at(c))));
  }

  // Further verify pointer-typed options
  for (int c = 0; c < num_cf; ++c) {
    const auto* cf_opt = parser.GetCFOptions(cf_names[c]);
    ASSERT_NE(cf_opt, nullptr);
    VerifyCFPointerTypedOptions(&base_cf_opts[c], cf_opt,
                                &(parser.cf_opt_maps()->at(c)));
  }

  ASSERT_EQ(parser.GetCFOptions("does not exist"), nullptr);

  base_db_opt.max_open_files++;
  ASSERT_NOK(RocksDBOptionsParser::VerifyRocksDBOptionsFromFile(
      config_options, base_db_opt, cf_names, base_cf_opts, kOptionsFileName,
      fs_.get()));

  for (int c = 0; c < num_cf; ++c) {
    if (base_cf_opts[c].compaction_filter) {
      delete base_cf_opts[c].compaction_filter;
    }
  }
}

TEST_F(OptionsParserTest, DifferentDefault) {
  const std::string kOptionsFileName = "test-persisted-options.ini";

  ColumnFamilyOptions cf_level_opts;
  ASSERT_EQ(CompactionPri::kMinOverlappingRatio, cf_level_opts.compaction_pri);
  cf_level_opts.OptimizeLevelStyleCompaction();

  ColumnFamilyOptions cf_univ_opts;
  cf_univ_opts.OptimizeUniversalStyleCompaction();

  ASSERT_OK(PersistRocksDBOptions(DBOptions(), {"default", "universal"},
                                  {cf_level_opts, cf_univ_opts},
                                  kOptionsFileName, fs_.get()));

  RocksDBOptionsParser parser;
  ASSERT_OK(parser.Parse(kOptionsFileName, fs_.get(), false,
                         4096 /* readahead_size */));

  {
    Options old_default_opts;
    old_default_opts.OldDefaults();
    ASSERT_EQ(10 * 1048576, old_default_opts.max_bytes_for_level_base);
    ASSERT_EQ(5000, old_default_opts.max_open_files);
    ASSERT_EQ(2 * 1024U * 1024U, old_default_opts.delayed_write_rate);
    ASSERT_EQ(WALRecoveryMode::kTolerateCorruptedTailRecords,
              old_default_opts.wal_recovery_mode);
  }
  {
    Options old_default_opts;
    old_default_opts.OldDefaults(4, 6);
    ASSERT_EQ(10 * 1048576, old_default_opts.max_bytes_for_level_base);
    ASSERT_EQ(5000, old_default_opts.max_open_files);
  }
  {
    Options old_default_opts;
    old_default_opts.OldDefaults(4, 7);
    ASSERT_NE(10 * 1048576, old_default_opts.max_bytes_for_level_base);
    ASSERT_NE(4, old_default_opts.table_cache_numshardbits);
    ASSERT_EQ(5000, old_default_opts.max_open_files);
    ASSERT_EQ(2 * 1024U * 1024U, old_default_opts.delayed_write_rate);
  }
  {
    ColumnFamilyOptions old_default_cf_opts;
    old_default_cf_opts.OldDefaults();
    ASSERT_EQ(2 * 1048576, old_default_cf_opts.target_file_size_base);
    ASSERT_EQ(4 << 20, old_default_cf_opts.write_buffer_size);
    ASSERT_EQ(2 * 1048576, old_default_cf_opts.target_file_size_base);
    ASSERT_EQ(0, old_default_cf_opts.soft_pending_compaction_bytes_limit);
    ASSERT_EQ(0, old_default_cf_opts.hard_pending_compaction_bytes_limit);
    ASSERT_EQ(CompactionPri::kByCompensatedSize,
              old_default_cf_opts.compaction_pri);
  }
  {
    ColumnFamilyOptions old_default_cf_opts;
    old_default_cf_opts.OldDefaults(4, 6);
    ASSERT_EQ(2 * 1048576, old_default_cf_opts.target_file_size_base);
    ASSERT_EQ(CompactionPri::kByCompensatedSize,
              old_default_cf_opts.compaction_pri);
  }
  {
    ColumnFamilyOptions old_default_cf_opts;
    old_default_cf_opts.OldDefaults(4, 7);
    ASSERT_NE(2 * 1048576, old_default_cf_opts.target_file_size_base);
    ASSERT_EQ(CompactionPri::kByCompensatedSize,
              old_default_cf_opts.compaction_pri);
  }
  {
    Options old_default_opts;
    old_default_opts.OldDefaults(5, 1);
    ASSERT_EQ(2 * 1024U * 1024U, old_default_opts.delayed_write_rate);
  }
  {
    Options old_default_opts;
    old_default_opts.OldDefaults(5, 2);
    ASSERT_EQ(16 * 1024U * 1024U, old_default_opts.delayed_write_rate);
    ASSERT_TRUE(old_default_opts.compaction_pri ==
                CompactionPri::kByCompensatedSize);
  }
  {
    Options old_default_opts;
    old_default_opts.OldDefaults(5, 18);
    ASSERT_TRUE(old_default_opts.compaction_pri ==
                CompactionPri::kByCompensatedSize);
  }

  Options small_opts;
  small_opts.OptimizeForSmallDb();
  ASSERT_EQ(2 << 20, small_opts.write_buffer_size);
  ASSERT_EQ(5000, small_opts.max_open_files);
}

class OptionsSanityCheckTest : public OptionsParserTest,
                               public ::testing::WithParamInterface<bool> {
 protected:
  ConfigOptions config_options_;

 public:
  OptionsSanityCheckTest() {
    config_options_.ignore_unknown_options = false;
    config_options_.ignore_unsupported_options = GetParam();
    config_options_.input_strings_escaped = true;
  }

 protected:
  Status SanityCheckOptions(const DBOptions& db_opts,
                            const ColumnFamilyOptions& cf_opts,
                            ConfigOptions::SanityLevel level) {
    config_options_.sanity_level = level;
    return RocksDBOptionsParser::VerifyRocksDBOptionsFromFile(
        config_options_, db_opts, {"default"}, {cf_opts}, kOptionsFileName,
        fs_.get());
  }

  Status SanityCheckCFOptions(const ColumnFamilyOptions& cf_opts,
                              ConfigOptions::SanityLevel level) {
    return SanityCheckOptions(DBOptions(), cf_opts, level);
  }

  void SanityCheckCFOptions(const ColumnFamilyOptions& opts, bool exact) {
    ASSERT_OK(SanityCheckCFOptions(
        opts, ConfigOptions::kSanityLevelLooselyCompatible));
    ASSERT_OK(SanityCheckCFOptions(opts, ConfigOptions::kSanityLevelNone));
    if (exact) {
      ASSERT_OK(
          SanityCheckCFOptions(opts, ConfigOptions::kSanityLevelExactMatch));
    } else {
      ASSERT_NOK(
          SanityCheckCFOptions(opts, ConfigOptions::kSanityLevelExactMatch));
    }
  }

  Status SanityCheckDBOptions(const DBOptions& db_opts,
                              ConfigOptions::SanityLevel level) {
    return SanityCheckOptions(db_opts, ColumnFamilyOptions(), level);
  }

  void SanityCheckDBOptions(const DBOptions& opts, bool exact) {
    ASSERT_OK(SanityCheckDBOptions(
        opts, ConfigOptions::kSanityLevelLooselyCompatible));
    ASSERT_OK(SanityCheckDBOptions(opts, ConfigOptions::kSanityLevelNone));
    if (exact) {
      ASSERT_OK(
          SanityCheckDBOptions(opts, ConfigOptions::kSanityLevelExactMatch));
    } else {
      ASSERT_NOK(
          SanityCheckDBOptions(opts, ConfigOptions::kSanityLevelExactMatch));
    }
  }

  Status PersistOptions(const DBOptions& db_opts,
                        const ColumnFamilyOptions& cf_opts) {
    Status s = fs_->DeleteFile(kOptionsFileName, IOOptions(), nullptr);
    if (!s.ok()) {
      return s;
    }
    return PersistRocksDBOptions(db_opts, {"default"}, {cf_opts},
                                 kOptionsFileName, fs_.get());
  }

  Status PersistCFOptions(const ColumnFamilyOptions& cf_opts) {
    return PersistOptions(DBOptions(), cf_opts);
  }

  Status PersistDBOptions(const DBOptions& db_opts) {
    return PersistOptions(db_opts, ColumnFamilyOptions());
  }

  const std::string kOptionsFileName = "OPTIONS";
};

TEST_P(OptionsSanityCheckTest, MergeOperatorErrorMessage) {
  ColumnFamilyOptions opts;
  Random rnd(301);
  opts.merge_operator.reset(test::RandomMergeOperator(&rnd));
  std::string merge_op_name = opts.merge_operator->Name();
  ASSERT_OK(PersistCFOptions(opts));

  // Test when going from merge operator -> nullptr
  opts.merge_operator = nullptr;
  Status s =
      SanityCheckCFOptions(opts, ConfigOptions::kSanityLevelLooselyCompatible);
  ASSERT_TRUE(s.IsInvalidArgument());
  std::string err_msg = s.ToString();
  std::string specified = "The specified one is " + kNullptrString;
  std::string persisted = "the persisted one is " + merge_op_name;
  ASSERT_TRUE(err_msg.find(specified) != std::string::npos);
  ASSERT_TRUE(err_msg.find(persisted) != std::string::npos);

  // Test when using a different merge operator
  opts.merge_operator.reset(test::RandomMergeOperator(&rnd));
  s = SanityCheckCFOptions(opts, ConfigOptions::kSanityLevelLooselyCompatible);
  ASSERT_TRUE(s.IsInvalidArgument());
  err_msg = s.ToString();
  specified =
      "The specified one is " + std::string(opts.merge_operator->Name());
  persisted = "the persisted one is " + merge_op_name;
  ASSERT_TRUE(err_msg.find(specified) != std::string::npos);
  ASSERT_TRUE(err_msg.find(persisted) != std::string::npos);
}

TEST_P(OptionsSanityCheckTest, CFOptionsSanityCheck) {
  ColumnFamilyOptions opts;
  Random rnd(301);

  // default ColumnFamilyOptions
  {
    ASSERT_OK(PersistCFOptions(opts));
    ASSERT_OK(
        SanityCheckCFOptions(opts, ConfigOptions::kSanityLevelExactMatch));
  }

  // prefix_extractor
  {
    // Okay to change prefix_extractor form nullptr to non-nullptr
    ASSERT_EQ(opts.prefix_extractor.get(), nullptr);
    opts.prefix_extractor.reset(NewCappedPrefixTransform(10));
    ASSERT_OK(SanityCheckCFOptions(
        opts, ConfigOptions::kSanityLevelLooselyCompatible));
    ASSERT_OK(SanityCheckCFOptions(opts, ConfigOptions::kSanityLevelNone));

    // persist the change
    ASSERT_OK(PersistCFOptions(opts));
    ASSERT_OK(
        SanityCheckCFOptions(opts, ConfigOptions::kSanityLevelExactMatch));

    // use same prefix extractor but with different parameter
    opts.prefix_extractor.reset(NewCappedPrefixTransform(15));
    // expect pass only in
    // ConfigOptions::kSanityLevelLooselyCompatible
    ASSERT_NOK(
        SanityCheckCFOptions(opts, ConfigOptions::kSanityLevelExactMatch));
    ASSERT_OK(SanityCheckCFOptions(
        opts, ConfigOptions::kSanityLevelLooselyCompatible));
    ASSERT_OK(SanityCheckCFOptions(opts, ConfigOptions::kSanityLevelNone));

    // repeat the test with FixedPrefixTransform
    opts.prefix_extractor.reset(NewFixedPrefixTransform(10));
    ASSERT_NOK(
        SanityCheckCFOptions(opts, ConfigOptions::kSanityLevelExactMatch));
    ASSERT_OK(SanityCheckCFOptions(
        opts, ConfigOptions::kSanityLevelLooselyCompatible));
    ASSERT_OK(SanityCheckCFOptions(opts, ConfigOptions::kSanityLevelNone));

    // persist the change of prefix_extractor
    ASSERT_OK(PersistCFOptions(opts));
    ASSERT_OK(
        SanityCheckCFOptions(opts, ConfigOptions::kSanityLevelExactMatch));

    // use same prefix extractor but with different parameter
    opts.prefix_extractor.reset(NewFixedPrefixTransform(15));
    // expect pass only in
    // ConfigOptions::kSanityLevelLooselyCompatible
    SanityCheckCFOptions(opts, false);

    // Change prefix extractor from non-nullptr to nullptr
    opts.prefix_extractor.reset();
    // expect pass as it's safe to change prefix_extractor
    // from non-null to null
    ASSERT_OK(SanityCheckCFOptions(
        opts, ConfigOptions::kSanityLevelLooselyCompatible));
    ASSERT_OK(SanityCheckCFOptions(opts, ConfigOptions::kSanityLevelNone));
  }
  // persist the change
  ASSERT_OK(PersistCFOptions(opts));
  ASSERT_OK(SanityCheckCFOptions(opts, ConfigOptions::kSanityLevelExactMatch));

  // table_factory
  {
    for (int tb = 0; tb <= 2; ++tb) {
      // change the table factory
      opts.table_factory.reset(test::RandomTableFactory(&rnd, tb));
      ASSERT_NOK(SanityCheckCFOptions(
          opts, ConfigOptions::kSanityLevelLooselyCompatible));
      ASSERT_OK(SanityCheckCFOptions(opts, ConfigOptions::kSanityLevelNone));

      // persist the change
      ASSERT_OK(PersistCFOptions(opts));
      ASSERT_OK(
          SanityCheckCFOptions(opts, ConfigOptions::kSanityLevelExactMatch));
    }
  }

  // merge_operator
  {
    // Test when going from nullptr -> merge operator
    opts.merge_operator.reset(test::RandomMergeOperator(&rnd));
    ASSERT_OK(SanityCheckCFOptions(
        opts, ConfigOptions::kSanityLevelLooselyCompatible));
    ASSERT_OK(SanityCheckCFOptions(opts, ConfigOptions::kSanityLevelNone));

    // persist the change
    ASSERT_OK(PersistCFOptions(opts));
    SanityCheckCFOptions(opts, config_options_.ignore_unsupported_options);

    for (int test = 0; test < 5; ++test) {
      // change the merge operator
      opts.merge_operator.reset(test::RandomMergeOperator(&rnd));
      ASSERT_NOK(SanityCheckCFOptions(
          opts, ConfigOptions::kSanityLevelLooselyCompatible));
      ASSERT_OK(SanityCheckCFOptions(opts, ConfigOptions::kSanityLevelNone));

      // persist the change
      ASSERT_OK(PersistCFOptions(opts));
      SanityCheckCFOptions(opts, config_options_.ignore_unsupported_options);
    }

    // Test when going from merge operator -> nullptr
    opts.merge_operator = nullptr;
    ASSERT_NOK(SanityCheckCFOptions(
        opts, ConfigOptions::kSanityLevelLooselyCompatible));
    ASSERT_OK(SanityCheckCFOptions(opts, ConfigOptions::kSanityLevelNone));

    // persist the change
    ASSERT_OK(PersistCFOptions(opts));
    SanityCheckCFOptions(opts, true);
  }

  // compaction_filter
  {
    for (int test = 0; test < 5; ++test) {
      // change the compaction filter
      opts.compaction_filter = test::RandomCompactionFilter(&rnd);
      SanityCheckCFOptions(opts, false);

      // persist the change
      ASSERT_OK(PersistCFOptions(opts));
      SanityCheckCFOptions(opts, config_options_.ignore_unsupported_options);
      delete opts.compaction_filter;
      opts.compaction_filter = nullptr;
    }
  }

  // compaction_filter_factory
  {
    for (int test = 0; test < 5; ++test) {
      // change the compaction filter factory
      opts.compaction_filter_factory.reset(
          test::RandomCompactionFilterFactory(&rnd));
      SanityCheckCFOptions(opts, false);

      // persist the change
      ASSERT_OK(PersistCFOptions(opts));
      SanityCheckCFOptions(opts, config_options_.ignore_unsupported_options);
    }
  }

  // persist_user_defined_timestamps
  {
    // Test change from true to false not allowed in loose and exact mode.
    opts.persist_user_defined_timestamps = false;
    ASSERT_NOK(SanityCheckCFOptions(
        opts, ConfigOptions::kSanityLevelLooselyCompatible));
    ASSERT_NOK(
        SanityCheckCFOptions(opts, ConfigOptions::kSanityLevelExactMatch));

    // persist the change
    ASSERT_OK(PersistCFOptions(opts));
    SanityCheckCFOptions(opts, config_options_.ignore_unsupported_options);

    // Test change from false to true not allowed in loose and exact mode.
    opts.persist_user_defined_timestamps = true;
    ASSERT_NOK(SanityCheckCFOptions(
        opts, ConfigOptions::kSanityLevelLooselyCompatible));
    ASSERT_NOK(
        SanityCheckCFOptions(opts, ConfigOptions::kSanityLevelExactMatch));

    // persist the change
    ASSERT_OK(PersistCFOptions(opts));
  }
}

TEST_P(OptionsSanityCheckTest, DBOptionsSanityCheck) {
  DBOptions opts;
  Random rnd(301);

  // default DBOptions
  {
    ASSERT_OK(PersistDBOptions(opts));
    ASSERT_OK(
        SanityCheckDBOptions(opts, ConfigOptions::kSanityLevelExactMatch));
  }

  // File checksum generator
  {
    class MockFileChecksumGenFactory : public FileChecksumGenFactory {
     public:
      static const char* kClassName() { return "Mock"; }
      const char* Name() const override { return kClassName(); }
      std::unique_ptr<FileChecksumGenerator> CreateFileChecksumGenerator(
          const FileChecksumGenContext& /*context*/) override {
        return nullptr;
      }
    };

    // Okay to change file_checksum_gen_factory form nullptr to non-nullptr
    ASSERT_EQ(opts.file_checksum_gen_factory.get(), nullptr);
    opts.file_checksum_gen_factory.reset(new MockFileChecksumGenFactory());

    // persist the change
    ASSERT_OK(PersistDBOptions(opts));
    SanityCheckDBOptions(opts, config_options_.ignore_unsupported_options);

    // Change file_checksum_gen_factory from non-nullptr to nullptr
    opts.file_checksum_gen_factory.reset();
    // expect pass as it's safe to change file_checksum_gen_factory
    // from non-null to null
    SanityCheckDBOptions(opts, false);
  }
  // persist the change
  ASSERT_OK(PersistDBOptions(opts));
  ASSERT_OK(SanityCheckDBOptions(opts, ConfigOptions::kSanityLevelExactMatch));
}

namespace {
bool IsEscapedString(const std::string& str) {
  for (size_t i = 0; i < str.size(); ++i) {
    if (str[i] == '\\') {
      // since we already handle those two consecutive '\'s in
      // the next if-then branch, any '\' appear at the end
      // of an escaped string in such case is not valid.
      if (i == str.size() - 1) {
        return false;
      }
      if (str[i + 1] == '\\') {
        // if there're two consecutive '\'s, skip the second one.
        i++;
        continue;
      }
      switch (str[i + 1]) {
        case ':':
        case '\\':
        case '#':
          continue;
        default:
          // if true, '\' together with str[i + 1] is not a valid escape.
          if (UnescapeChar(str[i + 1]) == str[i + 1]) {
            return false;
          }
      }
    } else if (isSpecialChar(str[i]) && (i == 0 || str[i - 1] != '\\')) {
      return false;
    }
  }
  return true;
}
}  // namespace

TEST_F(OptionsParserTest, IntegerParsing) {
  ASSERT_EQ(ParseUint64("18446744073709551615"), 18446744073709551615U);
  ASSERT_EQ(ParseUint32("4294967295"), 4294967295U);
  ASSERT_EQ(ParseSizeT("18446744073709551615"), 18446744073709551615U);
  ASSERT_EQ(ParseInt64("9223372036854775807"), 9223372036854775807);
  ASSERT_EQ(ParseInt64("-9223372036854775808"),
            std::numeric_limits<int64_t>::min());
  ASSERT_EQ(ParseInt32("2147483647"), 2147483647);
  ASSERT_EQ(ParseInt32("-2147483648"), std::numeric_limits<int32_t>::min());
  ASSERT_EQ(ParseInt("-32767"), -32767);
  ASSERT_EQ(ParseDouble("-1.234567"), -1.234567);
}

TEST_F(OptionsParserTest, EscapeOptionString) {
  ASSERT_EQ(UnescapeOptionString(
                "This is a test string with \\# \\: and \\\\ escape chars."),
            "This is a test string with # : and \\ escape chars.");

  ASSERT_EQ(
      EscapeOptionString("This is a test string with # : and \\ escape chars."),
      "This is a test string with \\# \\: and \\\\ escape chars.");

  std::string readible_chars =
      "A String like this \"1234567890-=_)(*&^%$#@!ertyuiop[]{POIU"
      "YTREWQasdfghjkl;':LKJHGFDSAzxcvbnm,.?>"
      "<MNBVCXZ\\\" should be okay to \\#\\\\\\:\\#\\#\\#\\ "
      "be serialized and deserialized";

  std::string escaped_string = EscapeOptionString(readible_chars);
  ASSERT_TRUE(IsEscapedString(escaped_string));
  // This two transformations should be canceled and should output
  // the original input.
  ASSERT_EQ(UnescapeOptionString(escaped_string), readible_chars);

  std::string all_chars;
  for (unsigned char c = 0;; ++c) {
    all_chars += c;
    if (c == 255) {
      break;
    }
  }
  escaped_string = EscapeOptionString(all_chars);
  ASSERT_TRUE(IsEscapedString(escaped_string));
  ASSERT_EQ(UnescapeOptionString(escaped_string), all_chars);

  ASSERT_EQ(RocksDBOptionsParser::TrimAndRemoveComment(
                "     A simple statement with a comment.  # like this :)"),
            "A simple statement with a comment.");

  ASSERT_EQ(RocksDBOptionsParser::TrimAndRemoveComment(
                "Escape \\# and # comment together   ."),
            "Escape \\# and");
}

static void TestAndCompareOption(const ConfigOptions& config_options,
                                 const OptionTypeInfo& opt_info,
                                 const std::string& opt_name, void* base_ptr,
                                 void* comp_ptr, bool strip = false) {
  std::string result, mismatch;
  ASSERT_OK(opt_info.Serialize(config_options, opt_name, base_ptr, &result));
  if (strip) {
    ASSERT_EQ(result.at(0), '{');
    ASSERT_EQ(result.at(result.size() - 1), '}');
    result = result.substr(1, result.size() - 2);
  }
  ASSERT_OK(opt_info.Parse(config_options, opt_name, result, comp_ptr));
  ASSERT_TRUE(opt_info.AreEqual(config_options, opt_name, base_ptr, comp_ptr,
                                &mismatch));
}

static void TestParseAndCompareOption(const ConfigOptions& config_options,
                                      const OptionTypeInfo& opt_info,
                                      const std::string& opt_name,
                                      const std::string& opt_value,
                                      void* base_ptr, void* comp_ptr,
                                      bool strip = false) {
  ASSERT_OK(opt_info.Parse(config_options, opt_name, opt_value, base_ptr));
  TestAndCompareOption(config_options, opt_info, opt_name, base_ptr, comp_ptr,
                       strip);
}

template <typename T>
void TestOptInfo(const ConfigOptions& config_options, OptionType opt_type,
                 T* base, T* comp) {
  std::string result;
  OptionTypeInfo opt_info(0, opt_type);
  ASSERT_FALSE(opt_info.AreEqual(config_options, "base", base, comp, &result));
  ASSERT_EQ(result, "base");
  ASSERT_NE(*base, *comp);
  TestAndCompareOption(config_options, opt_info, "base", base, comp);
  ASSERT_EQ(*base, *comp);
}

class OptionTypeInfoTest : public testing::Test {};

TEST_F(OptionTypeInfoTest, BasicTypes) {
  ConfigOptions config_options;
  {
    bool a = true, b = false;
    TestOptInfo(config_options, OptionType::kBoolean, &a, &b);
  }
  {
    int a = 100, b = 200;
    TestOptInfo(config_options, OptionType::kInt, &a, &b);
  }
  {
    int32_t a = 100, b = 200;
    TestOptInfo(config_options, OptionType::kInt32T, &a, &b);
  }
  {
    int64_t a = 100, b = 200;
    TestOptInfo(config_options, OptionType::kInt64T, &a, &b);
  }
  {
    unsigned int a = 100, b = 200;
    TestOptInfo(config_options, OptionType::kUInt, &a, &b);
  }
  {
    uint32_t a = 100, b = 200;
    TestOptInfo(config_options, OptionType::kUInt32T, &a, &b);
  }
  {
    uint64_t a = 100, b = 200;
    TestOptInfo(config_options, OptionType::kUInt64T, &a, &b);
  }
  {
    size_t a = 100, b = 200;
    TestOptInfo(config_options, OptionType::kSizeT, &a, &b);
  }
  {
    std::string a = "100", b = "200";
    TestOptInfo(config_options, OptionType::kString, &a, &b);
  }
  {
    double a = 1.0, b = 2.0;
    TestOptInfo(config_options, OptionType::kDouble, &a, &b);
  }
}

TEST_F(OptionTypeInfoTest, TestInvalidArgs) {
  ConfigOptions config_options;
  bool b;
  int i;
  int32_t i32;
  int64_t i64;
  unsigned int u;
  int32_t u32;
  int64_t u64;
  size_t sz;
  double d;

  ASSERT_NOK(OptionTypeInfo(0, OptionType::kBoolean)
                 .Parse(config_options, "b", "x", &b));
  ASSERT_NOK(
      OptionTypeInfo(0, OptionType::kInt).Parse(config_options, "b", "x", &i));
  ASSERT_NOK(OptionTypeInfo(0, OptionType::kInt32T)
                 .Parse(config_options, "b", "x", &i32));
  ASSERT_NOK(OptionTypeInfo(0, OptionType::kInt64T)
                 .Parse(config_options, "b", "x", &i64));
  ASSERT_NOK(
      OptionTypeInfo(0, OptionType::kUInt).Parse(config_options, "b", "x", &u));
  ASSERT_NOK(OptionTypeInfo(0, OptionType::kUInt32T)
                 .Parse(config_options, "b", "x", &u32));
  ASSERT_NOK(OptionTypeInfo(0, OptionType::kUInt64T)
                 .Parse(config_options, "b", "x", &u64));
  ASSERT_NOK(OptionTypeInfo(0, OptionType::kSizeT)
                 .Parse(config_options, "b", "x", &sz));
  ASSERT_NOK(OptionTypeInfo(0, OptionType::kDouble)
                 .Parse(config_options, "b", "x", &d));

  // Don't know how to convert Unknowns to anything else
  ASSERT_NOK(OptionTypeInfo(0, OptionType::kUnknown)
                 .Parse(config_options, "b", "x", &d));

  // Verify that if the parse function throws an exception, it is also trapped
  OptionTypeInfo func_info(0, OptionType::kUnknown,
                           OptionVerificationType::kNormal,
                           OptionTypeFlags::kNone,
                           [](const ConfigOptions&, const std::string&,
                              const std::string& value, void* addr) {
                             auto ptr = static_cast<int*>(addr);
                             *ptr = ParseInt(value);
                             return Status::OK();
                           });
  ASSERT_OK(func_info.Parse(config_options, "b", "1", &i));
  ASSERT_NOK(func_info.Parse(config_options, "b", "x", &i));
}

TEST_F(OptionTypeInfoTest, TestParseFunc) {
  OptionTypeInfo opt_info(0, OptionType::kUnknown,
                          OptionVerificationType::kNormal,
                          OptionTypeFlags::kNone);
  opt_info.SetParseFunc([](const ConfigOptions& /*opts*/,
                           const std::string& name, const std::string& value,
                           void* addr) {
    auto ptr = static_cast<std::string*>(addr);
    if (name == "Oops") {
      return Status::InvalidArgument(value);
    } else {
      *ptr = value + " " + name;
      return Status::OK();
    }
  });
  ConfigOptions config_options;
  std::string base;
  ASSERT_OK(opt_info.Parse(config_options, "World", "Hello", &base));
  ASSERT_EQ(base, "Hello World");
  ASSERT_NOK(opt_info.Parse(config_options, "Oops", "Hello", &base));
}

TEST_F(OptionTypeInfoTest, TestSerializeFunc) {
  OptionTypeInfo opt_info(0, OptionType::kString,
                          OptionVerificationType::kNormal,
                          OptionTypeFlags::kNone);
  opt_info.SetSerializeFunc([](const ConfigOptions& /*opts*/,
                               const std::string& name, const void* /*addr*/,
                               std::string* value) {
    if (name == "Oops") {
      return Status::InvalidArgument(name);
    } else {
      *value = name;
      return Status::OK();
    }
  });
  ConfigOptions config_options;
  std::string base;
  std::string value;
  ASSERT_OK(opt_info.Serialize(config_options, "Hello", &base, &value));
  ASSERT_EQ(value, "Hello");
  ASSERT_NOK(opt_info.Serialize(config_options, "Oops", &base, &value));
}

TEST_F(OptionTypeInfoTest, TestEqualsFunc) {
  OptionTypeInfo opt_info(0, OptionType::kInt, OptionVerificationType::kNormal,
                          OptionTypeFlags::kNone);
  opt_info.SetEqualsFunc([](const ConfigOptions& /*opts*/,
                            const std::string& name, const void* addr1,
                            const void* addr2, std::string* mismatch) {
    auto i1 = *(static_cast<const int*>(addr1));
    auto i2 = *(static_cast<const int*>(addr2));
    if (name == "LT") {
      return i1 < i2;
    } else if (name == "GT") {
      return i1 > i2;
    } else if (name == "EQ") {
      return i1 == i2;
    } else {
      *mismatch = name + "???";
      return false;
    }
  });

  ConfigOptions config_options;
  int int1 = 100;
  int int2 = 200;
  std::string mismatch;
  ASSERT_TRUE(opt_info.AreEqual(config_options, "LT", &int1, &int2, &mismatch));
  ASSERT_EQ(mismatch, "");
  ASSERT_FALSE(
      opt_info.AreEqual(config_options, "GT", &int1, &int2, &mismatch));
  ASSERT_EQ(mismatch, "GT");
  ASSERT_FALSE(
      opt_info.AreEqual(config_options, "NO", &int1, &int2, &mismatch));
  ASSERT_EQ(mismatch, "NO???");
}

TEST_F(OptionTypeInfoTest, TestPrepareFunc) {
  OptionTypeInfo opt_info(0, OptionType::kInt, OptionVerificationType::kNormal,
                          OptionTypeFlags::kNone);
  opt_info.SetPrepareFunc(
      [](const ConfigOptions& /*opts*/, const std::string& name, void* addr) {
        auto i1 = static_cast<int*>(addr);
        if (name == "x2") {
          *i1 *= 2;
        } else if (name == "/2") {
          *i1 /= 2;
        } else {
          return Status::InvalidArgument("Bad Argument", name);
        }
        return Status::OK();
      });
  ConfigOptions config_options;
  int int1 = 100;
  ASSERT_OK(opt_info.Prepare(config_options, "x2", &int1));
  ASSERT_EQ(int1, 200);
  ASSERT_OK(opt_info.Prepare(config_options, "/2", &int1));
  ASSERT_EQ(int1, 100);
  ASSERT_NOK(opt_info.Prepare(config_options, "??", &int1));
  ASSERT_EQ(int1, 100);
}
TEST_F(OptionTypeInfoTest, TestValidateFunc) {
  OptionTypeInfo opt_info(0, OptionType::kSizeT,
                          OptionVerificationType::kNormal,
                          OptionTypeFlags::kNone);
  opt_info.SetValidateFunc([](const DBOptions& db_opts,
                              const ColumnFamilyOptions& cf_opts,
                              const std::string& name, const void* addr) {
    const auto sz = static_cast<const size_t*>(addr);
    bool is_valid = false;
    if (name == "keep_log_file_num") {
      is_valid = (*sz == db_opts.keep_log_file_num);
    } else if (name == "write_buffer_size") {
      is_valid = (*sz == cf_opts.write_buffer_size);
    }
    if (is_valid) {
      return Status::OK();
    } else {
      return Status::InvalidArgument("Mismatched value", name);
    }
  });
  ConfigOptions config_options;
  DBOptions db_options;
  ColumnFamilyOptions cf_options;

  ASSERT_OK(opt_info.Validate(db_options, cf_options, "keep_log_file_num",
                              &db_options.keep_log_file_num));
  ASSERT_OK(opt_info.Validate(db_options, cf_options, "write_buffer_size",
                              &cf_options.write_buffer_size));
  ASSERT_NOK(opt_info.Validate(db_options, cf_options, "keep_log_file_num",
                               &cf_options.write_buffer_size));
  ASSERT_NOK(opt_info.Validate(db_options, cf_options, "write_buffer_size",
                               &db_options.keep_log_file_num));
}

TEST_F(OptionTypeInfoTest, TestOptionFlags) {
  OptionTypeInfo opt_none(0, OptionType::kString,
                          OptionVerificationType::kNormal,
                          OptionTypeFlags::kDontSerialize);
  OptionTypeInfo opt_never(0, OptionType::kString,
                           OptionVerificationType::kNormal,
                           OptionTypeFlags::kCompareNever);
  OptionTypeInfo opt_alias(0, OptionType::kString,
                           OptionVerificationType::kAlias,
                           OptionTypeFlags::kNone);
  OptionTypeInfo opt_deprecated(0, OptionType::kString,
                                OptionVerificationType::kDeprecated,
                                OptionTypeFlags::kNone);
  ConfigOptions config_options;
  std::string opts_str;
  std::string base = "base";
  std::string comp = "comp";

  // If marked string none, the serialization returns not supported
  ASSERT_NOK(opt_none.Serialize(config_options, "None", &base, &opts_str));
  // If marked never compare, they match even when they do not
  ASSERT_TRUE(opt_never.AreEqual(config_options, "Never", &base, &comp, &base));
  ASSERT_FALSE(opt_none.AreEqual(config_options, "Never", &base, &comp, &base));

  // An alias can change the value via parse, but does nothing on serialize on
  // match
  std::string result;
  ASSERT_OK(opt_alias.Parse(config_options, "Alias", "Alias", &base));
  ASSERT_OK(opt_alias.Serialize(config_options, "Alias", &base, &result));
  ASSERT_TRUE(
      opt_alias.AreEqual(config_options, "Alias", &base, &comp, &result));
  ASSERT_EQ(base, "Alias");
  ASSERT_NE(base, comp);

  // Deprecated options do nothing on any of the commands
  ASSERT_OK(opt_deprecated.Parse(config_options, "Alias", "Deprecated", &base));
  ASSERT_OK(opt_deprecated.Serialize(config_options, "Alias", &base, &result));
  ASSERT_TRUE(
      opt_deprecated.AreEqual(config_options, "Alias", &base, &comp, &result));
  ASSERT_EQ(base, "Alias");
  ASSERT_NE(base, comp);
}

TEST_F(OptionTypeInfoTest, TestCustomEnum) {
  enum TestEnum { kA, kB, kC };
  std::unordered_map<std::string, TestEnum> enum_map = {
      {"A", TestEnum::kA},
      {"B", TestEnum::kB},
      {"C", TestEnum::kC},
  };
  OptionTypeInfo opt_info = OptionTypeInfo::Enum<TestEnum>(0, &enum_map);
  TestEnum e1, e2;
  ConfigOptions config_options;
  std::string result, mismatch;

  e2 = TestEnum::kA;

  ASSERT_OK(opt_info.Parse(config_options, "", "B", &e1));
  ASSERT_OK(opt_info.Serialize(config_options, "", &e1, &result));
  ASSERT_EQ(e1, TestEnum::kB);
  ASSERT_EQ(result, "B");

  ASSERT_FALSE(opt_info.AreEqual(config_options, "Enum", &e1, &e2, &mismatch));
  ASSERT_EQ(mismatch, "Enum");

  TestParseAndCompareOption(config_options, opt_info, "", "C", &e1, &e2);
  ASSERT_EQ(e2, TestEnum::kC);

  ASSERT_NOK(opt_info.Parse(config_options, "", "D", &e1));
  ASSERT_EQ(e1, TestEnum::kC);
}

TEST_F(OptionTypeInfoTest, TestBuiltinEnum) {
  ConfigOptions config_options;
  for (auto iter : OptionsHelper::compaction_style_string_map) {
    CompactionStyle e1, e2;
    TestParseAndCompareOption(config_options,
                              OptionTypeInfo(0, OptionType::kCompactionStyle),
                              "CompactionStyle", iter.first, &e1, &e2);
    ASSERT_EQ(e1, iter.second);
  }
  for (auto iter : OptionsHelper::compaction_pri_string_map) {
    CompactionPri e1, e2;
    TestParseAndCompareOption(config_options,
                              OptionTypeInfo(0, OptionType::kCompactionPri),
                              "CompactionPri", iter.first, &e1, &e2);
    ASSERT_EQ(e1, iter.second);
  }
  for (auto iter : OptionsHelper::compression_type_string_map) {
    CompressionType e1, e2;
    TestParseAndCompareOption(config_options,
                              OptionTypeInfo(0, OptionType::kCompressionType),
                              "CompressionType", iter.first, &e1, &e2);
    ASSERT_EQ(e1, iter.second);
  }
  for (auto iter : OptionsHelper::compaction_stop_style_string_map) {
    CompactionStopStyle e1, e2;
    TestParseAndCompareOption(
        config_options, OptionTypeInfo(0, OptionType::kCompactionStopStyle),
        "CompactionStopStyle", iter.first, &e1, &e2);
    ASSERT_EQ(e1, iter.second);
  }
  for (auto iter : OptionsHelper::checksum_type_string_map) {
    ChecksumType e1, e2;
    TestParseAndCompareOption(config_options,
                              OptionTypeInfo(0, OptionType::kChecksumType),
                              "CheckSumType", iter.first, &e1, &e2);
    ASSERT_EQ(e1, iter.second);
  }
  for (auto iter : OptionsHelper::encoding_type_string_map) {
    EncodingType e1, e2;
    TestParseAndCompareOption(config_options,
                              OptionTypeInfo(0, OptionType::kEncodingType),
                              "EncodingType", iter.first, &e1, &e2);
    ASSERT_EQ(e1, iter.second);
  }
}

TEST_F(OptionTypeInfoTest, TestStruct) {
  struct Basic {
    int i = 42;
    std::string s = "Hello";
  };

  struct Extended {
    int j = 11;
    Basic b;
  };

  std::unordered_map<std::string, OptionTypeInfo> basic_type_map = {
      {"i", {offsetof(struct Basic, i), OptionType::kInt}},
      {"s", {offsetof(struct Basic, s), OptionType::kString}},
  };
  OptionTypeInfo basic_info = OptionTypeInfo::Struct(
      "b", &basic_type_map, 0, OptionVerificationType::kNormal,
      OptionTypeFlags::kMutable);

  std::unordered_map<std::string, OptionTypeInfo> extended_type_map = {
      {"j", {offsetof(struct Extended, j), OptionType::kInt}},
      {"b", OptionTypeInfo::Struct(
                "b", &basic_type_map, offsetof(struct Extended, b),
                OptionVerificationType::kNormal, OptionTypeFlags::kNone)},
      {"m", OptionTypeInfo::Struct(
                "m", &basic_type_map, offsetof(struct Extended, b),
                OptionVerificationType::kNormal, OptionTypeFlags::kMutable)},
  };
  OptionTypeInfo extended_info = OptionTypeInfo::Struct(
      "e", &extended_type_map, 0, OptionVerificationType::kNormal,
      OptionTypeFlags::kMutable);
  Extended e1, e2;
  ConfigOptions config_options;
  std::string mismatch;
  TestParseAndCompareOption(config_options, basic_info, "b", "{i=33;s=33}",
                            &e1.b, &e2.b);
  ASSERT_EQ(e1.b.i, 33);
  ASSERT_EQ(e1.b.s, "33");

  TestParseAndCompareOption(config_options, basic_info, "b.i", "44", &e1.b,
                            &e2.b);
  ASSERT_EQ(e1.b.i, 44);

  TestParseAndCompareOption(config_options, basic_info, "i", "55", &e1.b,
                            &e2.b);
  ASSERT_EQ(e1.b.i, 55);

  e1.b.i = 0;

  ASSERT_FALSE(
      basic_info.AreEqual(config_options, "b", &e1.b, &e2.b, &mismatch));
  ASSERT_EQ(mismatch, "b.i");
  mismatch.clear();
  ASSERT_FALSE(
      basic_info.AreEqual(config_options, "b.i", &e1.b, &e2.b, &mismatch));
  ASSERT_EQ(mismatch, "b.i");
  mismatch.clear();
  ASSERT_FALSE(
      basic_info.AreEqual(config_options, "i", &e1.b, &e2.b, &mismatch));
  ASSERT_EQ(mismatch, "b.i");
  mismatch.clear();

  e1 = e2;
  ASSERT_NOK(basic_info.Parse(config_options, "b", "{i=33;s=33;j=44}", &e1.b));
  ASSERT_NOK(basic_info.Parse(config_options, "b.j", "44", &e1.b));
  ASSERT_NOK(basic_info.Parse(config_options, "j", "44", &e1.b));

  TestParseAndCompareOption(config_options, extended_info, "e",
                            "b={i=55;s=55}; j=22;", &e1, &e2);
  ASSERT_EQ(e1.b.i, 55);
  ASSERT_EQ(e1.j, 22);
  ASSERT_EQ(e1.b.s, "55");
  TestParseAndCompareOption(config_options, extended_info, "e.b",
                            "{i=66;s=66;}", &e1, &e2);
  ASSERT_EQ(e1.b.i, 66);
  ASSERT_EQ(e1.j, 22);
  ASSERT_EQ(e1.b.s, "66");
  TestParseAndCompareOption(config_options, extended_info, "e.b.i", "77", &e1,
                            &e2);
  ASSERT_EQ(e1.b.i, 77);
  ASSERT_EQ(e1.j, 22);
  ASSERT_EQ(e1.b.s, "66");
}

TEST_F(OptionTypeInfoTest, TestArrayType) {
  OptionTypeInfo array_info = OptionTypeInfo::Array<std::string, 4>(
      0, OptionVerificationType::kNormal, OptionTypeFlags::kNone,
      {0, OptionType::kString});
  std::array<std::string, 4> array1, array2;
  std::string mismatch;

  ConfigOptions config_options;
  TestParseAndCompareOption(config_options, array_info, "v", "a:b:c:d", &array1,
                            &array2);

  ASSERT_EQ(array1.size(), 4);
  ASSERT_EQ(array1[0], "a");
  ASSERT_EQ(array1[1], "b");
  ASSERT_EQ(array1[2], "c");
  ASSERT_EQ(array1[3], "d");
  array1[3] = "e";
  ASSERT_FALSE(
      array_info.AreEqual(config_options, "v", &array1, &array2, &mismatch));
  ASSERT_EQ(mismatch, "v");

  // Test vectors with inner brackets
  TestParseAndCompareOption(config_options, array_info, "v", "a:{b}:c:d",
                            &array1, &array2);
  ASSERT_EQ(array1.size(), 4);
  ASSERT_EQ(array1[0], "a");
  ASSERT_EQ(array1[1], "b");
  ASSERT_EQ(array1[2], "c");
  ASSERT_EQ(array1[3], "d");

  std::array<std::string, 3> array3, array4;
  OptionTypeInfo bar_info = OptionTypeInfo::Array<std::string, 3>(
      0, OptionVerificationType::kNormal, OptionTypeFlags::kNone,
      {0, OptionType::kString}, '|');
  TestParseAndCompareOption(config_options, bar_info, "v", "x|y|z", &array3,
                            &array4);

  // Test arrays with inner array
  TestParseAndCompareOption(config_options, bar_info, "v",
                            "a|{b1|b2}|{c1|c2|{d1|d2}}", &array3, &array4,
                            false);
  ASSERT_EQ(array3.size(), 3);
  ASSERT_EQ(array3[0], "a");
  ASSERT_EQ(array3[1], "b1|b2");
  ASSERT_EQ(array3[2], "c1|c2|{d1|d2}");

  TestParseAndCompareOption(config_options, bar_info, "v",
                            "{a1|a2}|{b1|{c1|c2}}|d1", &array3, &array4, true);
  ASSERT_EQ(array3.size(), 3);
  ASSERT_EQ(array3[0], "a1|a2");
  ASSERT_EQ(array3[1], "b1|{c1|c2}");
  ASSERT_EQ(array3[2], "d1");

  // Test invalid input: less element than requested
  auto s = bar_info.Parse(config_options, "opt_name1", "a1|a2", &array3);
  ASSERT_TRUE(s.IsInvalidArgument());

  // Test invalid input: more element than requested
  s = bar_info.Parse(config_options, "opt_name2", "a1|b|c1|d3", &array3);
  ASSERT_TRUE(s.IsInvalidArgument());
}

TEST_F(OptionTypeInfoTest, TestVectorType) {
  OptionTypeInfo vec_info = OptionTypeInfo::Vector<std::string>(
      0, OptionVerificationType::kNormal, OptionTypeFlags::kNone,
      {0, OptionType::kString});
  std::vector<std::string> vec1, vec2;
  std::string mismatch;

  ConfigOptions config_options;
  TestParseAndCompareOption(config_options, vec_info, "v", "a:b:c:d", &vec1,
                            &vec2);
  ASSERT_EQ(vec1.size(), 4);
  ASSERT_EQ(vec1[0], "a");
  ASSERT_EQ(vec1[1], "b");
  ASSERT_EQ(vec1[2], "c");
  ASSERT_EQ(vec1[3], "d");
  vec1[3] = "e";
  ASSERT_FALSE(vec_info.AreEqual(config_options, "v", &vec1, &vec2, &mismatch));
  ASSERT_EQ(mismatch, "v");

  // Test vectors with inner brackets
  TestParseAndCompareOption(config_options, vec_info, "v", "a:{b}:c:d", &vec1,
                            &vec2);
  ASSERT_EQ(vec1.size(), 4);
  ASSERT_EQ(vec1[0], "a");
  ASSERT_EQ(vec1[1], "b");
  ASSERT_EQ(vec1[2], "c");
  ASSERT_EQ(vec1[3], "d");

  OptionTypeInfo bar_info = OptionTypeInfo::Vector<std::string>(
      0, OptionVerificationType::kNormal, OptionTypeFlags::kNone,
      {0, OptionType::kString}, '|');
  TestParseAndCompareOption(config_options, vec_info, "v", "x|y|z", &vec1,
                            &vec2);
  // Test vectors with inner vector
  TestParseAndCompareOption(config_options, bar_info, "v",
                            "a|{b1|b2}|{c1|c2|{d1|d2}}", &vec1, &vec2, false);
  ASSERT_EQ(vec1.size(), 3);
  ASSERT_EQ(vec1[0], "a");
  ASSERT_EQ(vec1[1], "b1|b2");
  ASSERT_EQ(vec1[2], "c1|c2|{d1|d2}");

  TestParseAndCompareOption(config_options, bar_info, "v",
                            "{a1|a2}|{b1|{c1|c2}}|d1", &vec1, &vec2, true);
  ASSERT_EQ(vec1.size(), 3);
  ASSERT_EQ(vec1[0], "a1|a2");
  ASSERT_EQ(vec1[1], "b1|{c1|c2}");
  ASSERT_EQ(vec1[2], "d1");

  TestParseAndCompareOption(config_options, bar_info, "v", "{a1}", &vec1, &vec2,
                            false);
  ASSERT_EQ(vec1.size(), 1);
  ASSERT_EQ(vec1[0], "a1");

  TestParseAndCompareOption(config_options, bar_info, "v", "{a1|a2}|{b1|b2}",
                            &vec1, &vec2, true);
  ASSERT_EQ(vec1.size(), 2);
  ASSERT_EQ(vec1[0], "a1|a2");
  ASSERT_EQ(vec1[1], "b1|b2");
}

TEST_F(OptionTypeInfoTest, TestStaticType) {
  struct SimpleOptions {
    size_t size = 0;
    bool verify = true;
  };

  static std::unordered_map<std::string, OptionTypeInfo> type_map = {
      {"size", {offsetof(struct SimpleOptions, size), OptionType::kSizeT}},
      {"verify",
       {offsetof(struct SimpleOptions, verify), OptionType::kBoolean}},
  };

  ConfigOptions config_options;
  SimpleOptions opts, copy;
  opts.size = 12345;
  opts.verify = false;
  std::string str, mismatch;

  ASSERT_OK(
      OptionTypeInfo::SerializeType(config_options, type_map, &opts, &str));
  ASSERT_FALSE(OptionTypeInfo::TypesAreEqual(config_options, type_map, &opts,
                                             &copy, &mismatch));
  ASSERT_OK(OptionTypeInfo::ParseType(config_options, str, type_map, &copy));
  ASSERT_TRUE(OptionTypeInfo::TypesAreEqual(config_options, type_map, &opts,
                                            &copy, &mismatch));
}

class ConfigOptionsTest : public testing::Test {};

TEST_F(ConfigOptionsTest, EnvFromConfigOptions) {
  ConfigOptions config_options;
  DBOptions db_opts;
  Options opts;
  Env* mem_env = NewMemEnv(Env::Default());
  config_options.registry->AddLibrary("custom-env", RegisterCustomEnv,
                                      kCustomEnvName);

  config_options.env = mem_env;
  // First test that we can get the env as expected
  ASSERT_OK(GetDBOptionsFromString(config_options, DBOptions(), kCustomEnvProp,
                                   &db_opts));
  ASSERT_OK(
      GetOptionsFromString(config_options, Options(), kCustomEnvProp, &opts));
  ASSERT_NE(config_options.env, db_opts.env);
  ASSERT_EQ(opts.env, db_opts.env);
  Env* custom_env = db_opts.env;

  // Now try a "bad" env" and check that nothing changed
  config_options.ignore_unsupported_options = true;
  ASSERT_OK(
      GetDBOptionsFromString(config_options, db_opts, "env=unknown", &db_opts));
  ASSERT_OK(GetOptionsFromString(config_options, opts, "env=unknown", &opts));
  ASSERT_EQ(config_options.env, mem_env);
  ASSERT_EQ(db_opts.env, custom_env);
  ASSERT_EQ(opts.env, db_opts.env);

  // Now try a "bad" env" ignoring unknown objects
  config_options.ignore_unsupported_options = false;
  ASSERT_NOK(
      GetDBOptionsFromString(config_options, db_opts, "env=unknown", &db_opts));
  ASSERT_EQ(config_options.env, mem_env);
  ASSERT_EQ(db_opts.env, custom_env);
  ASSERT_EQ(opts.env, db_opts.env);

  delete mem_env;
}
TEST_F(ConfigOptionsTest, MergeOperatorFromString) {
  ConfigOptions config_options;
  std::shared_ptr<MergeOperator> merge_op;

  ASSERT_OK(MergeOperator::CreateFromString(config_options, "put", &merge_op));
  ASSERT_NE(merge_op, nullptr);
  ASSERT_TRUE(merge_op->IsInstanceOf("put"));
  ASSERT_STREQ(merge_op->Name(), "PutOperator");

  ASSERT_OK(
      MergeOperator::CreateFromString(config_options, "put_v1", &merge_op));
  ASSERT_NE(merge_op, nullptr);
  ASSERT_TRUE(merge_op->IsInstanceOf("PutOperator"));

  ASSERT_OK(
      MergeOperator::CreateFromString(config_options, "uint64add", &merge_op));
  ASSERT_NE(merge_op, nullptr);
  ASSERT_TRUE(merge_op->IsInstanceOf("uint64add"));
  ASSERT_STREQ(merge_op->Name(), "UInt64AddOperator");

  ASSERT_OK(MergeOperator::CreateFromString(config_options, "max", &merge_op));
  ASSERT_NE(merge_op, nullptr);
  ASSERT_TRUE(merge_op->IsInstanceOf("max"));
  ASSERT_STREQ(merge_op->Name(), "MaxOperator");

  ASSERT_OK(
      MergeOperator::CreateFromString(config_options, "bytesxor", &merge_op));
  ASSERT_NE(merge_op, nullptr);
  ASSERT_TRUE(merge_op->IsInstanceOf("bytesxor"));
  ASSERT_STREQ(merge_op->Name(), BytesXOROperator::kClassName());

  ASSERT_OK(
      MergeOperator::CreateFromString(config_options, "sortlist", &merge_op));
  ASSERT_NE(merge_op, nullptr);
  ASSERT_TRUE(merge_op->IsInstanceOf("sortlist"));
  ASSERT_STREQ(merge_op->Name(), SortList::kClassName());

  ASSERT_OK(MergeOperator::CreateFromString(config_options, "stringappend",
                                            &merge_op));
  ASSERT_NE(merge_op, nullptr);
  ASSERT_TRUE(merge_op->IsInstanceOf("stringappend"));
  ASSERT_STREQ(merge_op->Name(), StringAppendOperator::kClassName());
  auto delimiter = merge_op->GetOptions<std::string>("Delimiter");
  ASSERT_NE(delimiter, nullptr);
  ASSERT_EQ(*delimiter, ",");

  ASSERT_OK(MergeOperator::CreateFromString(config_options, "stringappendtest",
                                            &merge_op));
  ASSERT_NE(merge_op, nullptr);
  ASSERT_TRUE(merge_op->IsInstanceOf("stringappendtest"));
  ASSERT_STREQ(merge_op->Name(), StringAppendTESTOperator::kClassName());
  delimiter = merge_op->GetOptions<std::string>("Delimiter");
  ASSERT_NE(delimiter, nullptr);
  ASSERT_EQ(*delimiter, ",");

  ASSERT_OK(MergeOperator::CreateFromString(
      config_options, "id=stringappend; delimiter=||", &merge_op));
  ASSERT_NE(merge_op, nullptr);
  ASSERT_TRUE(merge_op->IsInstanceOf("stringappend"));
  ASSERT_STREQ(merge_op->Name(), StringAppendOperator::kClassName());
  delimiter = merge_op->GetOptions<std::string>("Delimiter");
  ASSERT_NE(delimiter, nullptr);
  ASSERT_EQ(*delimiter, "||");

  ASSERT_OK(MergeOperator::CreateFromString(
      config_options, "id=stringappendtest; delimiter=&&", &merge_op));
  ASSERT_NE(merge_op, nullptr);
  ASSERT_TRUE(merge_op->IsInstanceOf("stringappendtest"));
  ASSERT_STREQ(merge_op->Name(), StringAppendTESTOperator::kClassName());
  delimiter = merge_op->GetOptions<std::string>("Delimiter");
  ASSERT_NE(delimiter, nullptr);
  ASSERT_EQ(*delimiter, "&&");

  std::shared_ptr<MergeOperator> copy;
  std::string mismatch;
  std::string opts_str = merge_op->ToString(config_options);

  ASSERT_OK(MergeOperator::CreateFromString(config_options, opts_str, &copy));
  ASSERT_TRUE(merge_op->AreEquivalent(config_options, copy.get(), &mismatch));
  ASSERT_NE(copy, nullptr);
  delimiter = copy->GetOptions<std::string>("Delimiter");
  ASSERT_NE(delimiter, nullptr);
  ASSERT_EQ(*delimiter, "&&");
}

TEST_F(ConfigOptionsTest, ConfiguringOptionsDoesNotRevertRateLimiterBandwidth) {
  // Regression test for bug where rate limiter's dynamically set bandwidth
  // could be silently reverted when configuring an options structure with an
  // existing `rate_limiter`.
  Options base_options;
  base_options.rate_limiter.reset(
      NewGenericRateLimiter(1 << 20 /* rate_bytes_per_sec */));
  Options copy_options(base_options);

  base_options.rate_limiter->SetBytesPerSecond(2 << 20);
  ASSERT_EQ(2 << 20, base_options.rate_limiter->GetBytesPerSecond());

  ASSERT_OK(GetOptionsFromString(base_options, "", &copy_options));
  ASSERT_EQ(2 << 20, base_options.rate_limiter->GetBytesPerSecond());
}

INSTANTIATE_TEST_CASE_P(OptionsSanityCheckTest, OptionsSanityCheckTest,
                        ::testing::Bool());

}  // namespace ROCKSDB_NAMESPACE

int main(int argc, char** argv) {
  ROCKSDB_NAMESPACE::port::InstallStackTraceHandler();
  ::testing::InitGoogleTest(&argc, argv);
#ifdef GFLAGS
  ParseCommandLineFlags(&argc, &argv, true);
#endif  // GFLAGS
  return RUN_ALL_TESTS();
}<|MERGE_RESOLUTION|>--- conflicted
+++ resolved
@@ -127,7 +127,7 @@
       {"blob_garbage_collection_age_cutoff", "0.5"},
       {"blob_garbage_collection_force_threshold", "0.75"},
       {"blob_compaction_readahead_size", "256K"},
-      {"disable_flush", "false"},
+      {"disable_auto_flush", "false"},
       {"blob_file_starting_level", "1"},
       {"prepopulate_blob_cache", "kDisable"},
       {"last_level_temperature", "kWarm"},
@@ -287,14 +287,11 @@
   ASSERT_EQ(new_cf_opt.prepopulate_blob_cache, PrepopulateBlobCache::kDisable);
   ASSERT_EQ(new_cf_opt.last_level_temperature, Temperature::kWarm);
   ASSERT_EQ(new_cf_opt.bottommost_temperature, Temperature::kWarm);
-<<<<<<< HEAD
   ASSERT_EQ(new_cf_opt.disable_auto_flush, false);
   ASSERT_EQ(new_cf_opt.disable_write_stall, false);
-=======
   ASSERT_EQ(new_cf_opt.default_temperature, Temperature::kHot);
   ASSERT_EQ(new_cf_opt.persist_user_defined_timestamps, true);
   ASSERT_EQ(new_cf_opt.memtable_max_range_deletions, 0);
->>>>>>> 49ce8a10
 
   cf_options_map["write_buffer_size"] = "hello";
   ASSERT_NOK(GetColumnFamilyOptionsFromMap(exact, base_cf_opt, cf_options_map,
