--- conflicted
+++ resolved
@@ -429,12 +429,10 @@
     ROCKS_LOG_HEADER(
         log, "         Options.blob_compaction_readahead_size: %" PRIu64,
         blob_compaction_readahead_size);
-<<<<<<< HEAD
     ROCKS_LOG_HEADER(log, "                     Options.disable_auto_flush: %d",
                      disable_auto_flush);
     ROCKS_LOG_HEADER(log, "                    Options.disable_write_stall: %d",
                      disable_write_stall);
-=======
     ROCKS_LOG_HEADER(log, "               Options.blob_file_starting_level: %d",
                      blob_file_starting_level);
     if (blob_cache) {
@@ -450,7 +448,6 @@
     }
     ROCKS_LOG_HEADER(log, "Options.experimental_mempurge_threshold: %f",
                      experimental_mempurge_threshold);
->>>>>>> bf2c3351
 }  // ColumnFamilyOptions::Dump
 
 void Options::Dump(Logger* log) const {
