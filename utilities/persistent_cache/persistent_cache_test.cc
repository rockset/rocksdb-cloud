//  Copyright (c) 2013, Facebook, Inc.  All rights reserved.
//  This source code is licensed under both the GPLv2 (found in the
//  COPYING file in the root directory) and Apache 2.0 License
//  (found in the LICENSE.Apache file in the root directory).
//
// Copyright (c) 2011 The LevelDB Authors. All rights reserved.
// Use of this source code is governed by a BSD-style license that can be
// found in the LICENSE file. See the AUTHORS file for names of contributors.

#include "utilities/persistent_cache/persistent_cache_test.h"

#include <functional>
#include <memory>
#include <thread>

#include "file/file_util.h"
#include "utilities/persistent_cache/block_cache_tier.h"

namespace ROCKSDB_NAMESPACE {

static const double kStressFactor = .125;

#ifdef OS_LINUX
static void OnOpenForRead(void* arg) {
  int* val = static_cast<int*>(arg);
  *val &= ~O_DIRECT;
  ROCKSDB_NAMESPACE::SyncPoint::GetInstance()->SetCallBack(
      "NewRandomAccessFile:O_DIRECT",
      std::bind(OnOpenForRead, std::placeholders::_1));
}

static void OnOpenForWrite(void* arg) {
  int* val = static_cast<int*>(arg);
  *val &= ~O_DIRECT;
  ROCKSDB_NAMESPACE::SyncPoint::GetInstance()->SetCallBack(
      "NewWritableFile:O_DIRECT",
      std::bind(OnOpenForWrite, std::placeholders::_1));
}
#endif

static void OnDeleteDir(void* arg) {
  char* dir = static_cast<char*>(arg);
  ASSERT_OK(DestroyDir(Env::Default(), std::string(dir)));
}

//
// Simple logger that prints message on stdout
//
class ConsoleLogger : public Logger {
 public:
  using Logger::Logv;
  ConsoleLogger() : Logger(InfoLogLevel::ERROR_LEVEL) {}

  void Logv(const char* format, va_list ap) override {
    MutexLock _(&lock_);
    vprintf(format, ap);
    printf("\n");
  }

  port::Mutex lock_;
};

// construct a tiered RAM+Block cache
std::unique_ptr<PersistentTieredCache> NewTieredCache(
    const size_t mem_size, const PersistentCacheConfig& opt) {
  std::unique_ptr<PersistentTieredCache> tcache(new PersistentTieredCache());
  // create primary tier
  assert(mem_size);
  auto pcache = std::shared_ptr<PersistentCacheTier>(new VolatileCacheTier(
      /*is_compressed*/ true, mem_size));
  tcache->AddTier(pcache);
  // create secondary tier
  auto scache = std::shared_ptr<PersistentCacheTier>(new BlockCacheTier(opt));
  tcache->AddTier(scache);

  Status s = tcache->Open();
  assert(s.ok());
  return tcache;
}

// create block cache
std::unique_ptr<PersistentCacheTier> NewBlockCache(
    Env* env, const std::string& path,
    const uint64_t max_size = std::numeric_limits<uint64_t>::max(),
    const bool enable_direct_writes = false) {
  const uint32_t max_file_size =
      static_cast<uint32_t>(12 * 1024 * 1024 * kStressFactor);
  auto log = std::make_shared<ConsoleLogger>();
  PersistentCacheConfig opt(env, path, max_size, log);
  opt.cache_file_size = max_file_size;
  opt.max_write_pipeline_backlog_size = std::numeric_limits<uint64_t>::max();
  opt.enable_direct_writes = enable_direct_writes;
  std::unique_ptr<PersistentCacheTier> scache(new BlockCacheTier(opt));
  Status s = scache->Open();
  assert(s.ok());
  return scache;
}

// create a new cache tier
std::unique_ptr<PersistentTieredCache> NewTieredCache(
    Env* env, const std::string& path, const uint64_t max_volatile_cache_size,
    const uint64_t max_block_cache_size =
        std::numeric_limits<uint64_t>::max()) {
  const uint32_t max_file_size =
      static_cast<uint32_t>(12 * 1024 * 1024 * kStressFactor);
  auto log = std::make_shared<ConsoleLogger>();
  auto opt = PersistentCacheConfig(env, path, max_block_cache_size, log);
  opt.cache_file_size = max_file_size;
  opt.max_write_pipeline_backlog_size = std::numeric_limits<uint64_t>::max();
  // create tier out of the two caches
  auto cache = NewTieredCache(max_volatile_cache_size, opt);
  return cache;
}

PersistentCacheTierTest::PersistentCacheTierTest()
    : path_(test::PerThreadDBPath("cache_test")) {
#ifdef OS_LINUX
  ROCKSDB_NAMESPACE::SyncPoint::GetInstance()->EnableProcessing();
  ROCKSDB_NAMESPACE::SyncPoint::GetInstance()->SetCallBack(
      "NewRandomAccessFile:O_DIRECT", OnOpenForRead);
  ROCKSDB_NAMESPACE::SyncPoint::GetInstance()->SetCallBack(
      "NewWritableFile:O_DIRECT", OnOpenForWrite);
#endif
}

// Block cache tests
TEST_F(PersistentCacheTierTest, DISABLED_BlockCacheInsertWithFileCreateError) {
  cache_ = NewBlockCache(Env::Default(), path_,
                         /*size=*/std::numeric_limits<uint64_t>::max(),
                         /*direct_writes=*/false);
  ROCKSDB_NAMESPACE::SyncPoint::GetInstance()->SetCallBack(
      "BlockCacheTier::NewCacheFile:DeleteDir", OnDeleteDir);

  RunNegativeInsertTest(/*nthreads=*/1,
                        /*max_keys*/
                        static_cast<size_t>(10 * 1024 * kStressFactor));

  ROCKSDB_NAMESPACE::SyncPoint::GetInstance()->ClearAllCallBacks();
}

// Travis is unable to handle the normal version of the tests running out of
// fds, out of space and timeouts. This is an easier version of the test
// specifically written for Travis
TEST_F(PersistentCacheTierTest, DISABLED_BasicTest) {
  cache_ = std::make_shared<VolatileCacheTier>();
  RunInsertTest(/*nthreads=*/1, /*max_keys=*/1024);

  cache_ = NewBlockCache(Env::Default(), path_,
                         /*size=*/std::numeric_limits<uint64_t>::max(),
                         /*direct_writes=*/true);
  RunInsertTest(/*nthreads=*/1, /*max_keys=*/1024);

  cache_ = NewTieredCache(Env::Default(), path_,
                          /*memory_size=*/static_cast<size_t>(1 * 1024 * 1024));
  RunInsertTest(/*nthreads=*/1, /*max_keys=*/1024);
}

// Volatile cache tests
// DISABLED for now (somewhat expensive)
TEST_F(PersistentCacheTierTest, DISABLED_VolatileCacheInsert) {
  for (auto nthreads : {1, 5}) {
    for (auto max_keys :
         {10 * 1024 * kStressFactor, 1 * 1024 * 1024 * kStressFactor}) {
      cache_ = std::make_shared<VolatileCacheTier>();
      RunInsertTest(nthreads, static_cast<size_t>(max_keys));
    }
  }
}

// DISABLED for now (somewhat expensive)
TEST_F(PersistentCacheTierTest, DISABLED_VolatileCacheInsertWithEviction) {
  for (auto nthreads : {1, 5}) {
    for (auto max_keys : {1 * 1024 * 1024 * kStressFactor}) {
      cache_ = std::make_shared<VolatileCacheTier>(
          /*compressed=*/true,
          /*size=*/static_cast<size_t>(1 * 1024 * 1024 * kStressFactor));
      RunInsertTestWithEviction(nthreads, static_cast<size_t>(max_keys));
    }
  }
}

// Block cache tests
// DISABLED for now (expensive)
TEST_F(PersistentCacheTierTest, DISABLED_BlockCacheInsert) {
  for (auto direct_writes : {true, false}) {
    for (auto nthreads : {1, 5}) {
      for (auto max_keys :
           {10 * 1024 * kStressFactor, 1 * 1024 * 1024 * kStressFactor}) {
        cache_ = NewBlockCache(Env::Default(), path_,
                               /*size=*/std::numeric_limits<uint64_t>::max(),
                               direct_writes);
        RunInsertTest(nthreads, static_cast<size_t>(max_keys));
      }
    }
  }
}

// DISABLED for now (somewhat expensive)
TEST_F(PersistentCacheTierTest, DISABLED_BlockCacheInsertWithEviction) {
  for (auto nthreads : {1, 5}) {
    for (auto max_keys : {1 * 1024 * 1024 * kStressFactor}) {
      cache_ = NewBlockCache(
          Env::Default(), path_,
          /*max_size=*/static_cast<size_t>(200 * 1024 * 1024 * kStressFactor));
      RunInsertTestWithEviction(nthreads, static_cast<size_t>(max_keys));
    }
  }
}

// Tiered cache tests
// DISABLED for now (expensive)
TEST_F(PersistentCacheTierTest, DISABLED_TieredCacheInsert) {
  for (auto nthreads : {1, 5}) {
    for (auto max_keys :
         {10 * 1024 * kStressFactor, 1 * 1024 * 1024 * kStressFactor}) {
      cache_ = NewTieredCache(
          Env::Default(), path_,
          /*memory_size=*/static_cast<size_t>(1 * 1024 * 1024 * kStressFactor));
      RunInsertTest(nthreads, static_cast<size_t>(max_keys));
    }
  }
}

// the tests causes a lot of file deletions which Travis limited testing
// environment cannot handle
// DISABLED for now (somewhat expensive)
TEST_F(PersistentCacheTierTest, DISABLED_TieredCacheInsertWithEviction) {
  for (auto nthreads : {1, 5}) {
    for (auto max_keys : {1 * 1024 * 1024 * kStressFactor}) {
      cache_ = NewTieredCache(
          Env::Default(), path_,
          /*memory_size=*/static_cast<size_t>(1 * 1024 * 1024 * kStressFactor),
          /*block_cache_size*/
          static_cast<size_t>(200 * 1024 * 1024 * kStressFactor));
      RunInsertTestWithEviction(nthreads, static_cast<size_t>(max_keys));
    }
  }
}

std::shared_ptr<PersistentCacheTier> MakeVolatileCache(
    Env* /*env*/, const std::string& /*dbname*/) {
  return std::make_shared<VolatileCacheTier>();
}

std::shared_ptr<PersistentCacheTier> MakeBlockCache(Env* env,
                                                    const std::string& dbname) {
  return NewBlockCache(env, dbname);
}

std::shared_ptr<PersistentCacheTier> MakeTieredCache(
    Env* env, const std::string& dbname) {
  const auto memory_size = 1 * 1024 * 1024 * kStressFactor;
  return NewTieredCache(env, dbname, static_cast<size_t>(memory_size));
}

#ifdef OS_LINUX
static void UniqueIdCallback(void* arg) {
  int* result = reinterpret_cast<int*>(arg);
  if (*result == -1) {
    *result = 0;
  }

  ROCKSDB_NAMESPACE::SyncPoint::GetInstance()->ClearTrace();
  ROCKSDB_NAMESPACE::SyncPoint::GetInstance()->SetCallBack(
      "GetUniqueIdFromFile:FS_IOC_GETVERSION", UniqueIdCallback);
}
#endif

TEST_F(PersistentCacheTierTest, FactoryTest) {
  for (auto nvm_opt : {true, false}) {
    ASSERT_FALSE(cache_);
    auto log = std::make_shared<ConsoleLogger>();
    std::shared_ptr<PersistentCache> cache;
    ASSERT_OK(NewPersistentCache(Env::Default(), path_,
                                 /*size=*/1 * 1024 * 1024 * 1024, log, nvm_opt,
                                 &cache));
    ASSERT_TRUE(cache);
    ASSERT_EQ(cache->Stats().size(), 1);
    ASSERT_TRUE(cache->Stats()[0].size());
    cache.reset();
  }
}

PersistentCacheDBTest::PersistentCacheDBTest()
    : DBTestBase("cache_test", /*env_do_fsync=*/true) {
#ifdef OS_LINUX
  ROCKSDB_NAMESPACE::SyncPoint::GetInstance()->EnableProcessing();
  ROCKSDB_NAMESPACE::SyncPoint::GetInstance()->SetCallBack(
      "GetUniqueIdFromFile:FS_IOC_GETVERSION", UniqueIdCallback);
  ROCKSDB_NAMESPACE::SyncPoint::GetInstance()->SetCallBack(
      "NewRandomAccessFile:O_DIRECT", OnOpenForRead);
#endif
}

// test template
void PersistentCacheDBTest::RunTest(
    const std::function<std::shared_ptr<PersistentCacheTier>(bool)>& new_pcache,
<<<<<<< HEAD
    const size_t max_keys = 100 * 1024, const size_t max_usecase = 5) {
=======
    const size_t max_keys = 100 * 1024, const size_t max_usecase = 3) {
>>>>>>> 49ce8a10
  // number of insertion interations
  int num_iter = static_cast<int>(max_keys * kStressFactor);

  for (size_t iter = 0; iter < max_usecase; iter++) {
    Options options;
    options.write_buffer_size =
        static_cast<size_t>(64 * 1024 * kStressFactor);  // small write buffer
    options.statistics = ROCKSDB_NAMESPACE::CreateDBStatistics();
    options = CurrentOptions(options);

    // setup page cache
    std::shared_ptr<PersistentCacheTier> pcache;
    BlockBasedTableOptions table_options;
    table_options.cache_index_and_filter_blocks = true;

    const size_t size_max = std::numeric_limits<size_t>::max();

    switch (iter) {
      case 0:
        // page cache, block cache, no-compressed cache
        pcache = new_pcache(/*is_compressed=*/true);
        table_options.persistent_cache = pcache;
        table_options.block_cache = NewLRUCache(size_max);
        options.table_factory.reset(NewBlockBasedTableFactory(table_options));
        break;
      case 1:
        // page cache, no block cache, no compressed cache
        pcache = new_pcache(/*is_compressed=*/false);
        table_options.persistent_cache = pcache;
        table_options.block_cache = nullptr;
        options.table_factory.reset(NewBlockBasedTableFactory(table_options));
        break;
      case 2:
        // page cache, no block cache, no compressed cache
        // Page cache caches compressed blocks
        pcache = new_pcache(/*is_compressed=*/true);
        table_options.persistent_cache = pcache;
        table_options.block_cache = nullptr;
        options.table_factory.reset(NewBlockBasedTableFactory(table_options));
        break;
      default:
        FAIL();
    }

    std::vector<std::string> values;
    // insert data
    Insert(options, table_options, num_iter, &values);
    // flush all data in cache to device
    pcache->TEST_Flush();
    // verify data
    Verify(num_iter, values);

    auto block_miss = TestGetTickerCount(options, BLOCK_CACHE_MISS);
    auto page_hit = TestGetTickerCount(options, PERSISTENT_CACHE_HIT);
    auto page_miss = TestGetTickerCount(options, PERSISTENT_CACHE_MISS);

    // check that we triggered the appropriate code paths in the cache
    switch (iter) {
      case 0:
        // page cache, block cache, no-compressed cache
        ASSERT_GT(page_miss, 0);
        ASSERT_GT(page_hit, 0);
        ASSERT_GT(block_miss, 0);
        break;
      case 1:
      case 2:
        // page cache, no block cache, no compressed cache
        ASSERT_GT(page_miss, 0);
        ASSERT_GT(page_hit, 0);
        break;
      default:
        FAIL();
    }

    options.create_if_missing = true;
    DestroyAndReopen(options);

    ASSERT_OK(pcache->Close());
  }
}

// Travis is unable to handle the normal version of the tests running out of
// fds, out of space and timeouts. This is an easier version of the test
// specifically written for Travis.
// Now used generally because main tests are too expensive as unit tests.
TEST_F(PersistentCacheDBTest, BasicTest) {
  RunTest(std::bind(&MakeBlockCache, env_, dbname_), /*max_keys=*/1024,
          /*max_usecase=*/1);
}

// test table with block page cache
// DISABLED for now (very expensive, especially memory)
TEST_F(PersistentCacheDBTest, DISABLED_BlockCacheTest) {
  RunTest(std::bind(&MakeBlockCache, env_, dbname_));
}

// test table with volatile page cache
// DISABLED for now (very expensive, especially memory)
TEST_F(PersistentCacheDBTest, DISABLED_VolatileCacheTest) {
  RunTest(std::bind(&MakeVolatileCache, env_, dbname_));
}

// test table with tiered page cache
// DISABLED for now (very expensive, especially memory)
TEST_F(PersistentCacheDBTest, DISABLED_TieredCacheTest) {
  RunTest(std::bind(&MakeTieredCache, env_, dbname_));
}

}  // namespace ROCKSDB_NAMESPACE

int main(int argc, char** argv) {
  ROCKSDB_NAMESPACE::port::InstallStackTraceHandler();
  ::testing::InitGoogleTest(&argc, argv);
  return RUN_ALL_TESTS();
}<|MERGE_RESOLUTION|>--- conflicted
+++ resolved
@@ -295,11 +295,7 @@
 // test template
 void PersistentCacheDBTest::RunTest(
     const std::function<std::shared_ptr<PersistentCacheTier>(bool)>& new_pcache,
-<<<<<<< HEAD
-    const size_t max_keys = 100 * 1024, const size_t max_usecase = 5) {
-=======
     const size_t max_keys = 100 * 1024, const size_t max_usecase = 3) {
->>>>>>> 49ce8a10
   // number of insertion interations
   int num_iter = static_cast<int>(max_keys * kStressFactor);
 
