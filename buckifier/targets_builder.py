--- conflicted
+++ resolved
@@ -27,15 +27,9 @@
 class TARGETSBuilder(object):
     def __init__(self, path):
         self.path = path
-<<<<<<< HEAD
-        self.targets_file = open(path, 'w')
-        header = targets_cfg.rocksdb_target_header_template
-        self.targets_file.write(header)
-=======
         self.targets_file = open(path, 'wb')
         header = targets_cfg.rocksdb_target_header_template
         self.targets_file.write(header.encode("utf-8"))
->>>>>>> ed431616
         self.total_lib = 0
         self.total_bin = 0
         self.total_test = 0
@@ -45,11 +39,7 @@
         self.targets_file.close()
 
     def add_library(self, name, srcs, deps=None, headers=None,
-<<<<<<< HEAD
-                    extra_external_deps=""):
-=======
                     extra_external_deps="", link_whole=False):
->>>>>>> ed431616
         headers_attr_prefix = ""
         if headers is None:
             headers_attr_prefix = "auto_"
@@ -62,12 +52,8 @@
             headers_attr_prefix=headers_attr_prefix,
             headers=headers,
             deps=pretty_list(deps),
-<<<<<<< HEAD
-            extra_external_deps=extra_external_deps))
-=======
             extra_external_deps=extra_external_deps,
             link_whole=link_whole).encode("utf-8"))
->>>>>>> ed431616
         self.total_lib = self.total_lib + 1
 
     def add_rocksdb_library(self, name, srcs, headers=None):
@@ -81,11 +67,7 @@
             name=name,
             srcs=pretty_list(srcs),
             headers_attr_prefix=headers_attr_prefix,
-<<<<<<< HEAD
-            headers=headers))
-=======
             headers=headers).encode("utf-8"))
->>>>>>> ed431616
         self.total_lib = self.total_lib + 1
 
     def add_binary(self, name, srcs, deps=None):
@@ -96,11 +78,7 @@
         self.total_bin = self.total_bin + 1
 
     def add_c_test(self):
-<<<<<<< HEAD
-        self.targets_file.write("""
-=======
         self.targets_file.write(b"""
->>>>>>> ed431616
 if not is_opt_mode:
     cpp_binary(
         name = "c_test_bin",
