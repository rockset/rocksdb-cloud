//  Copyright (c) 2011-present, Facebook, Inc.  All rights reserved.
//  This source code is licensed under both the GPLv2 (found in the
//  COPYING file in the root directory) and Apache 2.0 License
//  (found in the LICENSE.Apache file in the root directory).
//
// Copyright (c) 2011 The LevelDB Authors. All rights reserved.
// Use of this source code is governed by a BSD-style license that can be
// found in the LICENSE file. See the AUTHORS file for names of contributors.
#include <cinttypes>

#include "db/builder.h"
#include "db/db_impl/db_impl.h"
#include "db/error_handler.h"
#include "db/periodic_task_scheduler.h"
#include "env/composite_env_wrapper.h"
#include "file/filename.h"
#include "file/read_write_util.h"
#include "file/sst_file_manager_impl.h"
#include "file/writable_file_writer.h"
#include "logging/logging.h"
#include "monitoring/persistent_stats_history.h"
#include "monitoring/thread_status_util.h"
#include "options/options_helper.h"
#include "rocksdb/table.h"
#include "rocksdb/wal_filter.h"
#include "test_util/sync_point.h"
#include "util/rate_limiter_impl.h"
#include "util/string_util.h"
#include "util/udt_util.h"

namespace ROCKSDB_NAMESPACE {
Options SanitizeOptions(const std::string& dbname, const Options& src,
                        bool read_only, Status* logger_creation_s) {
  auto db_options =
      SanitizeOptions(dbname, DBOptions(src), read_only, logger_creation_s);
  ImmutableDBOptions immutable_db_options(db_options);
  auto cf_options =
      SanitizeOptions(immutable_db_options, ColumnFamilyOptions(src));
  return Options(db_options, cf_options);
}

DBOptions SanitizeOptions(const std::string& dbname, const DBOptions& src,
                          bool read_only, Status* logger_creation_s) {
  DBOptions result(src);

  if (result.env == nullptr) {
    result.env = Env::Default();
  }

  // result.max_open_files means an "infinite" open files.
  if (result.max_open_files != -1) {
    int max_max_open_files = port::GetMaxOpenFiles();
    if (max_max_open_files == -1) {
      max_max_open_files = 0x400000;
    }
    ClipToRange(&result.max_open_files, 20, max_max_open_files);
    TEST_SYNC_POINT_CALLBACK("SanitizeOptions::AfterChangeMaxOpenFiles",
                             &result.max_open_files);
  }

  if (result.info_log == nullptr && !read_only) {
    Status s = CreateLoggerFromOptions(dbname, result, &result.info_log);
    if (!s.ok()) {
      // No place suitable for logging
      result.info_log = nullptr;
      if (logger_creation_s) {
        *logger_creation_s = s;
      }
    }
  }

  if (!result.write_buffer_manager) {
    result.write_buffer_manager.reset(
        new WriteBufferManager(result.db_write_buffer_size));
  }
  auto bg_job_limits = DBImpl::GetBGJobLimits(
      result.max_background_flushes, result.max_background_compactions,
      result.max_background_jobs, true /* parallelize_compactions */);
  result.env->IncBackgroundThreadsIfNeeded(bg_job_limits.max_compactions,
                                           Env::Priority::LOW);
  result.env->IncBackgroundThreadsIfNeeded(bg_job_limits.max_flushes,
                                           Env::Priority::HIGH);

  if (result.rate_limiter.get() != nullptr) {
    if (result.bytes_per_sync == 0) {
      result.bytes_per_sync = 1024 * 1024;
    }
  }

  if (result.delayed_write_rate == 0) {
    if (result.rate_limiter.get() != nullptr) {
      result.delayed_write_rate = result.rate_limiter->GetBytesPerSecond();
    }
    if (result.delayed_write_rate == 0) {
      result.delayed_write_rate = 16 * 1024 * 1024;
    }
  }

  if (result.WAL_ttl_seconds > 0 || result.WAL_size_limit_MB > 0) {
    result.recycle_log_file_num = false;
  }

  if (result.recycle_log_file_num &&
      (result.wal_recovery_mode ==
           WALRecoveryMode::kTolerateCorruptedTailRecords ||
       result.wal_recovery_mode == WALRecoveryMode::kPointInTimeRecovery ||
       result.wal_recovery_mode == WALRecoveryMode::kAbsoluteConsistency)) {
    // - kTolerateCorruptedTailRecords is inconsistent with recycle log file
    //   feature. WAL recycling expects recovery success upon encountering a
    //   corrupt record at the point where new data ends and recycled data
    //   remains at the tail. However, `kTolerateCorruptedTailRecords` must fail
    //   upon encountering any such corrupt record, as it cannot differentiate
    //   between this and a real corruption, which would cause committed updates
    //   to be truncated -- a violation of the recovery guarantee.
    // - kPointInTimeRecovery and kAbsoluteConsistency are incompatible with
    //   recycle log file feature temporarily due to a bug found introducing a
    //   hole in the recovered data
    //   (https://github.com/facebook/rocksdb/pull/7252#issuecomment-673766236).
    //   Besides this bug, we believe the features are fundamentally compatible.
    result.recycle_log_file_num = 0;
  }

  if (result.db_paths.size() == 0) {
    result.db_paths.emplace_back(dbname, std::numeric_limits<uint64_t>::max());
  } else if (result.wal_dir.empty()) {
    // Use dbname as default
    result.wal_dir = dbname;
  }
  if (!result.wal_dir.empty()) {
    // If there is a wal_dir already set, check to see if the wal_dir is the
    // same as the dbname AND the same as the db_path[0] (which must exist from
    // a few lines ago). If the wal_dir matches both of these values, then clear
    // the wal_dir value, which will make wal_dir == dbname.  Most likely this
    // condition was the result of reading an old options file where we forced
    // wal_dir to be set (to dbname).
    auto npath = NormalizePath(dbname + "/");
    if (npath == NormalizePath(result.wal_dir + "/") &&
        npath == NormalizePath(result.db_paths[0].path + "/")) {
      result.wal_dir.clear();
    }
  }

  if (!result.wal_dir.empty() && result.wal_dir.back() == '/') {
    result.wal_dir = result.wal_dir.substr(0, result.wal_dir.size() - 1);
  }

  // Force flush on DB open if 2PC is enabled, since with 2PC we have no
  // guarantee that consecutive log files have consecutive sequence id, which
  // make recovery complicated.
  if (result.allow_2pc) {
    result.avoid_flush_during_recovery = false;
  }

  ImmutableDBOptions immutable_db_options(result);
  if (!immutable_db_options.IsWalDirSameAsDBPath()) {
    // Either the WAL dir and db_paths[0]/db_name are not the same, or we
    // cannot tell for sure. In either case, assume they're different and
    // explicitly cleanup the trash log files (bypass DeleteScheduler)
    // Do this first so even if we end up calling
    // DeleteScheduler::CleanupDirectory on the same dir later, it will be
    // safe
    std::vector<std::string> filenames;
    IOOptions io_opts;
    io_opts.do_not_recurse = true;
    auto wal_dir = immutable_db_options.GetWalDir();
    Status s = immutable_db_options.fs->GetChildren(
        wal_dir, io_opts, &filenames, /*IODebugContext*=*/nullptr);
    s.PermitUncheckedError();  //**TODO: What to do on error?
    for (std::string& filename : filenames) {
      if (filename.find(".log.trash", filename.length() -
                                          std::string(".log.trash").length()) !=
          std::string::npos) {
        std::string trash_file = wal_dir + "/" + filename;
        result.env->DeleteFile(trash_file).PermitUncheckedError();
      }
    }
  }
  // When the DB is stopped, it's possible that there are some .trash files that
  // were not deleted yet, when we open the DB we will find these .trash files
  // and schedule them to be deleted (or delete immediately if SstFileManager
  // was not used)
  auto sfm = static_cast<SstFileManagerImpl*>(result.sst_file_manager.get());
  for (size_t i = 0; i < result.db_paths.size(); i++) {
    DeleteScheduler::CleanupDirectory(result.env, sfm, result.db_paths[i].path)
        .PermitUncheckedError();
  }

  // Create a default SstFileManager for purposes of tracking compaction size
  // and facilitating recovery from out of space errors.
  if (result.sst_file_manager.get() == nullptr) {
    std::shared_ptr<SstFileManager> sst_file_manager(
        NewSstFileManager(result.env, result.info_log));
    result.sst_file_manager = sst_file_manager;
  }

  // Supported wal compression types
  if (!StreamingCompressionTypeSupported(result.wal_compression)) {
    result.wal_compression = kNoCompression;
    ROCKS_LOG_WARN(result.info_log,
                   "wal_compression is disabled since only zstd is supported");
  }

  if (!result.paranoid_checks) {
    result.skip_checking_sst_file_sizes_on_db_open = true;
    ROCKS_LOG_INFO(result.info_log,
                   "file size check will be skipped during open.");
  }

  return result;
}

namespace {
Status ValidateOptionsByTable(
    const DBOptions& db_opts,
    const std::vector<ColumnFamilyDescriptor>& column_families) {
  Status s;
  for (auto& cf : column_families) {
    s = ValidateOptions(db_opts, cf.options);
    if (!s.ok()) {
      return s;
    }
  }
  return Status::OK();
}
}  // namespace

Status DBImpl::ValidateOptions(
    const DBOptions& db_options,
    const std::vector<ColumnFamilyDescriptor>& column_families) {
  Status s;
  for (auto& cfd : column_families) {
    s = ColumnFamilyData::ValidateOptions(db_options, cfd.options);
    if (!s.ok()) {
      return s;
    }
  }
  s = ValidateOptions(db_options);
  return s;
}

Status DBImpl::ValidateOptions(const DBOptions& db_options) {
  if (db_options.db_paths.size() > 4) {
    return Status::NotSupported(
        "More than four DB paths are not supported yet. ");
  }

  if (db_options.allow_mmap_reads && db_options.use_direct_reads) {
    // Protect against assert in PosixMMapReadableFile constructor
    return Status::NotSupported(
        "If memory mapped reads (allow_mmap_reads) are enabled "
        "then direct I/O reads (use_direct_reads) must be disabled. ");
  }

  if (db_options.allow_mmap_writes &&
      db_options.use_direct_io_for_flush_and_compaction) {
    return Status::NotSupported(
        "If memory mapped writes (allow_mmap_writes) are enabled "
        "then direct I/O writes (use_direct_io_for_flush_and_compaction) must "
        "be disabled. ");
  }

  if (db_options.keep_log_file_num == 0) {
    return Status::InvalidArgument("keep_log_file_num must be greater than 0");
  }

  if (db_options.unordered_write &&
      !db_options.allow_concurrent_memtable_write) {
    return Status::InvalidArgument(
        "unordered_write is incompatible with "
        "!allow_concurrent_memtable_write");
  }

  if (db_options.unordered_write && db_options.enable_pipelined_write) {
    return Status::InvalidArgument(
        "unordered_write is incompatible with enable_pipelined_write");
  }

  if (db_options.atomic_flush && db_options.enable_pipelined_write) {
    return Status::InvalidArgument(
        "atomic_flush is incompatible with enable_pipelined_write");
  }

  // TODO remove this restriction
  if (db_options.atomic_flush && db_options.best_efforts_recovery) {
    return Status::InvalidArgument(
        "atomic_flush is currently incompatible with best-efforts recovery");
  }

  if (db_options.replication_log_listener && !db_options.atomic_flush) {
    return Status::InvalidArgument(
        "atomic_flush has to be set if replication_log_listener is set");
  }

  if (db_options.use_direct_io_for_flush_and_compaction &&
      0 == db_options.writable_file_max_buffer_size) {
    return Status::InvalidArgument(
        "writes in direct IO require writable_file_max_buffer_size > 0");
  }

  if (db_options.daily_offpeak_time_utc != "") {
    int start_time, end_time;
    if (!TryParseTimeRangeString(db_options.daily_offpeak_time_utc, start_time,
                                 end_time)) {
      return Status::InvalidArgument(
          "daily_offpeak_time_utc should be set in the format HH:mm-HH:mm "
          "(e.g. 04:30-07:30)");
    } else if (start_time == end_time) {
      return Status::InvalidArgument(
          "start_time and end_time cannot be the same");
    }
  }
  return Status::OK();
}

Status DBImpl::NewDB(std::vector<std::string>* new_filenames) {
  VersionEdit new_db;
  Status s = SetIdentityFile(env_, dbname_);
  if (!s.ok()) {
    return s;
  }
  if (immutable_db_options_.write_dbid_to_manifest) {
    std::string temp_db_id;
    GetDbIdentityFromIdentityFile(&temp_db_id);
    new_db.SetDBId(temp_db_id);
  }
  new_db.SetLogNumber(0);
  new_db.SetNextFile(2);
  new_db.SetLastSequence(0);

  ROCKS_LOG_INFO(immutable_db_options_.info_log, "Creating manifest 1 \n");
  const std::string manifest = DescriptorFileName(dbname_, 1);
  {
    if (fs_->FileExists(manifest, IOOptions(), nullptr).ok()) {
      fs_->DeleteFile(manifest, IOOptions(), nullptr).PermitUncheckedError();
    }
    std::unique_ptr<FSWritableFile> file;
    FileOptions file_options = fs_->OptimizeForManifestWrite(file_options_);
    s = NewWritableFile(fs_.get(), manifest, &file, file_options);
    if (!s.ok()) {
      return s;
    }
    FileTypeSet tmp_set = immutable_db_options_.checksum_handoff_file_types;
    file->SetPreallocationBlockSize(
        immutable_db_options_.manifest_preallocation_size);
    std::unique_ptr<WritableFileWriter> file_writer(new WritableFileWriter(
        std::move(file), manifest, file_options, immutable_db_options_.clock,
        io_tracer_, nullptr /* stats */, immutable_db_options_.listeners,
        nullptr, tmp_set.Contains(FileType::kDescriptorFile),
        tmp_set.Contains(FileType::kDescriptorFile)));
    log::Writer log(std::move(file_writer), 0, false);
    std::string record;
    new_db.EncodeTo(&record);
    s = log.AddRecord(record);
    if (s.ok()) {
      s = SyncManifest(&immutable_db_options_, log.file());
    }
  }
  if (s.ok()) {
    // Make "CURRENT" file that points to the new manifest file.
    s = SetCurrentFile(fs_.get(), dbname_, 1, directories_.GetDbDir());
    if (new_filenames) {
      new_filenames->emplace_back(
          manifest.substr(manifest.find_last_of("/\\") + 1));
    }
  } else {
    fs_->DeleteFile(manifest, IOOptions(), nullptr).PermitUncheckedError();
  }
  return s;
}

IOStatus DBImpl::CreateAndNewDirectory(
    FileSystem* fs, const std::string& dirname,
    std::unique_ptr<FSDirectory>* directory) {
  // We call CreateDirIfMissing() as the directory may already exist (if we
  // are reopening a DB), when this happens we don't want creating the
  // directory to cause an error. However, we need to check if creating the
  // directory fails or else we may get an obscure message about the lock
  // file not existing. One real-world example of this occurring is if
  // env->CreateDirIfMissing() doesn't create intermediate directories, e.g.
  // when dbname_ is "dir/db" but when "dir" doesn't exist.
  IOStatus io_s = fs->CreateDirIfMissing(dirname, IOOptions(), nullptr);
  if (!io_s.ok()) {
    return io_s;
  }
  return fs->NewDirectory(dirname, IOOptions(), directory, nullptr);
}

IOStatus Directories::SetDirectories(FileSystem* fs, const std::string& dbname,
                                     const std::string& wal_dir,
                                     const std::vector<DbPath>& data_paths) {
  IOStatus io_s = DBImpl::CreateAndNewDirectory(fs, dbname, &db_dir_);
  if (!io_s.ok()) {
    return io_s;
  }
  if (!wal_dir.empty() && dbname != wal_dir) {
    io_s = DBImpl::CreateAndNewDirectory(fs, wal_dir, &wal_dir_);
    if (!io_s.ok()) {
      return io_s;
    }
  }

  data_dirs_.clear();
  for (auto& p : data_paths) {
    const std::string db_path = p.path;
    if (db_path == dbname) {
      data_dirs_.emplace_back(nullptr);
    } else {
      std::unique_ptr<FSDirectory> path_directory;
      io_s = DBImpl::CreateAndNewDirectory(fs, db_path, &path_directory);
      if (!io_s.ok()) {
        return io_s;
      }
      data_dirs_.emplace_back(path_directory.release());
    }
  }
  assert(data_dirs_.size() == data_paths.size());
  return IOStatus::OK();
}

Status DBImpl::Recover(
    const std::vector<ColumnFamilyDescriptor>& column_families, bool read_only,
    bool error_if_wal_file_exists, bool error_if_data_exists_in_wals,
    uint64_t* recovered_seq, RecoveryContext* recovery_ctx) {
  mutex_.AssertHeld();

  bool tmp_is_new_db = false;
  bool& is_new_db = recovery_ctx ? recovery_ctx->is_new_db_ : tmp_is_new_db;
  assert(db_lock_ == nullptr);
  std::vector<std::string> files_in_dbname;
  if (!read_only) {
    Status s = directories_.SetDirectories(fs_.get(), dbname_,
                                           immutable_db_options_.wal_dir,
                                           immutable_db_options_.db_paths);
    if (!s.ok()) {
      return s;
    }

    s = env_->LockFile(LockFileName(dbname_), &db_lock_);
    if (!s.ok()) {
      return s;
    }

    std::string current_fname = CurrentFileName(dbname_);
    // Path to any MANIFEST file in the db dir. It does not matter which one.
    // Since best-efforts recovery ignores CURRENT file, existence of a
    // MANIFEST indicates the recovery to recover existing db. If no MANIFEST
    // can be found, a new db will be created.
    std::string manifest_path;
    if (!immutable_db_options_.best_efforts_recovery) {
      s = env_->FileExists(current_fname);
    } else {
      s = Status::NotFound();
      IOOptions io_opts;
      io_opts.do_not_recurse = true;
      Status io_s = immutable_db_options_.fs->GetChildren(
          dbname_, io_opts, &files_in_dbname, /*IODebugContext*=*/nullptr);
      if (!io_s.ok()) {
        s = io_s;
        files_in_dbname.clear();
      }
      for (const std::string& file : files_in_dbname) {
        uint64_t number = 0;
        FileType type = kWalFile;  // initialize
        if (ParseFileName(file, &number, &type) && type == kDescriptorFile) {
          uint64_t bytes;
          s = env_->GetFileSize(DescriptorFileName(dbname_, number), &bytes);
          if (s.ok() && bytes != 0) {
            // Found non-empty MANIFEST (descriptor log), thus best-efforts
            // recovery does not have to treat the db as empty.
            manifest_path = dbname_ + "/" + file;
            break;
          }
        }
      }
    }
    if (s.IsNotFound()) {
      if (immutable_db_options_.create_if_missing) {
        s = NewDB(&files_in_dbname);
        is_new_db = true;
        if (!s.ok()) {
          return s;
        }
      } else {
        return Status::InvalidArgument(
            current_fname, "does not exist (create_if_missing is false)");
      }
    } else if (s.ok()) {
      if (immutable_db_options_.error_if_exists) {
        return Status::InvalidArgument(dbname_,
                                       "exists (error_if_exists is true)");
      }
    } else {
      // Unexpected error reading file
      assert(s.IsIOError());
      return s;
    }
    // Verify compatibility of file_options_ and filesystem
    {
      std::unique_ptr<FSRandomAccessFile> idfile;
      FileOptions customized_fs(file_options_);
      customized_fs.use_direct_reads |=
          immutable_db_options_.use_direct_io_for_flush_and_compaction;
      const std::string& fname =
          manifest_path.empty() ? current_fname : manifest_path;
      s = fs_->NewRandomAccessFile(fname, customized_fs, &idfile, nullptr);
      if (!s.ok()) {
        std::string error_str = s.ToString();
        // Check if unsupported Direct I/O is the root cause
        customized_fs.use_direct_reads = false;
        s = fs_->NewRandomAccessFile(fname, customized_fs, &idfile, nullptr);
        if (s.ok()) {
          return Status::InvalidArgument(
              "Direct I/O is not supported by the specified DB.");
        } else {
          return Status::InvalidArgument(
              "Found options incompatible with filesystem", error_str.c_str());
        }
      }
    }
  } else if (immutable_db_options_.best_efforts_recovery) {
    assert(files_in_dbname.empty());
    IOOptions io_opts;
    io_opts.do_not_recurse = true;
    Status s = immutable_db_options_.fs->GetChildren(
        dbname_, io_opts, &files_in_dbname, /*IODebugContext*=*/nullptr);
    if (s.IsNotFound()) {
      return Status::InvalidArgument(dbname_,
                                     "does not exist (open for read only)");
    } else if (s.IsIOError()) {
      return s;
    }
    assert(s.ok());
  }
  assert(db_id_.empty());
  Status s;
  bool missing_table_file = false;
  if (!immutable_db_options_.best_efforts_recovery) {
    s = versions_->Recover(column_families, read_only, &db_id_);
  } else {
    assert(!files_in_dbname.empty());
    s = versions_->TryRecover(column_families, read_only, files_in_dbname,
                              &db_id_, &missing_table_file);
    if (s.ok()) {
      // TryRecover may delete previous column_family_set_.
      column_family_memtables_.reset(
          new ColumnFamilyMemTablesImpl(versions_->GetColumnFamilySet()));
    }
  }
  if (!s.ok()) {
    return s;
  }
  if (s.ok() && !read_only) {
    for (auto cfd : *versions_->GetColumnFamilySet()) {
      // Try to trivially move files down the LSM tree to start from bottommost
      // level when level_compaction_dynamic_level_bytes is enabled. This should
      // only be useful when user is migrating to turning on this option.
      // If a user is migrating from Level Compaction with a smaller level
      // multiplier or from Universal Compaction, there may be too many
      // non-empty levels and the trivial moves here are not sufficed for
      // migration. Additional compactions are needed to drain unnecessary
      // levels.
      //
      // Note that this step moves files down LSM without consulting
      // SSTPartitioner. Further compactions are still needed if
      // the user wants to partition SST files.
      // Note that files moved in this step may not respect the compression
      // option in target level.
      if (cfd->ioptions()->compaction_style ==
              CompactionStyle::kCompactionStyleLevel &&
          cfd->ioptions()->level_compaction_dynamic_level_bytes &&
          !cfd->GetLatestMutableCFOptions()->disable_auto_compactions) {
        int to_level = cfd->ioptions()->num_levels - 1;
        // last level is reserved
        // allow_ingest_behind does not support Level Compaction,
        // and per_key_placement can have infinite compaction loop for Level
        // Compaction. Adjust to_level here just to be safe.
        if (cfd->ioptions()->allow_ingest_behind ||
            cfd->ioptions()->preclude_last_level_data_seconds > 0) {
          to_level -= 1;
        }
        // Whether this column family has a level trivially moved
        bool moved = false;
        // Fill the LSM starting from to_level and going up one level at a time.
        // Some loop invariants (when last level is not reserved):
        // - levels in (from_level, to_level] are empty, and
        // - levels in (to_level, last_level] are non-empty.
        for (int from_level = to_level; from_level >= 0; --from_level) {
          const std::vector<FileMetaData*>& level_files =
              cfd->current()->storage_info()->LevelFiles(from_level);
          if (level_files.empty() || from_level == 0) {
            continue;
          }
          assert(from_level <= to_level);
          // Trivial move files from `from_level` to `to_level`
          if (from_level < to_level) {
            if (!moved) {
              // lsm_state will look like "[1,2,3,4,5,6,0]" for an LSM with
              // 7 levels
              std::string lsm_state = "[";
              for (int i = 0; i < cfd->ioptions()->num_levels; ++i) {
                lsm_state += std::to_string(
                    cfd->current()->storage_info()->NumLevelFiles(i));
                if (i < cfd->ioptions()->num_levels - 1) {
                  lsm_state += ",";
                }
              }
              lsm_state += "]";
              ROCKS_LOG_WARN(immutable_db_options_.info_log,
                             "[%s] Trivially move files down the LSM when open "
                             "with level_compaction_dynamic_level_bytes=true,"
                             " lsm_state: %s (Files are moved only if DB "
                             "Recovery is successful).",
                             cfd->GetName().c_str(), lsm_state.c_str());
              moved = true;
            }
            ROCKS_LOG_WARN(
                immutable_db_options_.info_log,
                "[%s] Moving %zu files from from_level-%d to from_level-%d",
                cfd->GetName().c_str(), level_files.size(), from_level,
                to_level);
            VersionEdit edit;
            edit.SetColumnFamily(cfd->GetID());
            for (const FileMetaData* f : level_files) {
              edit.DeleteFile(from_level, f->fd.GetNumber());
              edit.AddFile(to_level, f->fd.GetNumber(), f->fd.GetPathId(),
                           f->fd.GetFileSize(), f->smallest, f->largest,
                           f->fd.smallest_seqno, f->fd.largest_seqno,
                           f->marked_for_compaction,
                           f->temperature,  // this can be different from
                                            // `last_level_temperature`
                           f->oldest_blob_file_number, f->oldest_ancester_time,
                           f->file_creation_time, f->epoch_number,
                           f->file_checksum, f->file_checksum_func_name,
                           f->unique_id, f->compensated_range_deletion_size,
                           f->tail_size, f->user_defined_timestamps_persisted);
              ROCKS_LOG_WARN(immutable_db_options_.info_log,
                             "[%s] Moving #%" PRIu64
                             " from from_level-%d to from_level-%d %" PRIu64
                             " bytes\n",
                             cfd->GetName().c_str(), f->fd.GetNumber(),
                             from_level, to_level, f->fd.GetFileSize());
            }
            recovery_ctx->UpdateVersionEdits(cfd, edit);
          }
          --to_level;
        }
      }
    }
  }
  s = SetupDBId(read_only, recovery_ctx);
  ROCKS_LOG_INFO(immutable_db_options_.info_log, "DB ID: %s\n", db_id_.c_str());
#if 0
  // RocksDB-Cloud skips DeleteUnreferencedSstFiles() for a couple of reasons:
  // 1) Similar functionality already exists in
  // CloudFileSystemImpl::DeleteInvisibleFiles().
  // 2) We would like to reduce the number of calls to GetChildren(), which are
  // expensive on cloud storage.
  // 3) DeleteUnreferencedSstFiles() writes to the MANIFEST and we need to avoid
  // that when opening an existing database. This is important for physical
  // replication, where MANIFEST tracks an external log.
  if (s.ok() && !read_only) {
    s = DeleteUnreferencedSstFiles(recovery_ctx);
  }
#endif

  if (immutable_db_options_.paranoid_checks && s.ok()) {
    s = CheckConsistency();
  }
  if (s.ok() && !read_only) {
    // TODO: share file descriptors (FSDirectory) with SetDirectories above
    std::map<std::string, std::shared_ptr<FSDirectory>> created_dirs;
    for (auto cfd : *versions_->GetColumnFamilySet()) {
      s = cfd->AddDirectories(&created_dirs);
      if (!s.ok()) {
        return s;
      }
    }
  }

  std::vector<std::string> files_in_wal_dir;
  if (s.ok()) {
    // Initial max_total_in_memory_state_ before recovery wals. Log recovery
    // may check this value to decide whether to flush.
    max_total_in_memory_state_ = 0;
    for (auto cfd : *versions_->GetColumnFamilySet()) {
      auto* mutable_cf_options = cfd->GetLatestMutableCFOptions();
      max_total_in_memory_state_ += mutable_cf_options->write_buffer_size *
                                    mutable_cf_options->max_write_buffer_number;
    }

    SequenceNumber next_sequence(kMaxSequenceNumber);
    default_cf_handle_ = new ColumnFamilyHandleImpl(
        versions_->GetColumnFamilySet()->GetDefault(), this, &mutex_);
    default_cf_internal_stats_ = default_cf_handle_->cfd()->internal_stats();

    // Recover from all newer log files than the ones named in the
    // descriptor (new log files may have been added by the previous
    // incarnation without registering them in the descriptor).
    //
    // Note that prev_log_number() is no longer used, but we pay
    // attention to it in case we are recovering a database
    // produced by an older version of rocksdb.
    auto wal_dir = immutable_db_options_.GetWalDir();
    if (!immutable_db_options_.best_efforts_recovery) {
      IOOptions io_opts;
      io_opts.do_not_recurse = true;
      s = immutable_db_options_.fs->GetChildren(
          wal_dir, io_opts, &files_in_wal_dir, /*IODebugContext*=*/nullptr);
    }
    if (s.IsNotFound()) {
      return Status::InvalidArgument("wal_dir not found", wal_dir);
    } else if (!s.ok()) {
      return s;
    }

    std::unordered_map<uint64_t, std::string> wal_files;
    for (const auto& file : files_in_wal_dir) {
      uint64_t number;
      FileType type;
      if (ParseFileName(file, &number, &type) && type == kWalFile) {
        if (is_new_db) {
          return Status::Corruption(
              "While creating a new Db, wal_dir contains "
              "existing log file: ",
              file);
        } else {
          wal_files[number] = LogFileName(wal_dir, number);
        }
      }
    }

    if (immutable_db_options_.track_and_verify_wals_in_manifest) {
      if (!immutable_db_options_.best_efforts_recovery) {
        // Verify WALs in MANIFEST.
        s = versions_->GetWalSet().CheckWals(env_, wal_files);
      }  // else since best effort recovery does not recover from WALs, no need
         // to check WALs.
    } else if (!versions_->GetWalSet().GetWals().empty()) {
      // Tracking is disabled, clear previously tracked WALs from MANIFEST,
      // otherwise, in the future, if WAL tracking is enabled again,
      // since the WALs deleted when WAL tracking is disabled are not persisted
      // into MANIFEST, WAL check may fail.
      VersionEdit edit;
      WalNumber max_wal_number =
          versions_->GetWalSet().GetWals().rbegin()->first;
      edit.DeleteWalsBefore(max_wal_number + 1);
      assert(recovery_ctx != nullptr);
      assert(versions_->GetColumnFamilySet() != nullptr);
      recovery_ctx->UpdateVersionEdits(
          versions_->GetColumnFamilySet()->GetDefault(), edit);
    }
    if (!s.ok()) {
      return s;
    }

    if (!wal_files.empty()) {
      if (error_if_wal_file_exists) {
        return Status::Corruption(
            "The db was opened in readonly mode with error_if_wal_file_exists"
            "flag but a WAL file already exists");
      } else if (error_if_data_exists_in_wals) {
        for (auto& wal_file : wal_files) {
          uint64_t bytes;
          s = env_->GetFileSize(wal_file.second, &bytes);
          if (s.ok()) {
            if (bytes > 0) {
              return Status::Corruption(
                  "error_if_data_exists_in_wals is set but there are data "
                  " in WAL files.");
            }
          }
        }
      }
    }

    if (!wal_files.empty()) {
      // Recover in the order in which the wals were generated
      std::vector<uint64_t> wals;
      wals.reserve(wal_files.size());
      for (const auto& wal_file : wal_files) {
        wals.push_back(wal_file.first);
      }
      std::sort(wals.begin(), wals.end());

      bool corrupted_wal_found = false;
      s = RecoverLogFiles(wals, &next_sequence, read_only, &corrupted_wal_found,
                          recovery_ctx);
      if (corrupted_wal_found && recovered_seq != nullptr) {
        *recovered_seq = next_sequence;
      }
      if (!s.ok()) {
        // Clear memtables if recovery failed
        for (auto cfd : *versions_->GetColumnFamilySet()) {
          cfd->CreateNewMemtable(*cfd->GetLatestMutableCFOptions(),
                                 kMaxSequenceNumber);
        }
      }
    }
  }

  if (read_only) {
    // If we are opening as read-only, we need to update options_file_number_
    // to reflect the most recent OPTIONS file. It does not matter for regular
    // read-write db instance because options_file_number_ will later be
    // updated to versions_->NewFileNumber() in RenameTempFileToOptionsFile.
    std::vector<std::string> filenames;
    if (s.ok()) {
      const std::string normalized_dbname = NormalizePath(dbname_);
      const std::string normalized_wal_dir =
          NormalizePath(immutable_db_options_.GetWalDir());
      if (immutable_db_options_.best_efforts_recovery) {
        filenames = std::move(files_in_dbname);
      } else if (normalized_dbname == normalized_wal_dir) {
        filenames = std::move(files_in_wal_dir);
      } else {
        IOOptions io_opts;
        io_opts.do_not_recurse = true;
        s = immutable_db_options_.fs->GetChildren(
            GetName(), io_opts, &filenames, /*IODebugContext*=*/nullptr);
      }
    }
    if (s.ok()) {
      uint64_t number = 0;
      uint64_t options_file_number = 0;
      FileType type;
      for (const auto& fname : filenames) {
        if (ParseFileName(fname, &number, &type) && type == kOptionsFile) {
          options_file_number = std::max(number, options_file_number);
        }
      }
      versions_->options_file_number_ = options_file_number;
      uint64_t options_file_size = 0;
      if (options_file_number > 0) {
        s = env_->GetFileSize(OptionsFileName(GetName(), options_file_number),
                              &options_file_size);
      }
      versions_->options_file_size_ = options_file_size;
    }
  }
  return s;
}

Status DBImpl::PersistentStatsProcessFormatVersion() {
  mutex_.AssertHeld();
  Status s;
  // persist version when stats CF doesn't exist
  bool should_persist_format_version = !persistent_stats_cfd_exists_;
  mutex_.Unlock();
  if (persistent_stats_cfd_exists_) {
    // Check persistent stats format version compatibility. Drop and recreate
    // persistent stats CF if format version is incompatible
    uint64_t format_version_recovered = 0;
    Status s_format = DecodePersistentStatsVersionNumber(
        this, StatsVersionKeyType::kFormatVersion, &format_version_recovered);
    uint64_t compatible_version_recovered = 0;
    Status s_compatible = DecodePersistentStatsVersionNumber(
        this, StatsVersionKeyType::kCompatibleVersion,
        &compatible_version_recovered);
    // abort reading from existing stats CF if any of following is true:
    // 1. failed to read format version or compatible version from disk
    // 2. sst's format version is greater than current format version, meaning
    // this sst is encoded with a newer RocksDB release, and current compatible
    // version is below the sst's compatible version
    if (!s_format.ok() || !s_compatible.ok() ||
        (kStatsCFCurrentFormatVersion < format_version_recovered &&
         kStatsCFCompatibleFormatVersion < compatible_version_recovered)) {
      if (!s_format.ok() || !s_compatible.ok()) {
        ROCKS_LOG_WARN(
            immutable_db_options_.info_log,
            "Recreating persistent stats column family since reading "
            "persistent stats version key failed. Format key: %s, compatible "
            "key: %s",
            s_format.ToString().c_str(), s_compatible.ToString().c_str());
      } else {
        ROCKS_LOG_WARN(
            immutable_db_options_.info_log,
            "Recreating persistent stats column family due to corrupted or "
            "incompatible format version. Recovered format: %" PRIu64
            "; recovered format compatible since: %" PRIu64 "\n",
            format_version_recovered, compatible_version_recovered);
      }
      s = DropColumnFamily(persist_stats_cf_handle_);
      if (s.ok()) {
        s = DestroyColumnFamilyHandle(persist_stats_cf_handle_);
      }
      ColumnFamilyHandle* handle = nullptr;
      if (s.ok()) {
        ColumnFamilyOptions cfo;
        OptimizeForPersistentStats(&cfo);
        s = CreateColumnFamilyImpl(cfo, kPersistentStatsColumnFamilyName,
                                   &handle);
      }
      if (s.ok()) {
        persist_stats_cf_handle_ = static_cast<ColumnFamilyHandleImpl*>(handle);
        // should also persist version here because old stats CF is discarded
        should_persist_format_version = true;
      }
    }
  }
  if (should_persist_format_version) {
    // Persistent stats CF being created for the first time, need to write
    // format version key
    WriteBatch batch;
    if (s.ok()) {
      s = batch.Put(persist_stats_cf_handle_, kFormatVersionKeyString,
                    std::to_string(kStatsCFCurrentFormatVersion));
    }
    if (s.ok()) {
      s = batch.Put(persist_stats_cf_handle_, kCompatibleVersionKeyString,
                    std::to_string(kStatsCFCompatibleFormatVersion));
    }
    if (s.ok()) {
      WriteOptions wo;
      wo.low_pri = true;
      wo.no_slowdown = true;
      wo.sync = false;
      s = Write(wo, &batch);
    }
  }
  mutex_.Lock();
  return s;
}

Status DBImpl::InitPersistStatsColumnFamily() {
  mutex_.AssertHeld();
  assert(!persist_stats_cf_handle_);
  ColumnFamilyData* persistent_stats_cfd =
      versions_->GetColumnFamilySet()->GetColumnFamily(
          kPersistentStatsColumnFamilyName);
  persistent_stats_cfd_exists_ = persistent_stats_cfd != nullptr;

  Status s;
  if (persistent_stats_cfd != nullptr) {
    // We are recovering from a DB which already contains persistent stats CF,
    // the CF is already created in VersionSet::ApplyOneVersionEdit, but
    // column family handle was not. Need to explicitly create handle here.
    persist_stats_cf_handle_ =
        new ColumnFamilyHandleImpl(persistent_stats_cfd, this, &mutex_);
  } else {
    mutex_.Unlock();
    ColumnFamilyHandle* handle = nullptr;
    ColumnFamilyOptions cfo;
    OptimizeForPersistentStats(&cfo);
    s = CreateColumnFamilyImpl(cfo, kPersistentStatsColumnFamilyName, &handle);
    persist_stats_cf_handle_ = static_cast<ColumnFamilyHandleImpl*>(handle);
    mutex_.Lock();
  }
  return s;
}

Status DBImpl::LogAndApplyForRecovery(const RecoveryContext& recovery_ctx) {
  mutex_.AssertHeld();
  assert(versions_->descriptor_log_ == nullptr);
<<<<<<< HEAD
  Status s;
  if (!recovery_ctx.edit_lists_.empty()) {
    s = versions_->LogAndApply(
        recovery_ctx.cfds_, recovery_ctx.mutable_cf_opts_,
        recovery_ctx.edit_lists_, &mutex_, directories_.GetDbDir());
  }
=======
  const ReadOptions read_options(Env::IOActivity::kDBOpen);
  Status s = versions_->LogAndApply(
      recovery_ctx.cfds_, recovery_ctx.mutable_cf_opts_, read_options,
      recovery_ctx.edit_lists_, &mutex_, directories_.GetDbDir());
>>>>>>> 49ce8a10
  if (s.ok() && !(recovery_ctx.files_to_delete_.empty())) {
    mutex_.Unlock();
    for (const auto& stale_sst_file : recovery_ctx.files_to_delete_) {
      s = DeleteDBFile(&immutable_db_options_, stale_sst_file.first,
                       stale_sst_file.second,
                       /*force_bg=*/false,
                       /*force_fg=*/false);
      if (!s.ok()) {
        break;
      }
    }
    mutex_.Lock();
  }
  return s;
}

void DBImpl::InvokeWalFilterIfNeededOnColumnFamilyToWalNumberMap() {
  if (immutable_db_options_.wal_filter == nullptr) {
    return;
  }
  assert(immutable_db_options_.wal_filter != nullptr);
  WalFilter& wal_filter = *(immutable_db_options_.wal_filter);

  std::map<std::string, uint32_t> cf_name_id_map;
  std::map<uint32_t, uint64_t> cf_lognumber_map;
  assert(versions_);
  assert(versions_->GetColumnFamilySet());
  for (auto cfd : *versions_->GetColumnFamilySet()) {
    assert(cfd);
    cf_name_id_map.insert(std::make_pair(cfd->GetName(), cfd->GetID()));
    cf_lognumber_map.insert(std::make_pair(cfd->GetID(), cfd->GetLogNumber()));
  }

  wal_filter.ColumnFamilyLogNumberMap(cf_lognumber_map, cf_name_id_map);
}

bool DBImpl::InvokeWalFilterIfNeededOnWalRecord(uint64_t wal_number,
                                                const std::string& wal_fname,
                                                log::Reader::Reporter& reporter,
                                                Status& status,
                                                bool& stop_replay,
                                                WriteBatch& batch) {
  if (immutable_db_options_.wal_filter == nullptr) {
    return true;
  }
  assert(immutable_db_options_.wal_filter != nullptr);
  WalFilter& wal_filter = *(immutable_db_options_.wal_filter);

  WriteBatch new_batch;
  bool batch_changed = false;

  bool process_current_record = true;

  WalFilter::WalProcessingOption wal_processing_option =
      wal_filter.LogRecordFound(wal_number, wal_fname, batch, &new_batch,
                                &batch_changed);

  switch (wal_processing_option) {
    case WalFilter::WalProcessingOption::kContinueProcessing:
      // do nothing, proceeed normally
      break;
    case WalFilter::WalProcessingOption::kIgnoreCurrentRecord:
      // skip current record
      process_current_record = false;
      break;
    case WalFilter::WalProcessingOption::kStopReplay:
      // skip current record and stop replay
      process_current_record = false;
      stop_replay = true;
      break;
    case WalFilter::WalProcessingOption::kCorruptedRecord: {
      status = Status::Corruption("Corruption reported by Wal Filter ",
                                  wal_filter.Name());
      MaybeIgnoreError(&status);
      if (!status.ok()) {
        process_current_record = false;
        reporter.Corruption(batch.GetDataSize(), status);
      }
      break;
    }
    default: {
      // logical error which should not happen. If RocksDB throws, we would
      // just do `throw std::logic_error`.
      assert(false);
      status = Status::NotSupported(
          "Unknown WalProcessingOption returned by Wal Filter ",
          wal_filter.Name());
      MaybeIgnoreError(&status);
      if (!status.ok()) {
        // Ignore the error with current record processing.
        stop_replay = true;
      }
      break;
    }
  }

  if (!process_current_record) {
    return false;
  }

  if (batch_changed) {
    // Make sure that the count in the new batch is
    // within the orignal count.
    int new_count = WriteBatchInternal::Count(&new_batch);
    int original_count = WriteBatchInternal::Count(&batch);
    if (new_count > original_count) {
      ROCKS_LOG_FATAL(
          immutable_db_options_.info_log,
          "Recovering log #%" PRIu64
          " mode %d log filter %s returned "
          "more records (%d) than original (%d) which is not allowed. "
          "Aborting recovery.",
          wal_number, static_cast<int>(immutable_db_options_.wal_recovery_mode),
          wal_filter.Name(), new_count, original_count);
      status = Status::NotSupported(
          "More than original # of records "
          "returned by Wal Filter ",
          wal_filter.Name());
      return false;
    }
    // Set the same sequence number in the new_batch
    // as the original batch.
    WriteBatchInternal::SetSequence(&new_batch,
                                    WriteBatchInternal::Sequence(&batch));
    batch = new_batch;
  }
  return true;
}

// REQUIRES: wal_numbers are sorted in ascending order
Status DBImpl::RecoverLogFiles(const std::vector<uint64_t>& wal_numbers,
                               SequenceNumber* next_sequence, bool read_only,
                               bool* corrupted_wal_found,
                               RecoveryContext* recovery_ctx) {
  struct LogReporter : public log::Reader::Reporter {
    Env* env;
    Logger* info_log;
    const char* fname;
    Status* status;  // nullptr if immutable_db_options_.paranoid_checks==false
    void Corruption(size_t bytes, const Status& s) override {
      ROCKS_LOG_WARN(info_log, "%s%s: dropping %d bytes; %s",
                     (status == nullptr ? "(ignoring error) " : ""), fname,
                     static_cast<int>(bytes), s.ToString().c_str());
      if (status != nullptr && status->ok()) {
        *status = s;
      }
    }
  };

  mutex_.AssertHeld();
  Status status;
  std::unordered_map<int, VersionEdit> version_edits;
  // no need to refcount because iteration is under mutex
  for (auto cfd : *versions_->GetColumnFamilySet()) {
    VersionEdit edit;
    edit.SetColumnFamily(cfd->GetID());
    version_edits.insert({cfd->GetID(), edit});
  }
  int job_id = next_job_id_.fetch_add(1);
  {
    auto stream = event_logger_.Log();
    stream << "job" << job_id << "event"
           << "recovery_started";
    stream << "wal_files";
    stream.StartArray();
    for (auto wal_number : wal_numbers) {
      stream << wal_number;
    }
    stream.EndArray();
  }

  // No-op for immutable_db_options_.wal_filter == nullptr.
  InvokeWalFilterIfNeededOnColumnFamilyToWalNumberMap();

  bool stop_replay_by_wal_filter = false;
  bool stop_replay_for_corruption = false;
  bool flushed = false;
  uint64_t corrupted_wal_number = kMaxSequenceNumber;
  uint64_t min_wal_number = MinLogNumberToKeep();
  if (!allow_2pc()) {
    // In non-2pc mode, we skip WALs that do not back unflushed data.
    min_wal_number =
        std::max(min_wal_number, versions_->MinLogNumberWithUnflushedData());
  }
  for (auto wal_number : wal_numbers) {
    if (wal_number < min_wal_number) {
      ROCKS_LOG_INFO(immutable_db_options_.info_log,
                     "Skipping log #%" PRIu64
                     " since it is older than min log to keep #%" PRIu64,
                     wal_number, min_wal_number);
      continue;
    }
    // The previous incarnation may not have written any MANIFEST
    // records after allocating this log number.  So we manually
    // update the file number allocation counter in VersionSet.
    versions_->MarkFileNumberUsed(wal_number);
    // Open the log file
    std::string fname =
        LogFileName(immutable_db_options_.GetWalDir(), wal_number);

    ROCKS_LOG_INFO(immutable_db_options_.info_log,
                   "Recovering log #%" PRIu64 " mode %d", wal_number,
                   static_cast<int>(immutable_db_options_.wal_recovery_mode));
    auto logFileDropped = [this, &fname]() {
      uint64_t bytes;
      if (env_->GetFileSize(fname, &bytes).ok()) {
        auto info_log = immutable_db_options_.info_log.get();
        ROCKS_LOG_WARN(info_log, "%s: dropping %d bytes", fname.c_str(),
                       static_cast<int>(bytes));
      }
    };
    if (stop_replay_by_wal_filter) {
      logFileDropped();
      continue;
    }

    std::unique_ptr<SequentialFileReader> file_reader;
    {
      std::unique_ptr<FSSequentialFile> file;
      status = fs_->NewSequentialFile(
          fname, fs_->OptimizeForLogRead(file_options_), &file, nullptr);
      if (!status.ok()) {
        MaybeIgnoreError(&status);
        if (!status.ok()) {
          return status;
        } else {
          // Fail with one log file, but that's ok.
          // Try next one.
          continue;
        }
      }
      file_reader.reset(new SequentialFileReader(
          std::move(file), fname, immutable_db_options_.log_readahead_size,
          io_tracer_));
    }

    // Create the log reader.
    LogReporter reporter;
    reporter.env = env_;
    reporter.info_log = immutable_db_options_.info_log.get();
    reporter.fname = fname.c_str();
    if (!immutable_db_options_.paranoid_checks ||
        immutable_db_options_.wal_recovery_mode ==
            WALRecoveryMode::kSkipAnyCorruptedRecords) {
      reporter.status = nullptr;
    } else {
      reporter.status = &status;
    }
    // We intentially make log::Reader do checksumming even if
    // paranoid_checks==false so that corruptions cause entire commits
    // to be skipped instead of propagating bad information (like overly
    // large sequence numbers).
    log::Reader reader(immutable_db_options_.info_log, std::move(file_reader),
                       &reporter, true /*checksum*/, wal_number);

    // Determine if we should tolerate incomplete records at the tail end of the
    // Read all the records and add to a memtable
    std::string scratch;
    Slice record;

    const UnorderedMap<uint32_t, size_t>& running_ts_sz =
        versions_->GetRunningColumnFamiliesTimestampSize();

    TEST_SYNC_POINT_CALLBACK("DBImpl::RecoverLogFiles:BeforeReadWal",
                             /*arg=*/nullptr);
    uint64_t record_checksum;
    while (!stop_replay_by_wal_filter &&
           reader.ReadRecord(&record, &scratch,
                             immutable_db_options_.wal_recovery_mode,
                             &record_checksum) &&
           status.ok()) {
      if (record.size() < WriteBatchInternal::kHeader) {
        reporter.Corruption(record.size(),
                            Status::Corruption("log record too small"));
        continue;
      }
      // We create a new batch and initialize with a valid prot_info_ to store
      // the data checksums
      WriteBatch batch;
      std::unique_ptr<WriteBatch> new_batch;

      status = WriteBatchInternal::SetContents(&batch, record);
      if (!status.ok()) {
        return status;
      }

      const UnorderedMap<uint32_t, size_t>& record_ts_sz =
          reader.GetRecordedTimestampSize();
      status = HandleWriteBatchTimestampSizeDifference(
          &batch, running_ts_sz, record_ts_sz,
          TimestampSizeConsistencyMode::kReconcileInconsistency, &new_batch);
      if (!status.ok()) {
        return status;
      }

      bool batch_updated = new_batch != nullptr;
      WriteBatch* batch_to_use = batch_updated ? new_batch.get() : &batch;
      TEST_SYNC_POINT_CALLBACK(
          "DBImpl::RecoverLogFiles:BeforeUpdateProtectionInfo:batch",
          batch_to_use);
      TEST_SYNC_POINT_CALLBACK(
          "DBImpl::RecoverLogFiles:BeforeUpdateProtectionInfo:checksum",
          &record_checksum);
      status = WriteBatchInternal::UpdateProtectionInfo(
          batch_to_use, 8 /* bytes_per_key */,
          batch_updated ? nullptr : &record_checksum);
      if (!status.ok()) {
        return status;
      }

      SequenceNumber sequence = WriteBatchInternal::Sequence(batch_to_use);
      if (sequence > kMaxSequenceNumber) {
        reporter.Corruption(
            record.size(),
            Status::Corruption("sequence " + std::to_string(sequence) +
                               " is too large"));
        continue;
      }

      if (immutable_db_options_.wal_recovery_mode ==
          WALRecoveryMode::kPointInTimeRecovery) {
        // In point-in-time recovery mode, if sequence id of log files are
        // consecutive, we continue recovery despite corruption. This could
        // happen when we open and write to a corrupted DB, where sequence id
        // will start from the last sequence id we recovered.
        if (sequence == *next_sequence) {
          stop_replay_for_corruption = false;
        }
        if (stop_replay_for_corruption) {
          logFileDropped();
          break;
        }
      }

      // For the default case of wal_filter == nullptr, always performs no-op
      // and returns true.
      if (!InvokeWalFilterIfNeededOnWalRecord(wal_number, fname, reporter,
                                              status, stop_replay_by_wal_filter,
                                              *batch_to_use)) {
        continue;
      }

      // If column family was not found, it might mean that the WAL write
      // batch references to the column family that was dropped after the
      // insert. We don't want to fail the whole write batch in that case --
      // we just ignore the update.
      // That's why we set ignore missing column families to true
      bool has_valid_writes = false;
      status = WriteBatchInternal::InsertInto(
          batch_to_use, column_family_memtables_.get(), &flush_scheduler_,
          &trim_history_scheduler_, true, wal_number, this,
          false /* concurrent_memtable_writes */, next_sequence,
          &has_valid_writes, seq_per_batch_, batch_per_txn_);
      MaybeIgnoreError(&status);
      if (!status.ok()) {
        // We are treating this as a failure while reading since we read valid
        // blocks that do not form coherent data
        reporter.Corruption(record.size(), status);
        continue;
      }

      if (has_valid_writes && !read_only) {
        // we can do this because this is called before client has access to the
        // DB and there is only a single thread operating on DB
        ColumnFamilyData* cfd;

        while ((cfd = flush_scheduler_.TakeNextColumnFamily()) != nullptr) {
          cfd->UnrefAndTryDelete();
          // If this asserts, it means that InsertInto failed in
          // filtering updates to already-flushed column families
          assert(cfd->GetLogNumber() <= wal_number);
          auto iter = version_edits.find(cfd->GetID());
          assert(iter != version_edits.end());
          VersionEdit* edit = &iter->second;
          status = WriteLevel0TableForRecovery(job_id, cfd, cfd->mem(), edit);
          if (!status.ok()) {
            // Reflect errors immediately so that conditions like full
            // file-systems cause the DB::Open() to fail.
            return status;
          }
          flushed = true;

          cfd->CreateNewMemtable(*cfd->GetLatestMutableCFOptions(),
                                 *next_sequence - 1);
        }
      }
    }

    if (!status.ok()) {
      if (status.IsNotSupported()) {
        // We should not treat NotSupported as corruption. It is rather a clear
        // sign that we are processing a WAL that is produced by an incompatible
        // version of the code.
        return status;
      }
      if (immutable_db_options_.wal_recovery_mode ==
          WALRecoveryMode::kSkipAnyCorruptedRecords) {
        // We should ignore all errors unconditionally
        status = Status::OK();
      } else if (immutable_db_options_.wal_recovery_mode ==
                 WALRecoveryMode::kPointInTimeRecovery) {
        if (status.IsIOError()) {
          ROCKS_LOG_ERROR(immutable_db_options_.info_log,
                          "IOError during point-in-time reading log #%" PRIu64
                          " seq #%" PRIu64
                          ". %s. This likely mean loss of synced WAL, "
                          "thus recovery fails.",
                          wal_number, *next_sequence,
                          status.ToString().c_str());
          return status;
        }
        // We should ignore the error but not continue replaying
        status = Status::OK();
        stop_replay_for_corruption = true;
        corrupted_wal_number = wal_number;
        if (corrupted_wal_found != nullptr) {
          *corrupted_wal_found = true;
        }
        ROCKS_LOG_INFO(immutable_db_options_.info_log,
                       "Point in time recovered to log #%" PRIu64
                       " seq #%" PRIu64,
                       wal_number, *next_sequence);
      } else {
        assert(immutable_db_options_.wal_recovery_mode ==
                   WALRecoveryMode::kTolerateCorruptedTailRecords ||
               immutable_db_options_.wal_recovery_mode ==
                   WALRecoveryMode::kAbsoluteConsistency);
        return status;
      }
    }

    flush_scheduler_.Clear();
    trim_history_scheduler_.Clear();
    auto last_sequence = *next_sequence - 1;
    if ((*next_sequence != kMaxSequenceNumber) &&
        (versions_->LastSequence() <= last_sequence)) {
      versions_->SetLastAllocatedSequence(last_sequence);
      versions_->SetLastPublishedSequence(last_sequence);
      versions_->SetLastSequence(last_sequence);
    }
  }
  // Compare the corrupted log number to all columnfamily's current log number.
  // Abort Open() if any column family's log number is greater than
  // the corrupted log number, which means CF contains data beyond the point of
  // corruption. This could during PIT recovery when the WAL is corrupted and
  // some (but not all) CFs are flushed
  // Exclude the PIT case where no log is dropped after the corruption point.
  // This is to cover the case for empty wals after corrupted log, in which we
  // don't reset stop_replay_for_corruption.
  if (stop_replay_for_corruption == true &&
      (immutable_db_options_.wal_recovery_mode ==
           WALRecoveryMode::kPointInTimeRecovery ||
       immutable_db_options_.wal_recovery_mode ==
           WALRecoveryMode::kTolerateCorruptedTailRecords)) {
    for (auto cfd : *versions_->GetColumnFamilySet()) {
      // One special case cause cfd->GetLogNumber() > corrupted_wal_number but
      // the CF is still consistent: If a new column family is created during
      // the flush and the WAL sync fails at the same time, the new CF points to
      // the new WAL but the old WAL is curropted. Since the new CF is empty, it
      // is still consistent. We add the check of CF sst file size to avoid the
      // false positive alert.

      // Note that, the check of (cfd->GetLiveSstFilesSize() > 0) may leads to
      // the ignorance of a very rare inconsistency case caused in data
      // canclation. One CF is empty due to KV deletion. But those operations
      // are in the WAL. If the WAL is corrupted, the status of this CF might
      // not be consistent with others. However, the consistency check will be
      // bypassed due to empty CF.
      // TODO: a better and complete implementation is needed to ensure strict
      // consistency check in WAL recovery including hanlding the tailing
      // issues.
      if (cfd->GetLogNumber() > corrupted_wal_number &&
          cfd->GetLiveSstFilesSize() > 0) {
        ROCKS_LOG_ERROR(immutable_db_options_.info_log,
                        "Column family inconsistency: SST file contains data"
                        " beyond the point of corruption.");
        return Status::Corruption("SST file is ahead of WALs in CF " +
                                  cfd->GetName());
      }
    }
  }

  // True if there's any data in the WALs; if not, we can skip re-processing
  // them later
  bool data_seen = false;
  if (!read_only) {
    // no need to refcount since client still doesn't have access
    // to the DB and can not drop column families while we iterate
    const WalNumber max_wal_number = wal_numbers.back();
    for (auto cfd : *versions_->GetColumnFamilySet()) {
      auto iter = version_edits.find(cfd->GetID());
      assert(iter != version_edits.end());
      VersionEdit* edit = &iter->second;

      if (cfd->GetLogNumber() > max_wal_number) {
        // Column family cfd has already flushed the data
        // from all wals. Memtable has to be empty because
        // we filter the updates based on wal_number
        // (in WriteBatch::InsertInto)
        assert(cfd->mem()->GetFirstSequenceNumber() == 0);
        assert(edit->NumEntries() == 0);
        continue;
      }

      TEST_SYNC_POINT_CALLBACK(
          "DBImpl::RecoverLogFiles:BeforeFlushFinalMemtable", /*arg=*/nullptr);

      // flush the final memtable (if non-empty)
      if (cfd->mem()->GetFirstSequenceNumber() != 0) {
        // If flush happened in the middle of recovery (e.g. due to memtable
        // being full), we flush at the end. Otherwise we'll need to record
        // where we were on last flush, which make the logic complicated.
        if (flushed || !immutable_db_options_.avoid_flush_during_recovery) {
          status = WriteLevel0TableForRecovery(job_id, cfd, cfd->mem(), edit);
          if (!status.ok()) {
            // Recovery failed
            break;
          }
          flushed = true;

          cfd->CreateNewMemtable(*cfd->GetLatestMutableCFOptions(),
                                 versions_->LastSequence());
        }
        data_seen = true;
      }

      // Update the log number info in the version edit corresponding to this
      // column family. Note that the version edits will be written to MANIFEST
      // together later.
      // writing wal_number in the manifest means that any log file
      // with number strongly less than (wal_number + 1) is already
      // recovered and should be ignored on next reincarnation.
      // Since we already recovered max_wal_number, we want all wals
      // with numbers `<= max_wal_number` (includes this one) to be ignored
      if (flushed || cfd->mem()->GetFirstSequenceNumber() == 0) {
        edit->SetLogNumber(max_wal_number + 1);
      }
    }
    if (status.ok()) {
      // we must mark the next log number as used, even though it's
      // not actually used. that is because VersionSet assumes
      // VersionSet::next_file_number_ always to be strictly greater than any
      // log number
      versions_->MarkFileNumberUsed(max_wal_number + 1);
      assert(recovery_ctx != nullptr);

      for (auto* cfd : *versions_->GetColumnFamilySet()) {
        auto iter = version_edits.find(cfd->GetID());
        assert(iter != version_edits.end());
        if (iter->second.NumEntries() > 0) {
          recovery_ctx->UpdateVersionEdits(cfd, iter->second);
        }
      }

      if (flushed || !data_seen) {
        VersionEdit wal_deletion;
        if (immutable_db_options_.track_and_verify_wals_in_manifest) {
          wal_deletion.DeleteWalsBefore(max_wal_number + 1);
        }
        if (!allow_2pc()) {
          // In non-2pc mode, flushing the memtables of the column families
          // means we can advance min_log_number_to_keep.
          wal_deletion.SetMinLogNumberToKeep(max_wal_number + 1);
        }
        assert(versions_->GetColumnFamilySet() != nullptr);
        recovery_ctx->UpdateVersionEdits(
            versions_->GetColumnFamilySet()->GetDefault(), wal_deletion);
      }
    }
  }

  if (status.ok()) {
    if (data_seen && !flushed) {
      status = RestoreAliveLogFiles(wal_numbers);
    } else if (!wal_numbers.empty()) {  // If there's no data in the WAL, or we
                                        // flushed all the data, still
      // truncate the log file. If the process goes into a crash loop before
      // the file is deleted, the preallocated space will never get freed.
      const bool truncate = !read_only;
      GetLogSizeAndMaybeTruncate(wal_numbers.back(), truncate, nullptr)
          .PermitUncheckedError();
    }
  }

  event_logger_.Log() << "job" << job_id << "event"
                      << "recovery_finished";

  return status;
}

Status DBImpl::GetLogSizeAndMaybeTruncate(uint64_t wal_number, bool truncate,
                                          LogFileNumberSize* log_ptr) {
  LogFileNumberSize log(wal_number);
  std::string fname =
      LogFileName(immutable_db_options_.GetWalDir(), wal_number);
  Status s;
  // This gets the appear size of the wals, not including preallocated space.
  s = env_->GetFileSize(fname, &log.size);
  TEST_SYNC_POINT_CALLBACK("DBImpl::GetLogSizeAndMaybeTruncate:0", /*arg=*/&s);
  if (s.ok() && truncate) {
    std::unique_ptr<FSWritableFile> last_log;
    Status truncate_status = fs_->ReopenWritableFile(
        fname,
        fs_->OptimizeForLogWrite(
            file_options_,
            BuildDBOptions(immutable_db_options_, mutable_db_options_)),
        &last_log, nullptr);
    if (truncate_status.ok()) {
      truncate_status = last_log->Truncate(log.size, IOOptions(), nullptr);
    }
    if (truncate_status.ok()) {
      truncate_status = last_log->Close(IOOptions(), nullptr);
    }
    // Not a critical error if fail to truncate.
    if (!truncate_status.ok() && !truncate_status.IsNotSupported()) {
      ROCKS_LOG_WARN(immutable_db_options_.info_log,
                     "Failed to truncate log #%" PRIu64 ": %s", wal_number,
                     truncate_status.ToString().c_str());
    }
  }
  if (log_ptr) {
    *log_ptr = log;
  }
  return s;
}

Status DBImpl::RestoreAliveLogFiles(const std::vector<uint64_t>& wal_numbers) {
  if (wal_numbers.empty()) {
    return Status::OK();
  }
  Status s;
  mutex_.AssertHeld();
  assert(immutable_db_options_.avoid_flush_during_recovery);
  // Mark these as alive so they'll be considered for deletion later by
  // FindObsoleteFiles()
  total_log_size_ = 0;
  log_empty_ = false;
  uint64_t min_wal_with_unflushed_data =
      versions_->MinLogNumberWithUnflushedData();
  for (auto wal_number : wal_numbers) {
    if (!allow_2pc() && wal_number < min_wal_with_unflushed_data) {
      // In non-2pc mode, the WAL files not backing unflushed data are not
      // alive, thus should not be added to the alive_log_files_.
      continue;
    }
    // We preallocate space for wals, but then after a crash and restart, those
    // preallocated space are not needed anymore. It is likely only the last
    // log has such preallocated space, so we only truncate for the last log.
    LogFileNumberSize log;
    s = GetLogSizeAndMaybeTruncate(
        wal_number, /*truncate=*/(wal_number == wal_numbers.back()), &log);
    if (!s.ok()) {
      break;
    }
    total_log_size_ += log.size;
    alive_log_files_.push_back(log);
  }
  return s;
}

Status DBImpl::WriteLevel0TableForRecovery(int job_id, ColumnFamilyData* cfd,
                                           MemTable* mem, VersionEdit* edit) {
  mutex_.AssertHeld();
  assert(cfd);
  assert(cfd->imm());
  // The immutable memtable list must be empty.
  assert(std::numeric_limits<uint64_t>::max() ==
         cfd->imm()->GetEarliestMemTableID());

  const uint64_t start_micros = immutable_db_options_.clock->NowMicros();

  FileMetaData meta;
  std::vector<BlobFileAddition> blob_file_additions;

  std::unique_ptr<std::list<uint64_t>::iterator> pending_outputs_inserted_elem(
      new std::list<uint64_t>::iterator(
          CaptureCurrentFileNumberInPendingOutputs()));
  meta.fd = FileDescriptor(versions_->NewFileNumber(), 0, 0);
  ReadOptions ro;
  ro.total_order_seek = true;
  ro.io_activity = Env::IOActivity::kDBOpen;
  Arena arena;
  Status s;
  TableProperties table_properties;
  {
    ScopedArenaIterator iter(mem->NewIterator(ro, &arena));
    ROCKS_LOG_DEBUG(immutable_db_options_.info_log,
                    "[%s] [WriteLevel0TableForRecovery]"
                    " Level-0 table #%" PRIu64 ": started",
                    cfd->GetName().c_str(), meta.fd.GetNumber());

    // Get the latest mutable cf options while the mutex is still locked
    const MutableCFOptions mutable_cf_options =
        *cfd->GetLatestMutableCFOptions();
    bool paranoid_file_checks =
        cfd->GetLatestMutableCFOptions()->paranoid_file_checks;

    int64_t _current_time = 0;
    immutable_db_options_.clock->GetCurrentTime(&_current_time)
        .PermitUncheckedError();  // ignore error
    const uint64_t current_time = static_cast<uint64_t>(_current_time);
    meta.oldest_ancester_time = current_time;
    meta.epoch_number = cfd->NewEpochNumber();
    {
      auto write_hint = cfd->CalculateSSTWriteHint(0);
      mutex_.Unlock();

      SequenceNumber earliest_write_conflict_snapshot;
      std::vector<SequenceNumber> snapshot_seqs =
          snapshots_.GetAll(&earliest_write_conflict_snapshot);
      auto snapshot_checker = snapshot_checker_.get();
      if (use_custom_gc_ && snapshot_checker == nullptr) {
        snapshot_checker = DisableGCSnapshotChecker::Instance();
      }
      std::vector<std::unique_ptr<FragmentedRangeTombstoneIterator>>
          range_del_iters;
      auto range_del_iter =
          // This is called during recovery, where a live memtable is flushed
          // directly. In this case, no fragmented tombstone list is cached in
          // this memtable yet.
          mem->NewRangeTombstoneIterator(ro, kMaxSequenceNumber,
                                         false /* immutable_memtable */);
      if (range_del_iter != nullptr) {
        range_del_iters.emplace_back(range_del_iter);
      }

      IOStatus io_s;
      TableBuilderOptions tboptions(
          *cfd->ioptions(), mutable_cf_options, cfd->internal_comparator(),
          cfd->int_tbl_prop_collector_factories(),
          GetCompressionFlush(*cfd->ioptions(), mutable_cf_options),
          mutable_cf_options.compression_opts, cfd->GetID(), cfd->GetName(),
          0 /* level */, false /* is_bottommost */,
          TableFileCreationReason::kRecovery, 0 /* oldest_key_time */,
          0 /* file_creation_time */, db_id_, db_session_id_,
          0 /* target_file_size */, meta.fd.GetNumber());
<<<<<<< HEAD
      SeqnoToTimeMapping empty_seqno_time_mapping;
      Version* version = cfd->current();
      version->Ref();
=======
      SeqnoToTimeMapping empty_seqno_to_time_mapping;
      Version* version = cfd->current();
      version->Ref();
      const ReadOptions read_option(Env::IOActivity::kDBOpen);
      uint64_t num_input_entries = 0;
>>>>>>> 49ce8a10
      s = BuildTable(
          dbname_, versions_.get(), immutable_db_options_, tboptions,
          file_options_for_compaction_, read_option, cfd->table_cache(),
          iter.get(), std::move(range_del_iters), &meta, &blob_file_additions,
          snapshot_seqs, earliest_write_conflict_snapshot, kMaxSequenceNumber,
          snapshot_checker, paranoid_file_checks, cfd->internal_stats(), &io_s,
          io_tracer_, BlobFileCreationReason::kRecovery,
          empty_seqno_to_time_mapping, &event_logger_, job_id, Env::IO_HIGH,
          nullptr /* table_properties */, write_hint,
<<<<<<< HEAD
          nullptr /*full_history_ts_low*/, &blob_callback_, version);
=======
          nullptr /*full_history_ts_low*/, &blob_callback_, version,
          &num_input_entries);
>>>>>>> 49ce8a10
      version->Unref();
      LogFlush(immutable_db_options_.info_log);
      ROCKS_LOG_DEBUG(immutable_db_options_.info_log,
                      "[%s] [WriteLevel0TableForRecovery]"
                      " Level-0 table #%" PRIu64 ": %" PRIu64 " bytes %s",
                      cfd->GetName().c_str(), meta.fd.GetNumber(),
                      meta.fd.GetFileSize(), s.ToString().c_str());
      mutex_.Lock();

      // TODO(AR) is this ok?
      if (!io_s.ok() && s.ok()) {
        s = io_s;
      }

      uint64_t total_num_entries = mem->num_entries();
      if (s.ok() && total_num_entries != num_input_entries) {
        std::string msg = "Expected " + std::to_string(total_num_entries) +
                          " entries in memtable, but read " +
                          std::to_string(num_input_entries);
        ROCKS_LOG_WARN(immutable_db_options_.info_log,
                       "[%s] [JOB %d] Level-0 flush during recover: %s",
                       cfd->GetName().c_str(), job_id, msg.c_str());
        if (immutable_db_options_.flush_verify_memtable_count) {
          s = Status::Corruption(msg);
        }
      }
    }
  }
  ReleaseFileNumberFromPendingOutputs(pending_outputs_inserted_elem);

  // Note that if file_size is zero, the file has been deleted and
  // should not be added to the manifest.
  const bool has_output = meta.fd.GetFileSize() > 0;

  constexpr int level = 0;

  if (s.ok() && has_output) {
    edit->AddFile(level, meta.fd.GetNumber(), meta.fd.GetPathId(),
                  meta.fd.GetFileSize(), meta.smallest, meta.largest,
                  meta.fd.smallest_seqno, meta.fd.largest_seqno,
                  meta.marked_for_compaction, meta.temperature,
                  meta.oldest_blob_file_number, meta.oldest_ancester_time,
                  meta.file_creation_time, meta.epoch_number,
                  meta.file_checksum, meta.file_checksum_func_name,
<<<<<<< HEAD
                  meta.unique_id, meta.compensated_range_deletion_size);
=======
                  meta.unique_id, meta.compensated_range_deletion_size,
                  meta.tail_size, meta.user_defined_timestamps_persisted);
>>>>>>> 49ce8a10

    for (const auto& blob : blob_file_additions) {
      edit->AddBlobFile(blob);
    }

    // For UDT in memtable only feature, move up the cutoff timestamp whenever
    // a flush happens.
    const Comparator* ucmp = cfd->user_comparator();
    size_t ts_sz = ucmp->timestamp_size();
    if (ts_sz > 0 && !cfd->ioptions()->persist_user_defined_timestamps) {
      Slice mem_newest_udt = mem->GetNewestUDT();
      std::string full_history_ts_low = cfd->GetFullHistoryTsLow();
      if (full_history_ts_low.empty() ||
          ucmp->CompareTimestamp(mem_newest_udt, full_history_ts_low) >= 0) {
        std::string new_full_history_ts_low;
        GetFullHistoryTsLowFromU64CutoffTs(&mem_newest_udt,
                                           &new_full_history_ts_low);
        edit->SetFullHistoryTsLow(new_full_history_ts_low);
      }
    }
  }

  InternalStats::CompactionStats stats(CompactionReason::kFlush, 1);
  stats.micros = immutable_db_options_.clock->NowMicros() - start_micros;

  if (has_output) {
    stats.bytes_written = meta.fd.GetFileSize();
    stats.num_output_files = 1;
  }

  const auto& blobs = edit->GetBlobFileAdditions();
  for (const auto& blob : blobs) {
    stats.bytes_written_blob += blob.GetTotalBlobBytes();
  }

  stats.num_output_files_blob = static_cast<int>(blobs.size());

  cfd->internal_stats()->AddCompactionStats(level, Env::Priority::USER, stats);
  cfd->internal_stats()->AddCFStats(
      InternalStats::BYTES_FLUSHED,
      stats.bytes_written + stats.bytes_written_blob);
  RecordTick(stats_, COMPACT_WRITE_BYTES, meta.fd.GetFileSize());
  return s;
}

Status DB::Open(const Options& options, const std::string& dbname, DB** dbptr) {
  DBOptions db_options(options);
  ColumnFamilyOptions cf_options(options);
  std::vector<ColumnFamilyDescriptor> column_families;
  column_families.push_back(
      ColumnFamilyDescriptor(kDefaultColumnFamilyName, cf_options));
  if (db_options.persist_stats_to_disk) {
    column_families.push_back(
        ColumnFamilyDescriptor(kPersistentStatsColumnFamilyName, cf_options));
  }
  std::vector<ColumnFamilyHandle*> handles;
  Status s = DB::Open(db_options, dbname, column_families, &handles, dbptr);
  if (s.ok()) {
    if (db_options.persist_stats_to_disk) {
      assert(handles.size() == 2);
    } else {
      assert(handles.size() == 1);
    }
    // i can delete the handle since DBImpl is always holding a reference to
    // default column family
    if (db_options.persist_stats_to_disk && handles[1] != nullptr) {
      delete handles[1];
    }
    delete handles[0];
  }
  return s;
}

Status DB::Open(const DBOptions& db_options, const std::string& dbname,
                const std::vector<ColumnFamilyDescriptor>& column_families,
                std::vector<ColumnFamilyHandle*>* handles, DB** dbptr) {
  const bool kSeqPerBatch = true;
  const bool kBatchPerTxn = true;
  ThreadStatusUtil::SetEnableTracking(db_options.enable_thread_tracking);
  ThreadStatusUtil::SetThreadOperation(ThreadStatus::OperationType::OP_DBOPEN);
  Status s = DBImpl::Open(db_options, dbname, column_families, handles, dbptr,
                          !kSeqPerBatch, kBatchPerTxn);
  ThreadStatusUtil::ResetThreadStatus();
  return s;
}

// TODO: Implement the trimming in flush code path.
// TODO: Perform trimming before inserting into memtable during recovery.
// TODO: Pick files with max_timestamp > trim_ts by each file's timestamp meta
// info, and handle only these files to reduce io.
Status DB::OpenAndTrimHistory(
    const DBOptions& db_options, const std::string& dbname,
    const std::vector<ColumnFamilyDescriptor>& column_families,
    std::vector<ColumnFamilyHandle*>* handles, DB** dbptr,
    std::string trim_ts) {
  assert(dbptr != nullptr);
  assert(handles != nullptr);
  auto validate_options = [&db_options] {
    if (db_options.avoid_flush_during_recovery) {
      return Status::InvalidArgument(
          "avoid_flush_during_recovery incompatible with "
          "OpenAndTrimHistory");
    }
    return Status::OK();
  };
  auto s = validate_options();
  if (!s.ok()) {
    return s;
  }

  DB* db = nullptr;
  s = DB::Open(db_options, dbname, column_families, handles, &db);
  if (!s.ok()) {
    return s;
  }
  assert(db);
  CompactRangeOptions options;
  options.bottommost_level_compaction =
      BottommostLevelCompaction::kForceOptimized;
  auto db_impl = static_cast_with_check<DBImpl>(db);
  for (auto handle : *handles) {
    assert(handle != nullptr);
    auto cfh = static_cast_with_check<ColumnFamilyHandleImpl>(handle);
    auto cfd = cfh->cfd();
    assert(cfd != nullptr);
    // Only compact column families with timestamp enabled
    if (cfd->user_comparator() != nullptr &&
        cfd->user_comparator()->timestamp_size() > 0) {
      s = db_impl->CompactRangeInternal(options, handle, nullptr, nullptr,
                                        trim_ts);
      if (!s.ok()) {
        break;
      }
    }
  }
  auto clean_op = [&handles, &db] {
    for (auto handle : *handles) {
      auto temp_s = db->DestroyColumnFamilyHandle(handle);
      assert(temp_s.ok());
    }
    handles->clear();
    delete db;
  };
  if (!s.ok()) {
    clean_op();
    return s;
  }

  *dbptr = db;
  return s;
}

IOStatus DBImpl::CreateWAL(uint64_t log_file_num, uint64_t recycle_log_number,
                           size_t preallocate_block_size,
                           log::Writer** new_log) {
  IOStatus io_s;
  std::unique_ptr<FSWritableFile> lfile;

  DBOptions db_options =
      BuildDBOptions(immutable_db_options_, mutable_db_options_);
  FileOptions opt_file_options =
      fs_->OptimizeForLogWrite(file_options_, db_options);
  std::string wal_dir = immutable_db_options_.GetWalDir();
  std::string log_fname = LogFileName(wal_dir, log_file_num);

  if (recycle_log_number) {
    ROCKS_LOG_INFO(immutable_db_options_.info_log,
                   "reusing log %" PRIu64 " from recycle list\n",
                   recycle_log_number);
    std::string old_log_fname = LogFileName(wal_dir, recycle_log_number);
    TEST_SYNC_POINT("DBImpl::CreateWAL:BeforeReuseWritableFile1");
    TEST_SYNC_POINT("DBImpl::CreateWAL:BeforeReuseWritableFile2");
    io_s = fs_->ReuseWritableFile(log_fname, old_log_fname, opt_file_options,
                                  &lfile, /*dbg=*/nullptr);
  } else {
    io_s = NewWritableFile(fs_.get(), log_fname, &lfile, opt_file_options);
  }

  if (io_s.ok()) {
    lfile->SetWriteLifeTimeHint(CalculateWALWriteHint());
    lfile->SetPreallocationBlockSize(preallocate_block_size);

    const auto& listeners = immutable_db_options_.listeners;
    FileTypeSet tmp_set = immutable_db_options_.checksum_handoff_file_types;
    std::unique_ptr<WritableFileWriter> file_writer(new WritableFileWriter(
        std::move(lfile), log_fname, opt_file_options,
        immutable_db_options_.clock, io_tracer_, nullptr /* stats */, listeners,
        nullptr, tmp_set.Contains(FileType::kWalFile),
        tmp_set.Contains(FileType::kWalFile)));
    *new_log = new log::Writer(std::move(file_writer), log_file_num,
                               immutable_db_options_.recycle_log_file_num > 0,
                               immutable_db_options_.manual_wal_flush,
                               immutable_db_options_.wal_compression);
    io_s = (*new_log)->AddCompressionTypeRecord();
  }
  return io_s;
}

Status DBImpl::Open(const DBOptions& db_options, const std::string& dbname,
                    const std::vector<ColumnFamilyDescriptor>& column_families,
                    std::vector<ColumnFamilyHandle*>* handles, DB** dbptr,
                    const bool seq_per_batch, const bool batch_per_txn) {
  Status s = ValidateOptionsByTable(db_options, column_families);
  if (!s.ok()) {
    return s;
  }

  s = ValidateOptions(db_options, column_families);
  if (!s.ok()) {
    return s;
  }

  *dbptr = nullptr;
  assert(handles);
  handles->clear();

  size_t max_write_buffer_size = 0;
  for (auto cf : column_families) {
    max_write_buffer_size =
        std::max(max_write_buffer_size, cf.options.write_buffer_size);
  }

  DBImpl* impl = new DBImpl(db_options, dbname, seq_per_batch, batch_per_txn);
  if (!impl->immutable_db_options_.info_log) {
    s = impl->init_logger_creation_s_;
    delete impl;
    return s;
  } else {
    assert(impl->init_logger_creation_s_.ok());
  }
  s = impl->env_->CreateDirIfMissing(impl->immutable_db_options_.GetWalDir());
  if (s.ok()) {
    std::vector<std::string> paths;
    for (auto& db_path : impl->immutable_db_options_.db_paths) {
      paths.emplace_back(db_path.path);
    }
    for (auto& cf : column_families) {
      for (auto& cf_path : cf.options.cf_paths) {
        paths.emplace_back(cf_path.path);
      }
    }
    for (auto& path : paths) {
      s = impl->env_->CreateDirIfMissing(path);
      if (!s.ok()) {
        break;
      }
    }

    // For recovery from NoSpace() error, we can only handle
    // the case where the database is stored in a single path
    if (paths.size() <= 1) {
      impl->error_handler_.EnableAutoRecovery();
    }
  }
  if (s.ok()) {
    s = impl->CreateArchivalDirectory();
  }
  if (!s.ok()) {
    delete impl;
    return s;
  }

  impl->wal_in_db_path_ = impl->immutable_db_options_.IsWalDirSameAsDBPath();
  RecoveryContext recovery_ctx;
  impl->options_mutex_.Lock();
  impl->mutex_.Lock();

  // Handles create_if_missing, error_if_exists
  uint64_t recovered_seq(kMaxSequenceNumber);
  s = impl->Recover(column_families, false /* read_only */,
                    false /* error_if_wal_file_exists */,
                    false /* error_if_data_exists_in_wals */, &recovered_seq,
                    &recovery_ctx);
  if (s.ok()) {
    uint64_t new_log_number = impl->versions_->NewFileNumber();
    log::Writer* new_log = nullptr;
    const size_t preallocate_block_size =
        impl->GetWalPreallocateBlockSize(max_write_buffer_size);
    s = impl->CreateWAL(new_log_number, 0 /*recycle_log_number*/,
                        preallocate_block_size, &new_log);
    if (s.ok()) {
      InstrumentedMutexLock wl(&impl->log_write_mutex_);
      impl->logfile_number_ = new_log_number;
      assert(new_log != nullptr);
      assert(impl->logs_.empty());
      impl->logs_.emplace_back(new_log_number, new_log);
    }

    if (s.ok()) {
      impl->alive_log_files_.push_back(
          DBImpl::LogFileNumberSize(impl->logfile_number_));
      // In WritePrepared there could be gap in sequence numbers. This breaks
      // the trick we use in kPointInTimeRecovery which assumes the first seq in
      // the log right after the corrupted log is one larger than the last seq
      // we read from the wals. To let this trick keep working, we add a dummy
      // entry with the expected sequence to the first log right after recovery.
      // In non-WritePrepared case also the new log after recovery could be
      // empty, and thus missing the consecutive seq hint to distinguish
      // middle-log corruption to corrupted-log-remained-after-recovery. This
      // case also will be addressed by a dummy write.
      if (recovered_seq != kMaxSequenceNumber) {
        WriteBatch empty_batch;
        WriteBatchInternal::SetSequence(&empty_batch, recovered_seq);
        WriteOptions write_options;
        uint64_t log_used, log_size;
        log::Writer* log_writer = impl->logs_.back().writer;
        LogFileNumberSize& log_file_number_size = impl->alive_log_files_.back();

        assert(log_writer->get_log_number() == log_file_number_size.number);
        impl->mutex_.AssertHeld();
        s = impl->WriteToWAL(empty_batch, log_writer, &log_used, &log_size,
                             Env::IO_TOTAL, log_file_number_size);
        if (s.ok()) {
          // Need to fsync, otherwise it might get lost after a power reset.
          s = impl->FlushWAL(false);
          TEST_SYNC_POINT_CALLBACK("DBImpl::Open::BeforeSyncWAL", /*arg=*/&s);
          if (s.ok()) {
            s = log_writer->file()->Sync(impl->immutable_db_options_.use_fsync);
          }
        }
      }
    }
  }
  if (s.ok()) {
    s = impl->LogAndApplyForRecovery(recovery_ctx);
  }

  if (s.ok() && impl->immutable_db_options_.persist_stats_to_disk) {
    impl->mutex_.AssertHeld();
    s = impl->InitPersistStatsColumnFamily();
  }

  if (s.ok()) {
    // set column family handles
    for (auto cf : column_families) {
      auto cfd =
          impl->versions_->GetColumnFamilySet()->GetColumnFamily(cf.name);
      if (cfd != nullptr) {
        handles->push_back(
            new ColumnFamilyHandleImpl(cfd, impl, &impl->mutex_));
        impl->NewThreadStatusCfInfo(cfd);
      } else {
        if (db_options.create_missing_column_families) {
          // missing column family, create it
          ColumnFamilyHandle* handle = nullptr;
          impl->mutex_.Unlock();
          // NOTE: the work normally done in WrapUpCreateColumnFamilies will
          // be done separately below.
          s = impl->CreateColumnFamilyImpl(cf.options, cf.name, &handle);
          impl->mutex_.Lock();
          if (s.ok()) {
            handles->push_back(handle);
          } else {
            break;
          }
        } else {
          s = Status::InvalidArgument("Column family not found", cf.name);
          break;
        }
      }
    }
  }

  if (s.ok()) {
    SuperVersionContext sv_context(/* create_superversion */ true);
    for (auto cfd : *impl->versions_->GetColumnFamilySet()) {
      impl->InstallSuperVersionAndScheduleWork(
          cfd, &sv_context, *cfd->GetLatestMutableCFOptions());
    }
    sv_context.Clean();
  }

  if (s.ok() && impl->immutable_db_options_.persist_stats_to_disk) {
    // try to read format version
    s = impl->PersistentStatsProcessFormatVersion();
  }

  if (s.ok()) {
    for (auto cfd : *impl->versions_->GetColumnFamilySet()) {
      if (!cfd->mem()->IsSnapshotSupported()) {
        impl->is_snapshot_supported_ = false;
      }
      if (cfd->ioptions()->merge_operator != nullptr &&
          !cfd->mem()->IsMergeOperatorSupported()) {
        s = Status::InvalidArgument(
            "The memtable of column family %s does not support merge operator "
            "its options.merge_operator is non-null",
            cfd->GetName().c_str());
      }
      if (!s.ok()) {
        break;
      }
    }
  }
  TEST_SYNC_POINT("DBImpl::Open:Opened");
  Status persist_options_status;
  if (s.ok()) {
    // Persist RocksDB Options before scheduling the compaction.
    // The WriteOptionsFile() will release and lock the mutex internally.
    persist_options_status =
        impl->WriteOptionsFile(true /*db_mutex_already_held*/);
    *dbptr = impl;
    impl->opened_successfully_ = true;
    impl->DeleteObsoleteFiles();
    TEST_SYNC_POINT("DBImpl::Open:AfterDeleteFiles");
    impl->MaybeScheduleFlushOrCompaction();
  } else {
    persist_options_status.PermitUncheckedError();
  }
  impl->mutex_.Unlock();

  auto sfm = static_cast<SstFileManagerImpl*>(
      impl->immutable_db_options_.sst_file_manager.get());
  if (s.ok() && sfm) {
    // Set Statistics ptr for SstFileManager to dump the stats of
    // DeleteScheduler.
    sfm->SetStatisticsPtr(impl->immutable_db_options_.statistics);
    ROCKS_LOG_INFO(impl->immutable_db_options_.info_log,
                   "SstFileManager instance %p", sfm);

    // Notify SstFileManager about all sst files that already exist in
    // db_paths[0] and cf_paths[0] when the DB is opened.

    // SstFileManagerImpl needs to know sizes of the files. For files whose size
    // we already know (sst files that appear in manifest - typically that's the
    // vast majority of all files), we'll pass the size to SstFileManager.
    // For all other files SstFileManager will query the size from filesystem.

    std::vector<ColumnFamilyMetaData> metadata;
    impl->GetAllColumnFamilyMetaData(&metadata);

    std::unordered_map<std::string, uint64_t> known_file_sizes;
    for (const auto& md : metadata) {
      for (const auto& lmd : md.levels) {
        for (const auto& fmd : lmd.files) {
          known_file_sizes[fmd.relative_filename] = fmd.size;
        }
      }
      for (const auto& bmd : md.blob_files) {
        std::string name = bmd.blob_file_name;
        // The BlobMetaData.blob_file_name may start with "/".
        if (!name.empty() && name[0] == '/') {
          name = name.substr(1);
        }
        known_file_sizes[name] = bmd.blob_file_size;
      }
    }

    std::vector<std::string> paths;
    paths.emplace_back(impl->immutable_db_options_.db_paths[0].path);
    for (auto& cf : column_families) {
      if (!cf.options.cf_paths.empty()) {
        paths.emplace_back(cf.options.cf_paths[0].path);
      }
    }
    // Remove duplicate paths.
    std::sort(paths.begin(), paths.end());
    paths.erase(std::unique(paths.begin(), paths.end()), paths.end());
    IOOptions io_opts;
    io_opts.do_not_recurse = true;
    for (auto& path : paths) {
      std::vector<std::string> existing_files;
      impl->immutable_db_options_.fs
          ->GetChildren(path, io_opts, &existing_files,
                        /*IODebugContext*=*/nullptr)
          .PermitUncheckedError();  //**TODO: What do to on error?
      for (auto& file_name : existing_files) {
        uint64_t file_number;
        FileType file_type;
        std::string file_path = path + "/" + file_name;
        if (ParseFileName(file_name, &file_number, &file_type) &&
            (file_type == kTableFile || file_type == kBlobFile)) {
          // TODO: Check for errors from OnAddFile?
          if (known_file_sizes.count(file_name)) {
            // We're assuming that each sst file name exists in at most one of
            // the paths.
            sfm->OnAddFile(file_path, known_file_sizes.at(file_name))
                .PermitUncheckedError();
          } else {
            sfm->OnAddFile(file_path).PermitUncheckedError();
          }
        }
      }
    }

    // Reserve some disk buffer space. This is a heuristic - when we run out
    // of disk space, this ensures that there is atleast write_buffer_size
    // amount of free space before we resume DB writes. In low disk space
    // conditions, we want to avoid a lot of small L0 files due to frequent
    // WAL write failures and resultant forced flushes
    sfm->ReserveDiskBuffer(max_write_buffer_size,
                           impl->immutable_db_options_.db_paths[0].path);
  }


  if (s.ok()) {
    ROCKS_LOG_HEADER(impl->immutable_db_options_.info_log, "DB pointer %p",
                     impl);
    LogFlush(impl->immutable_db_options_.info_log);
    if (!impl->WALBufferIsEmpty()) {
      s = impl->FlushWAL(false);
      if (s.ok()) {
        // Sync is needed otherwise WAL buffered data might get lost after a
        // power reset.
        log::Writer* log_writer = impl->logs_.back().writer;
        s = log_writer->file()->Sync(impl->immutable_db_options_.use_fsync);
      }
    }
    if (s.ok() && !persist_options_status.ok()) {
      s = Status::IOError(
          "DB::Open() failed --- Unable to persist Options file",
          persist_options_status.ToString());
    }
  }
  if (!s.ok()) {
    ROCKS_LOG_WARN(impl->immutable_db_options_.info_log,
                   "DB::Open() failed: %s", s.ToString().c_str());
  }
  if (s.ok()) {
    s = impl->StartPeriodicTaskScheduler();
  }
  if (s.ok()) {
    s = impl->RegisterRecordSeqnoTimeWorker(recovery_ctx.is_new_db_);
  }
  impl->options_mutex_.Unlock();
  if (!s.ok()) {
    for (auto* h : *handles) {
      delete h;
    }
    handles->clear();
    delete impl;
    *dbptr = nullptr;
  }
  return s;
}
}  // namespace ROCKSDB_NAMESPACE<|MERGE_RESOLUTION|>--- conflicted
+++ resolved
@@ -549,7 +549,9 @@
   if (!s.ok()) {
     return s;
   }
-  if (s.ok() && !read_only) {
+  // If we have replication_log_listener registered, we can not write to
+  // MANIFEST during open, only when we are upgraded to be leaders.
+  if (s.ok() && !read_only && !immutable_db_options_.replication_log_listener) {
     for (auto cfd : *versions_->GetColumnFamilySet()) {
       // Try to trivially move files down the LSM tree to start from bottommost
       // level when level_compaction_dynamic_level_bytes is enabled. This should
@@ -649,7 +651,7 @@
   }
   s = SetupDBId(read_only, recovery_ctx);
   ROCKS_LOG_INFO(immutable_db_options_.info_log, "DB ID: %s\n", db_id_.c_str());
-#if 0
+  #if 0
   // RocksDB-Cloud skips DeleteUnreferencedSstFiles() for a couple of reasons:
   // 1) Similar functionality already exists in
   // CloudFileSystemImpl::DeleteInvisibleFiles().
@@ -951,19 +953,13 @@
 Status DBImpl::LogAndApplyForRecovery(const RecoveryContext& recovery_ctx) {
   mutex_.AssertHeld();
   assert(versions_->descriptor_log_ == nullptr);
-<<<<<<< HEAD
   Status s;
   if (!recovery_ctx.edit_lists_.empty()) {
+    const ReadOptions read_options(Env::IOActivity::kDBOpen);
     s = versions_->LogAndApply(
-        recovery_ctx.cfds_, recovery_ctx.mutable_cf_opts_,
+        recovery_ctx.cfds_, recovery_ctx.mutable_cf_opts_, read_options,
         recovery_ctx.edit_lists_, &mutex_, directories_.GetDbDir());
   }
-=======
-  const ReadOptions read_options(Env::IOActivity::kDBOpen);
-  Status s = versions_->LogAndApply(
-      recovery_ctx.cfds_, recovery_ctx.mutable_cf_opts_, read_options,
-      recovery_ctx.edit_lists_, &mutex_, directories_.GetDbDir());
->>>>>>> 49ce8a10
   if (s.ok() && !(recovery_ctx.files_to_delete_.empty())) {
     mutex_.Unlock();
     for (const auto& stale_sst_file : recovery_ctx.files_to_delete_) {
@@ -1098,6 +1094,11 @@
                                SequenceNumber* next_sequence, bool read_only,
                                bool* corrupted_wal_found,
                                RecoveryContext* recovery_ctx) {
+  if (immutable_db_options_.replication_log_listener) {
+      // No WALs if replication_log_listener exists
+      return Status::OK();
+  }
+
   struct LogReporter : public log::Reader::Reporter {
     Env* env;
     Logger* info_log;
@@ -1700,17 +1701,11 @@
           TableFileCreationReason::kRecovery, 0 /* oldest_key_time */,
           0 /* file_creation_time */, db_id_, db_session_id_,
           0 /* target_file_size */, meta.fd.GetNumber());
-<<<<<<< HEAD
-      SeqnoToTimeMapping empty_seqno_time_mapping;
-      Version* version = cfd->current();
-      version->Ref();
-=======
       SeqnoToTimeMapping empty_seqno_to_time_mapping;
       Version* version = cfd->current();
       version->Ref();
       const ReadOptions read_option(Env::IOActivity::kDBOpen);
       uint64_t num_input_entries = 0;
->>>>>>> 49ce8a10
       s = BuildTable(
           dbname_, versions_.get(), immutable_db_options_, tboptions,
           file_options_for_compaction_, read_option, cfd->table_cache(),
@@ -1720,12 +1715,8 @@
           io_tracer_, BlobFileCreationReason::kRecovery,
           empty_seqno_to_time_mapping, &event_logger_, job_id, Env::IO_HIGH,
           nullptr /* table_properties */, write_hint,
-<<<<<<< HEAD
-          nullptr /*full_history_ts_low*/, &blob_callback_, version);
-=======
           nullptr /*full_history_ts_low*/, &blob_callback_, version,
           &num_input_entries);
->>>>>>> 49ce8a10
       version->Unref();
       LogFlush(immutable_db_options_.info_log);
       ROCKS_LOG_DEBUG(immutable_db_options_.info_log,
@@ -1770,12 +1761,8 @@
                   meta.oldest_blob_file_number, meta.oldest_ancester_time,
                   meta.file_creation_time, meta.epoch_number,
                   meta.file_checksum, meta.file_checksum_func_name,
-<<<<<<< HEAD
-                  meta.unique_id, meta.compensated_range_deletion_size);
-=======
                   meta.unique_id, meta.compensated_range_deletion_size,
                   meta.tail_size, meta.user_defined_timestamps_persisted);
->>>>>>> 49ce8a10
 
     for (const auto& blob : blob_file_additions) {
       edit->AddBlobFile(blob);
