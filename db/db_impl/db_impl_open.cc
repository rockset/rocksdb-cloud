--- conflicted
+++ resolved
@@ -280,20 +280,12 @@
         "atomic_flush is incompatible with enable_pipelined_write");
   }
 
-<<<<<<< HEAD
-  // TODO remove this restriction
-  if (db_options.atomic_flush && db_options.best_efforts_recovery) {
-    return Status::InvalidArgument(
-        "atomic_flush is currently incompatible with best-efforts recovery");
-  }
 
   if (db_options.replication_log_listener && !db_options.atomic_flush) {
     return Status::InvalidArgument(
         "atomic_flush has to be set if replication_log_listener is set");
   }
 
-=======
->>>>>>> 6f7cabea
   if (db_options.use_direct_io_for_flush_and_compaction &&
       0 == db_options.writable_file_max_buffer_size) {
     return Status::InvalidArgument(
@@ -965,23 +957,18 @@
 Status DBImpl::LogAndApplyForRecovery(const RecoveryContext& recovery_ctx) {
   mutex_.AssertHeld();
   assert(versions_->descriptor_log_ == nullptr);
-<<<<<<< HEAD
+
+
   Status s;
   if (!recovery_ctx.edit_lists_.empty()) {
     const ReadOptions read_options(Env::IOActivity::kDBOpen);
-    s = versions_->LogAndApply(
-        recovery_ctx.cfds_, recovery_ctx.mutable_cf_opts_, read_options,
-        recovery_ctx.edit_lists_, &mutex_, directories_.GetDbDir());
-  }
-=======
-  const ReadOptions read_options(Env::IOActivity::kDBOpen);
-  const WriteOptions write_options(Env::IOActivity::kDBOpen);
-
-  Status s = versions_->LogAndApply(recovery_ctx.cfds_,
-                                    recovery_ctx.mutable_cf_opts_, read_options,
-                                    write_options, recovery_ctx.edit_lists_,
-                                    &mutex_, directories_.GetDbDir());
->>>>>>> 6f7cabea
+    const WriteOptions write_options(Env::IOActivity::kDBOpen);
+    s = versions_->LogAndApply(recovery_ctx.cfds_,
+                               recovery_ctx.mutable_cf_opts_, read_options,
+                               write_options, recovery_ctx.edit_lists_, &mutex_,
+                               directories_.GetDbDir());
+  }
+
   if (s.ok() && !(recovery_ctx.files_to_delete_.empty())) {
     mutex_.Unlock();
     for (const auto& stale_sst_file : recovery_ctx.files_to_delete_) {
