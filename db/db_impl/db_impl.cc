//  Copyright (c) 2011-present, Facebook, Inc.  All rights reserved.
//  This source code is licensed under both the GPLv2 (found in the
//  COPYING file in the root directory) and Apache 2.0 License
//  (found in the LICENSE.Apache file in the root directory).
//
// Copyright (c) 2011 The LevelDB Authors. All rights reserved.
// Use of this source code is governed by a BSD-style license that can be
// found in the LICENSE file. See the AUTHORS file for names of contributors.
#include "db/db_impl/db_impl.h"

#include <stdint.h>
#ifdef OS_SOLARIS
#include <alloca.h>
#endif

#include <algorithm>
#include <cinttypes>
#include <cstdio>
#include <map>
#include <set>
#include <sstream>
#include <stdexcept>
#include <string>
#include <unordered_map>
#include <utility>
#include <vector>

#include "db/arena_wrapped_db_iter.h"
#include "db/builder.h"
#include "db/compaction/compaction_job.h"
#include "db/db_info_dumper.h"
#include "db/db_iter.h"
#include "db/dbformat.h"
#include "db/error_handler.h"
#include "db/event_helpers.h"
#include "db/external_sst_file_ingestion_job.h"
#include "db/flush_job.h"
#include "db/forward_iterator.h"
#include "db/import_column_family_job.h"
#include "db/job_context.h"
#include "db/log_reader.h"
#include "db/log_writer.h"
#include "db/malloc_stats.h"
#include "db/memtable.h"
#include "db/memtable_list.h"
#include "db/merge_context.h"
#include "db/merge_helper.h"
#include "db/periodic_work_scheduler.h"
#include "db/range_tombstone_fragmenter.h"
#include "db/table_cache.h"
#include "db/table_properties_collector.h"
#include "db/transaction_log_impl.h"
#include "db/version_set.h"
#include "db/write_batch_internal.h"
#include "db/write_callback.h"
#include "file/file_util.h"
#include "file/filename.h"
#include "file/random_access_file_reader.h"
#include "file/sst_file_manager_impl.h"
#include "logging/auto_roll_logger.h"
#include "logging/log_buffer.h"
#include "logging/logging.h"
#include "memtable/hash_linklist_rep.h"
#include "memtable/hash_skiplist_rep.h"
#include "monitoring/in_memory_stats_history.h"
#include "monitoring/iostats_context_imp.h"
#include "monitoring/perf_context_imp.h"
#include "monitoring/persistent_stats_history.h"
#include "monitoring/thread_status_updater.h"
#include "monitoring/thread_status_util.h"
#include "options/cf_options.h"
#include "options/options_helper.h"
#include "options/options_parser.h"
#include "port/port.h"
#include "rocksdb/cache.h"
#include "rocksdb/compaction_filter.h"
#include "rocksdb/convenience.h"
#include "rocksdb/db.h"
#include "rocksdb/env.h"
#include "rocksdb/merge_operator.h"
#include "rocksdb/statistics.h"
#include "rocksdb/stats_history.h"
#include "rocksdb/status.h"
#include "rocksdb/table.h"
#include "rocksdb/version.h"
#include "rocksdb/write_buffer_manager.h"
#include "table/block_based/block.h"
#include "table/block_based/block_based_table_factory.h"
#include "table/get_context.h"
#include "table/merging_iterator.h"
#include "table/multiget_context.h"
#include "table/sst_file_dumper.h"
#include "table/table_builder.h"
#include "table/two_level_iterator.h"
#include "test_util/sync_point.h"
#include "util/autovector.h"
#include "util/cast_util.h"
#include "util/coding.h"
#include "util/compression.h"
#include "util/crc32c.h"
#include "util/mutexlock.h"
#include "util/stop_watch.h"
#include "util/string_util.h"

namespace ROCKSDB_NAMESPACE {

const std::string kDefaultColumnFamilyName("default");
const std::string kPersistentStatsColumnFamilyName(
    "___rocksdb_stats_history___");
void DumpRocksDBBuildVersion(Logger* log);

CompressionType GetCompressionFlush(
    const ImmutableCFOptions& ioptions,
    const MutableCFOptions& mutable_cf_options) {
  // Compressing memtable flushes might not help unless the sequential load
  // optimization is used for leveled compaction. Otherwise the CPU and
  // latency overhead is not offset by saving much space.
  if (ioptions.compaction_style == kCompactionStyleUniversal) {
    if (mutable_cf_options.compaction_options_universal
            .compression_size_percent < 0) {
      return mutable_cf_options.compression;
    } else {
      return kNoCompression;
    }
  } else if (!ioptions.compression_per_level.empty()) {
    // For leveled compress when min_level_to_compress != 0.
    return ioptions.compression_per_level[0];
  } else {
    return mutable_cf_options.compression;
  }
}

namespace {
void DumpSupportInfo(Logger* logger) {
  ROCKS_LOG_HEADER(logger, "Compression algorithms supported:");
  for (auto& compression : OptionsHelper::compression_type_string_map) {
    if (compression.second != kNoCompression &&
        compression.second != kDisableCompressionOption) {
      ROCKS_LOG_HEADER(logger, "\t%s supported: %d", compression.first.c_str(),
                       CompressionTypeSupported(compression.second));
    }
  }
  ROCKS_LOG_HEADER(logger, "Fast CRC32 supported: %s",
                   crc32c::IsFastCrc32Supported().c_str());
}
}  // namespace

DBImpl::DBImpl(const DBOptions& options, const std::string& dbname,
               const bool seq_per_batch, const bool batch_per_txn,
               bool read_only)
    : dbname_(dbname),
      own_info_log_(options.info_log == nullptr),
      initial_db_options_(SanitizeOptions(dbname, options, read_only)),
      env_(initial_db_options_.env),
      io_tracer_(std::make_shared<IOTracer>()),
      immutable_db_options_(initial_db_options_),
      fs_(immutable_db_options_.fs, io_tracer_),
      mutable_db_options_(initial_db_options_),
      stats_(immutable_db_options_.stats),
      mutex_(stats_, immutable_db_options_.clock, DB_MUTEX_WAIT_MICROS,
             immutable_db_options_.use_adaptive_mutex),
      default_cf_handle_(nullptr),
      error_handler_(this, immutable_db_options_, &mutex_),
      event_logger_(immutable_db_options_.info_log.get()),
      max_total_in_memory_state_(0),
      file_options_(BuildDBOptions(immutable_db_options_, mutable_db_options_)),
      file_options_for_compaction_(fs_->OptimizeForCompactionTableWrite(
          file_options_, immutable_db_options_)),
      seq_per_batch_(seq_per_batch),
      batch_per_txn_(batch_per_txn),
      next_job_id_(1),
      shutting_down_(false),
      db_lock_(nullptr),
      manual_compaction_paused_(false),
      bg_cv_(&mutex_),
      logfile_number_(0),
      log_dir_synced_(false),
      log_empty_(true),
      persist_stats_cf_handle_(nullptr),
      log_sync_cv_(&mutex_),
      total_log_size_(0),
      is_snapshot_supported_(true),
      write_buffer_manager_(immutable_db_options_.write_buffer_manager.get()),
      write_thread_(immutable_db_options_),
      nonmem_write_thread_(immutable_db_options_),
      write_controller_(mutable_db_options_.delayed_write_rate),
      last_batch_group_size_(0),
      unscheduled_flushes_(0),
      unscheduled_compactions_(0),
      bg_bottom_compaction_scheduled_(0),
      bg_compaction_scheduled_(0),
      num_running_compactions_(0),
      bg_flush_scheduled_(0),
      num_running_flushes_(0),
      bg_purge_scheduled_(0),
      disable_delete_obsolete_files_(0),
      pending_purge_obsolete_files_(0),
      delete_obsolete_files_last_run_(immutable_db_options_.clock->NowMicros()),
      last_stats_dump_time_microsec_(0),
      has_unpersisted_data_(false),
      unable_to_release_oldest_log_(false),
      num_running_ingest_file_(0),
#ifndef ROCKSDB_LITE
      wal_manager_(immutable_db_options_, file_options_, io_tracer_,
                   seq_per_batch),
#endif  // ROCKSDB_LITE
      bg_work_paused_(0),
      bg_compaction_paused_(0),
      refitting_level_(false),
      opened_successfully_(false),
#ifndef ROCKSDB_LITE
      periodic_work_scheduler_(nullptr),
#endif  // ROCKSDB_LITE
      two_write_queues_(options.two_write_queues),
      manual_wal_flush_(options.manual_wal_flush),
      // last_sequencee_ is always maintained by the main queue that also writes
      // to the memtable. When two_write_queues_ is disabled last seq in
      // memtable is the same as last seq published to the readers. When it is
      // enabled but seq_per_batch_ is disabled, last seq in memtable still
      // indicates last published seq since wal-only writes that go to the 2nd
      // queue do not consume a sequence number. Otherwise writes performed by
      // the 2nd queue could change what is visible to the readers. In this
      // cases, last_seq_same_as_publish_seq_==false, the 2nd queue maintains a
      // separate variable to indicate the last published sequence.
      last_seq_same_as_publish_seq_(
          !(seq_per_batch && options.two_write_queues)),
      // Since seq_per_batch_ is currently set only by WritePreparedTxn which
      // requires a custom gc for compaction, we use that to set use_custom_gc_
      // as well.
      use_custom_gc_(seq_per_batch),
      shutdown_initiated_(false),
      own_sfm_(options.sst_file_manager == nullptr),
      preserve_deletes_(options.preserve_deletes),
      closed_(false),
      atomic_flush_install_cv_(&mutex_),
      blob_callback_(immutable_db_options_.sst_file_manager.get(), &mutex_,
                     &error_handler_) {
  // !batch_per_trx_ implies seq_per_batch_ because it is only unset for
  // WriteUnprepared, which should use seq_per_batch_.
  assert(batch_per_txn_ || seq_per_batch_);
  // TODO: Check for an error here
  env_->GetAbsolutePath(dbname, &db_absolute_path_).PermitUncheckedError();

  // Reserve ten files or so for other uses and give the rest to TableCache.
  // Give a large number for setting of "infinite" open files.
  const int table_cache_size = (mutable_db_options_.max_open_files == -1)
                                   ? TableCache::kInfiniteCapacity
                                   : mutable_db_options_.max_open_files - 10;
  LRUCacheOptions co;
  co.capacity = table_cache_size;
  co.num_shard_bits = immutable_db_options_.table_cache_numshardbits;
  co.metadata_charge_policy = kDontChargeCacheMetadata;
  table_cache_ = NewLRUCache(co);
  SetDbSessionId();
  assert(!db_session_id_.empty());

  versions_.reset(new VersionSet(dbname_, &immutable_db_options_, file_options_,
                                 table_cache_.get(), write_buffer_manager_,
                                 &write_controller_, &block_cache_tracer_,
                                 io_tracer_, db_session_id_));
  column_family_memtables_.reset(
      new ColumnFamilyMemTablesImpl(versions_->GetColumnFamilySet()));

  DumpRocksDBBuildVersion(immutable_db_options_.info_log.get());
  DumpDBFileSummary(immutable_db_options_, dbname_, db_session_id_);
  immutable_db_options_.Dump(immutable_db_options_.info_log.get());
  mutable_db_options_.Dump(immutable_db_options_.info_log.get());
  DumpSupportInfo(immutable_db_options_.info_log.get());

  // always open the DB with 0 here, which means if preserve_deletes_==true
  // we won't drop any deletion markers until SetPreserveDeletesSequenceNumber()
  // is called by client and this seqnum is advanced.
  preserve_deletes_seqnum_.store(0);

  if (write_buffer_manager_) {
    wbm_stall_.reset(new WBMStallInterface());
  }
}

Status DBImpl::Resume() {
  ROCKS_LOG_INFO(immutable_db_options_.info_log, "Resuming DB");

  InstrumentedMutexLock db_mutex(&mutex_);

  if (!error_handler_.IsDBStopped() && !error_handler_.IsBGWorkStopped()) {
    // Nothing to do
    return Status::OK();
  }

  if (error_handler_.IsRecoveryInProgress()) {
    // Don't allow a mix of manual and automatic recovery
    return Status::Busy();
  }

  mutex_.Unlock();
  Status s = error_handler_.RecoverFromBGError(true);
  mutex_.Lock();
  return s;
}

// This function implements the guts of recovery from a background error. It
// is eventually called for both manual as well as automatic recovery. It does
// the following -
// 1. Wait for currently scheduled background flush/compaction to exit, in
//    order to inadvertently causing an error and thinking recovery failed
// 2. Flush memtables if there's any data for all the CFs. This may result
//    another error, which will be saved by error_handler_ and reported later
//    as the recovery status
// 3. Find and delete any obsolete files
// 4. Schedule compactions if needed for all the CFs. This is needed as the
//    flush in the prior step might have been a no-op for some CFs, which
//    means a new super version wouldn't have been installed
Status DBImpl::ResumeImpl(DBRecoverContext context) {
  mutex_.AssertHeld();
  WaitForBackgroundWork();

  Status s;
  if (shutdown_initiated_) {
    // Returning shutdown status to SFM during auto recovery will cause it
    // to abort the recovery and allow the shutdown to progress
    s = Status::ShutdownInProgress();
  }

  if (s.ok()) {
    Status bg_error = error_handler_.GetBGError();
    if (bg_error.severity() > Status::Severity::kHardError) {
      ROCKS_LOG_INFO(
          immutable_db_options_.info_log,
          "DB resume requested but failed due to Fatal/Unrecoverable error");
      s = bg_error;
    }
  }

  // Make sure the IO Status stored in version set is set to OK.
  bool file_deletion_disabled = !IsFileDeletionsEnabled();
  if (s.ok()) {
    IOStatus io_s = versions_->io_status();
    if (io_s.IsIOError()) {
      // If resuming from IOError resulted from MANIFEST write, then assert
      // that we must have already set the MANIFEST writer to nullptr during
      // clean-up phase MANIFEST writing. We must have also disabled file
      // deletions.
      assert(!versions_->descriptor_log_);
      assert(file_deletion_disabled);
      // Since we are trying to recover from MANIFEST write error, we need to
      // switch to a new MANIFEST anyway. The old MANIFEST can be corrupted.
      // Therefore, force writing a dummy version edit because we do not know
      // whether there are flush jobs with non-empty data to flush, triggering
      // appends to MANIFEST.
      VersionEdit edit;
      auto cfh =
          static_cast_with_check<ColumnFamilyHandleImpl>(default_cf_handle_);
      assert(cfh);
      ColumnFamilyData* cfd = cfh->cfd();
      const MutableCFOptions& cf_opts = *cfd->GetLatestMutableCFOptions();
      s = versions_->LogAndApply(cfd, cf_opts, &edit, &mutex_,
                                 directories_.GetDbDir());
      if (!s.ok()) {
        io_s = versions_->io_status();
        if (!io_s.ok()) {
          s = error_handler_.SetBGError(io_s,
                                        BackgroundErrorReason::kManifestWrite);
        }
      }
    }
  }

  // We cannot guarantee consistency of the WAL. So force flush Memtables of
  // all the column families
  if (s.ok()) {
    FlushOptions flush_opts;
    // We allow flush to stall write since we are trying to resume from error.
    flush_opts.allow_write_stall = true;
    if (immutable_db_options_.atomic_flush) {
      autovector<ColumnFamilyData*> cfds;
      SelectColumnFamiliesForAtomicFlush(&cfds);
      mutex_.Unlock();
      s = AtomicFlushMemTables(cfds, flush_opts, context.flush_reason);
      mutex_.Lock();
    } else {
      for (auto cfd : *versions_->GetColumnFamilySet()) {
        if (cfd->IsDropped()) {
          continue;
        }
        cfd->Ref();
        mutex_.Unlock();
        s = FlushMemTable(cfd, flush_opts, context.flush_reason);
        mutex_.Lock();
        cfd->UnrefAndTryDelete();
        if (!s.ok()) {
          break;
        }
      }
    }
    if (!s.ok()) {
      ROCKS_LOG_INFO(immutable_db_options_.info_log,
                     "DB resume requested but failed due to Flush failure [%s]",
                     s.ToString().c_str());
    }
  }

  JobContext job_context(0);
  FindObsoleteFiles(&job_context, true);
  if (s.ok()) {
    s = error_handler_.ClearBGError();
  } else {
    // NOTE: this is needed to pass ASSERT_STATUS_CHECKED
    // in the DBSSTTest.DBWithMaxSpaceAllowedRandomized test.
    // See https://github.com/facebook/rocksdb/pull/7715#issuecomment-754947952
    error_handler_.GetRecoveryError().PermitUncheckedError();
  }
  mutex_.Unlock();

  job_context.manifest_file_number = 1;
  if (job_context.HaveSomethingToDelete()) {
    PurgeObsoleteFiles(job_context);
  }
  job_context.Clean();

  if (s.ok()) {
    assert(versions_->io_status().ok());
    // If we reach here, we should re-enable file deletions if it was disabled
    // during previous error handling.
    if (file_deletion_disabled) {
      // Always return ok
      s = EnableFileDeletions(/*force=*/true);
      if (!s.ok()) {
        ROCKS_LOG_INFO(
            immutable_db_options_.info_log,
            "DB resume requested but could not enable file deletions [%s]",
            s.ToString().c_str());
      }
    }
    ROCKS_LOG_INFO(immutable_db_options_.info_log, "Successfully resumed DB");
  }
  mutex_.Lock();
  // Check for shutdown again before scheduling further compactions,
  // since we released and re-acquired the lock above
  if (shutdown_initiated_) {
    s = Status::ShutdownInProgress();
  }
  if (s.ok()) {
    for (auto cfd : *versions_->GetColumnFamilySet()) {
      SchedulePendingCompaction(cfd);
    }
    MaybeScheduleFlushOrCompaction();
  }

  // Wake up any waiters - in this case, it could be the shutdown thread
  bg_cv_.SignalAll();

  // No need to check BGError again. If something happened, event listener would
  // be notified and the operation causing it would have failed
  return s;
}

void DBImpl::WaitForBackgroundWork() {
  // Wait for background work to finish
  while (bg_bottom_compaction_scheduled_ || bg_compaction_scheduled_ ||
         bg_flush_scheduled_) {
    bg_cv_.Wait();
  }
}

// Will lock the mutex_,  will wait for completion if wait is true
void DBImpl::CancelAllBackgroundWork(bool wait) {
  ROCKS_LOG_INFO(immutable_db_options_.info_log,
                 "Shutdown: canceling all background work");

#ifndef ROCKSDB_LITE
  if (periodic_work_scheduler_ != nullptr) {
    periodic_work_scheduler_->Unregister(this);
  }
#endif  // !ROCKSDB_LITE

  InstrumentedMutexLock l(&mutex_);
  if (!shutting_down_.load(std::memory_order_acquire) &&
      has_unpersisted_data_.load(std::memory_order_relaxed) &&
      !mutable_db_options_.avoid_flush_during_shutdown) {
    if (immutable_db_options_.atomic_flush) {
      autovector<ColumnFamilyData*> cfds;
      SelectColumnFamiliesForAtomicFlush(&cfds);
      mutex_.Unlock();
      Status s =
          AtomicFlushMemTables(cfds, FlushOptions(), FlushReason::kShutDown);
      s.PermitUncheckedError();  //**TODO: What to do on error?
      mutex_.Lock();
    } else {
      for (auto cfd : *versions_->GetColumnFamilySet()) {
        if (!cfd->IsDropped() && cfd->initialized() && !cfd->mem()->IsEmpty()) {
          cfd->Ref();
          mutex_.Unlock();
          Status s = FlushMemTable(cfd, FlushOptions(), FlushReason::kShutDown);
          s.PermitUncheckedError();  //**TODO: What to do on error?
          mutex_.Lock();
          cfd->UnrefAndTryDelete();
        }
      }
    }
    versions_->GetColumnFamilySet()->FreeDeadColumnFamilies();
  }

  shutting_down_.store(true, std::memory_order_release);
  bg_cv_.SignalAll();
  if (!wait) {
    return;
  }
  WaitForBackgroundWork();
}

Status DBImpl::CloseHelper() {
  // Guarantee that there is no background error recovery in progress before
  // continuing with the shutdown
  mutex_.Lock();
  shutdown_initiated_ = true;
  error_handler_.CancelErrorRecovery();
  while (error_handler_.IsRecoveryInProgress()) {
    bg_cv_.Wait();
  }
  mutex_.Unlock();

  // Below check is added as recovery_error_ is not checked and it causes crash
  // in DBSSTTest.DBWithMaxSpaceAllowedWithBlobFiles when space limit is
  // reached.
  error_handler_.GetRecoveryError().PermitUncheckedError();

  // CancelAllBackgroundWork called with false means we just set the shutdown
  // marker. After this we do a variant of the waiting and unschedule work
  // (to consider: moving all the waiting into CancelAllBackgroundWork(true))
  CancelAllBackgroundWork(false);
  mutex_.Lock();
  env_->UnSchedule(this, Env::Priority::BOTTOM);
  env_->UnSchedule(this, Env::Priority::LOW);
  env_->UnSchedule(this, Env::Priority::HIGH);
  Status ret = Status::OK();

  // Wait for background work to finish
  while (bg_bottom_compaction_scheduled_ || bg_compaction_scheduled_ ||
         bg_flush_scheduled_ || bg_purge_scheduled_ ||
         pending_purge_obsolete_files_ ||
         error_handler_.IsRecoveryInProgress()) {
    TEST_SYNC_POINT("DBImpl::~DBImpl:WaitJob");
    bg_cv_.Wait();
  }
  TEST_SYNC_POINT_CALLBACK("DBImpl::CloseHelper:PendingPurgeFinished",
                           &files_grabbed_for_purge_);
  EraseThreadStatusDbInfo();
  flush_scheduler_.Clear();
  trim_history_scheduler_.Clear();

  while (!flush_queue_.empty()) {
    const FlushRequest& flush_req = PopFirstFromFlushQueue();
    for (const auto& iter : flush_req) {
      iter.first->UnrefAndTryDelete();
    }
  }
  while (!compaction_queue_.empty()) {
    auto cfd = PopFirstFromCompactionQueue();
    cfd->UnrefAndTryDelete();
  }

  if (default_cf_handle_ != nullptr || persist_stats_cf_handle_ != nullptr) {
    // we need to delete handle outside of lock because it does its own locking
    mutex_.Unlock();
    if (default_cf_handle_) {
      delete default_cf_handle_;
      default_cf_handle_ = nullptr;
    }
    if (persist_stats_cf_handle_) {
      delete persist_stats_cf_handle_;
      persist_stats_cf_handle_ = nullptr;
    }
    mutex_.Lock();
  }

  // Clean up obsolete files due to SuperVersion release.
  // (1) Need to delete to obsolete files before closing because RepairDB()
  // scans all existing files in the file system and builds manifest file.
  // Keeping obsolete files confuses the repair process.
  // (2) Need to check if we Open()/Recover() the DB successfully before
  // deleting because if VersionSet recover fails (may be due to corrupted
  // manifest file), it is not able to identify live files correctly. As a
  // result, all "live" files can get deleted by accident. However, corrupted
  // manifest is recoverable by RepairDB().
  if (opened_successfully_) {
    JobContext job_context(next_job_id_.fetch_add(1));
    FindObsoleteFiles(&job_context, true);

    mutex_.Unlock();
    // manifest number starting from 2
    job_context.manifest_file_number = 1;
    if (job_context.HaveSomethingToDelete()) {
      PurgeObsoleteFiles(job_context);
    }
    job_context.Clean();
    mutex_.Lock();
  }

  for (auto l : logs_to_free_) {
    delete l;
  }
  for (auto& log : logs_) {
    uint64_t log_number = log.writer->get_log_number();
    Status s = log.ClearWriter();
    if (!s.ok()) {
      ROCKS_LOG_WARN(
          immutable_db_options_.info_log,
          "Unable to Sync WAL file %s with error -- %s",
          LogFileName(immutable_db_options_.wal_dir, log_number).c_str(),
          s.ToString().c_str());
      // Retain the first error
      if (ret.ok()) {
        ret = s;
      }
    }
  }
  logs_.clear();

  // Table cache may have table handles holding blocks from the block cache.
  // We need to release them before the block cache is destroyed. The block
  // cache may be destroyed inside versions_.reset(), when column family data
  // list is destroyed, so leaving handles in table cache after
  // versions_.reset() may cause issues.
  // Here we clean all unreferenced handles in table cache.
  // Now we assume all user queries have finished, so only version set itself
  // can possibly hold the blocks from block cache. After releasing unreferenced
  // handles here, only handles held by version set left and inside
  // versions_.reset(), we will release them. There, we need to make sure every
  // time a handle is released, we erase it from the cache too. By doing that,
  // we can guarantee that after versions_.reset(), table cache is empty
  // so the cache can be safely destroyed.
  table_cache_->EraseUnRefEntries();

  for (auto& txn_entry : recovered_transactions_) {
    delete txn_entry.second;
  }

  // versions need to be destroyed before table_cache since it can hold
  // references to table_cache.
  versions_.reset();
  mutex_.Unlock();
  if (db_lock_ != nullptr) {
    // TODO: Check for unlock error
    env_->UnlockFile(db_lock_).PermitUncheckedError();
  }

  ROCKS_LOG_INFO(immutable_db_options_.info_log, "Shutdown complete");
  LogFlush(immutable_db_options_.info_log);

#ifndef ROCKSDB_LITE
  // If the sst_file_manager was allocated by us during DB::Open(), ccall
  // Close() on it before closing the info_log. Otherwise, background thread
  // in SstFileManagerImpl might try to log something
  if (immutable_db_options_.sst_file_manager && own_sfm_) {
    auto sfm = static_cast<SstFileManagerImpl*>(
        immutable_db_options_.sst_file_manager.get());
    sfm->Close();
  }
#endif  // ROCKSDB_LITE

  if (immutable_db_options_.info_log && own_info_log_) {
    Status s = immutable_db_options_.info_log->Close();
    if (!s.ok() && !s.IsNotSupported() && ret.ok()) {
      ret = s;
    }
  }

  if (write_buffer_manager_ && wbm_stall_) {
    write_buffer_manager_->RemoveDBFromQueue(wbm_stall_.get());
  }

  if (ret.IsAborted()) {
    // Reserve IsAborted() error for those where users didn't release
    // certain resource and they can release them and come back and
    // retry. In this case, we wrap this exception to something else.
    return Status::Incomplete(ret.ToString());
  }
  return ret;
}

Status DBImpl::CloseImpl() { return CloseHelper(); }

DBImpl::~DBImpl() {
  if (!closed_) {
    closed_ = true;
    CloseHelper().PermitUncheckedError();
  }
}

void DBImpl::MaybeIgnoreError(Status* s) const {
  if (s->ok() || immutable_db_options_.paranoid_checks) {
    // No change needed
  } else {
    ROCKS_LOG_WARN(immutable_db_options_.info_log, "Ignoring error %s",
                   s->ToString().c_str());
    *s = Status::OK();
  }
}

const Status DBImpl::CreateArchivalDirectory() {
  if (immutable_db_options_.WAL_ttl_seconds > 0 ||
      immutable_db_options_.WAL_size_limit_MB > 0) {
    std::string archivalPath = ArchivalDirectory(immutable_db_options_.wal_dir);
    return env_->CreateDirIfMissing(archivalPath);
  }
  return Status::OK();
}

void DBImpl::PrintStatistics() {
  auto dbstats = immutable_db_options_.stats;
  if (dbstats) {
    ROCKS_LOG_INFO(immutable_db_options_.info_log, "STATISTICS:\n %s",
                   dbstats->ToString().c_str());
  }
}

void DBImpl::StartPeriodicWorkScheduler() {
#ifndef ROCKSDB_LITE

#ifndef NDEBUG
  // It only used by test to disable scheduler
  bool disable_scheduler = false;
  TEST_SYNC_POINT_CALLBACK(
      "DBImpl::StartPeriodicWorkScheduler:DisableScheduler",
      &disable_scheduler);
  if (disable_scheduler) {
    return;
  }
#endif  // !NDEBUG

  {
    InstrumentedMutexLock l(&mutex_);
    periodic_work_scheduler_ = PeriodicWorkScheduler::Default();
    TEST_SYNC_POINT_CALLBACK("DBImpl::StartPeriodicWorkScheduler:Init",
                             &periodic_work_scheduler_);
  }

  periodic_work_scheduler_->Register(
      this, mutable_db_options_.stats_dump_period_sec,
      mutable_db_options_.stats_persist_period_sec);
#endif  // !ROCKSDB_LITE
}

// esitmate the total size of stats_history_
size_t DBImpl::EstimateInMemoryStatsHistorySize() const {
  size_t size_total =
      sizeof(std::map<uint64_t, std::map<std::string, uint64_t>>);
  if (stats_history_.size() == 0) return size_total;
  size_t size_per_slice =
      sizeof(uint64_t) + sizeof(std::map<std::string, uint64_t>);
  // non-empty map, stats_history_.begin() guaranteed to exist
  std::map<std::string, uint64_t> sample_slice(stats_history_.begin()->second);
  for (const auto& pairs : sample_slice) {
    size_per_slice +=
        pairs.first.capacity() + sizeof(pairs.first) + sizeof(pairs.second);
  }
  size_total = size_per_slice * stats_history_.size();
  return size_total;
}

void DBImpl::PersistStats() {
  TEST_SYNC_POINT("DBImpl::PersistStats:Entry");
#ifndef ROCKSDB_LITE
  if (shutdown_initiated_) {
    return;
  }
  TEST_SYNC_POINT("DBImpl::PersistStats:StartRunning");
  uint64_t now_seconds =
      immutable_db_options_.clock->NowMicros() / kMicrosInSecond;

  Statistics* statistics = immutable_db_options_.stats;
  if (!statistics) {
    return;
  }
  size_t stats_history_size_limit = 0;
  {
    InstrumentedMutexLock l(&mutex_);
    stats_history_size_limit = mutable_db_options_.stats_history_buffer_size;
  }

  std::map<std::string, uint64_t> stats_map;
  if (!statistics->getTickerMap(&stats_map)) {
    return;
  }
  ROCKS_LOG_INFO(immutable_db_options_.info_log,
                 "------- PERSISTING STATS -------");

  if (immutable_db_options_.persist_stats_to_disk) {
    WriteBatch batch;
    Status s = Status::OK();
    if (stats_slice_initialized_) {
      ROCKS_LOG_INFO(immutable_db_options_.info_log,
                     "Reading %" ROCKSDB_PRIszt " stats from statistics\n",
                     stats_slice_.size());
      for (const auto& stat : stats_map) {
        if (s.ok()) {
          char key[100];
          int length =
              EncodePersistentStatsKey(now_seconds, stat.first, 100, key);
          // calculate the delta from last time
          if (stats_slice_.find(stat.first) != stats_slice_.end()) {
            uint64_t delta = stat.second - stats_slice_[stat.first];
            s = batch.Put(persist_stats_cf_handle_,
                          Slice(key, std::min(100, length)), ToString(delta));
          }
        }
      }
    }
    stats_slice_initialized_ = true;
    std::swap(stats_slice_, stats_map);
    if (s.ok()) {
      WriteOptions wo;
      wo.low_pri = true;
      wo.no_slowdown = true;
      wo.sync = false;
      s = Write(wo, &batch);
    }
    if (!s.ok()) {
      ROCKS_LOG_INFO(immutable_db_options_.info_log,
                     "Writing to persistent stats CF failed -- %s",
                     s.ToString().c_str());
    } else {
      ROCKS_LOG_INFO(immutable_db_options_.info_log,
                     "Writing %" ROCKSDB_PRIszt " stats with timestamp %" PRIu64
                     " to persistent stats CF succeeded",
                     stats_slice_.size(), now_seconds);
    }
    // TODO(Zhongyi): add purging for persisted data
  } else {
    InstrumentedMutexLock l(&stats_history_mutex_);
    // calculate the delta from last time
    if (stats_slice_initialized_) {
      std::map<std::string, uint64_t> stats_delta;
      for (const auto& stat : stats_map) {
        if (stats_slice_.find(stat.first) != stats_slice_.end()) {
          stats_delta[stat.first] = stat.second - stats_slice_[stat.first];
        }
      }
      ROCKS_LOG_INFO(immutable_db_options_.info_log,
                     "Storing %" ROCKSDB_PRIszt " stats with timestamp %" PRIu64
                     " to in-memory stats history",
                     stats_slice_.size(), now_seconds);
      stats_history_[now_seconds] = stats_delta;
    }
    stats_slice_initialized_ = true;
    std::swap(stats_slice_, stats_map);
    TEST_SYNC_POINT("DBImpl::PersistStats:StatsCopied");

    // delete older stats snapshots to control memory consumption
    size_t stats_history_size = EstimateInMemoryStatsHistorySize();
    bool purge_needed = stats_history_size > stats_history_size_limit;
    ROCKS_LOG_INFO(immutable_db_options_.info_log,
                   "[Pre-GC] In-memory stats history size: %" ROCKSDB_PRIszt
                   " bytes, slice count: %" ROCKSDB_PRIszt,
                   stats_history_size, stats_history_.size());
    while (purge_needed && !stats_history_.empty()) {
      stats_history_.erase(stats_history_.begin());
      purge_needed =
          EstimateInMemoryStatsHistorySize() > stats_history_size_limit;
    }
    ROCKS_LOG_INFO(immutable_db_options_.info_log,
                   "[Post-GC] In-memory stats history size: %" ROCKSDB_PRIszt
                   " bytes, slice count: %" ROCKSDB_PRIszt,
                   stats_history_size, stats_history_.size());
  }
  TEST_SYNC_POINT("DBImpl::PersistStats:End");
#endif  // !ROCKSDB_LITE
}

bool DBImpl::FindStatsByTime(uint64_t start_time, uint64_t end_time,
                             uint64_t* new_time,
                             std::map<std::string, uint64_t>* stats_map) {
  assert(new_time);
  assert(stats_map);
  if (!new_time || !stats_map) return false;
  // lock when search for start_time
  {
    InstrumentedMutexLock l(&stats_history_mutex_);
    auto it = stats_history_.lower_bound(start_time);
    if (it != stats_history_.end() && it->first < end_time) {
      // make a copy for timestamp and stats_map
      *new_time = it->first;
      *stats_map = it->second;
      return true;
    } else {
      return false;
    }
  }
}

Status DBImpl::GetStatsHistory(
    uint64_t start_time, uint64_t end_time,
    std::unique_ptr<StatsHistoryIterator>* stats_iterator) {
  if (!stats_iterator) {
    return Status::InvalidArgument("stats_iterator not preallocated.");
  }
  if (immutable_db_options_.persist_stats_to_disk) {
    stats_iterator->reset(
        new PersistentStatsHistoryIterator(start_time, end_time, this));
  } else {
    stats_iterator->reset(
        new InMemoryStatsHistoryIterator(start_time, end_time, this));
  }
  return (*stats_iterator)->status();
}

void DBImpl::DumpStats() {
  TEST_SYNC_POINT("DBImpl::DumpStats:1");
#ifndef ROCKSDB_LITE
  std::string stats;
  if (shutdown_initiated_) {
    return;
  }
  TEST_SYNC_POINT("DBImpl::DumpStats:StartRunning");
  {
    InstrumentedMutexLock l(&mutex_);
    const std::string* property = &DB::Properties::kDBStats;
    const DBPropertyInfo* property_info = GetPropertyInfo(*property);
    assert(property_info != nullptr);
    default_cf_internal_stats_->GetStringProperty(*property_info, *property,
                                                  &stats);

    property = &DB::Properties::kCFStatsNoFileHistogram;
    property_info = GetPropertyInfo(*property);
    assert(property_info != nullptr);
    for (auto cfd : *versions_->GetColumnFamilySet()) {
      if (cfd->initialized()) {
        cfd->internal_stats()->GetStringProperty(*property_info, *property,
                                                 &stats);
      }
    }

    property = &DB::Properties::kCFFileHistogram;
    property_info = GetPropertyInfo(*property);
    assert(property_info != nullptr);
    for (auto cfd : *versions_->GetColumnFamilySet()) {
      if (cfd->initialized()) {
        cfd->internal_stats()->GetStringProperty(*property_info, *property,
                                                 &stats);
      }
    }
  }
  TEST_SYNC_POINT("DBImpl::DumpStats:2");
  ROCKS_LOG_INFO(immutable_db_options_.info_log,
                 "------- DUMPING STATS -------");
  ROCKS_LOG_INFO(immutable_db_options_.info_log, "%s", stats.c_str());
  if (immutable_db_options_.dump_malloc_stats) {
    stats.clear();
    DumpMallocStats(&stats);
    if (!stats.empty()) {
      ROCKS_LOG_INFO(immutable_db_options_.info_log,
                     "------- Malloc STATS -------");
      ROCKS_LOG_INFO(immutable_db_options_.info_log, "%s", stats.c_str());
    }
  }
#endif  // !ROCKSDB_LITE

  PrintStatistics();
}

void DBImpl::FlushInfoLog() {
  if (shutdown_initiated_) {
    return;
  }
  TEST_SYNC_POINT("DBImpl::FlushInfoLog:StartRunning");
  LogFlush(immutable_db_options_.info_log);
}

Status DBImpl::TablesRangeTombstoneSummary(ColumnFamilyHandle* column_family,
                                           int max_entries_to_print,
                                           std::string* out_str) {
  auto* cfh = static_cast_with_check<ColumnFamilyHandleImpl>(column_family);
  ColumnFamilyData* cfd = cfh->cfd();

  SuperVersion* super_version = cfd->GetReferencedSuperVersion(this);
  Version* version = super_version->current;

  Status s =
      version->TablesRangeTombstoneSummary(max_entries_to_print, out_str);

  CleanupSuperVersion(super_version);
  return s;
}

void DBImpl::ScheduleBgLogWriterClose(JobContext* job_context) {
  if (!job_context->logs_to_free.empty()) {
    for (auto l : job_context->logs_to_free) {
      AddToLogsToFreeQueue(l);
    }
    job_context->logs_to_free.clear();
  }
}

FSDirectory* DBImpl::GetDataDir(ColumnFamilyData* cfd, size_t path_id) const {
  assert(cfd);
  FSDirectory* ret_dir = cfd->GetDataDir(path_id);
  if (ret_dir == nullptr) {
    return directories_.GetDataDir(path_id);
  }
  return ret_dir;
}

Status DBImpl::SetOptions(
    ColumnFamilyHandle* column_family,
    const std::unordered_map<std::string, std::string>& options_map) {
#ifdef ROCKSDB_LITE
  (void)column_family;
  (void)options_map;
  return Status::NotSupported("Not supported in ROCKSDB LITE");
#else
  auto* cfd =
      static_cast_with_check<ColumnFamilyHandleImpl>(column_family)->cfd();
  if (options_map.empty()) {
    ROCKS_LOG_WARN(immutable_db_options_.info_log,
                   "SetOptions() on column family [%s], empty input",
                   cfd->GetName().c_str());
    return Status::InvalidArgument("empty input");
  }

  MutableCFOptions new_options;
  Status s;
  Status persist_options_status;
  persist_options_status.PermitUncheckedError();  // Allow uninitialized access
  SuperVersionContext sv_context(/* create_superversion */ true);
  {
    auto db_options = GetDBOptions();
    InstrumentedMutexLock l(&mutex_);
    s = cfd->SetOptions(db_options, options_map);
    if (s.ok()) {
      new_options = *cfd->GetLatestMutableCFOptions();
      // Append new version to recompute compaction score.
      VersionEdit dummy_edit;
      s = versions_->LogAndApply(cfd, new_options, &dummy_edit, &mutex_,
                                 directories_.GetDbDir());
      // Trigger possible flush/compactions. This has to be before we persist
      // options to file, otherwise there will be a deadlock with writer
      // thread.
      InstallSuperVersionAndScheduleWork(cfd, &sv_context, new_options);

      persist_options_status = WriteOptionsFile(
          false /*need_mutex_lock*/, true /*need_enter_write_thread*/);
      bg_cv_.SignalAll();
    }
  }
  sv_context.Clean();

  ROCKS_LOG_INFO(
      immutable_db_options_.info_log,
      "SetOptions() on column family [%s], inputs:", cfd->GetName().c_str());
  for (const auto& o : options_map) {
    ROCKS_LOG_INFO(immutable_db_options_.info_log, "%s: %s\n", o.first.c_str(),
                   o.second.c_str());
  }
  if (s.ok()) {
    ROCKS_LOG_INFO(immutable_db_options_.info_log,
                   "[%s] SetOptions() succeeded", cfd->GetName().c_str());
    new_options.Dump(immutable_db_options_.info_log.get());
    if (!persist_options_status.ok()) {
      s = persist_options_status;
    }
  } else {
    ROCKS_LOG_WARN(immutable_db_options_.info_log, "[%s] SetOptions() failed",
                   cfd->GetName().c_str());
  }
  LogFlush(immutable_db_options_.info_log);
  return s;
#endif  // ROCKSDB_LITE
}

Status DBImpl::SetDBOptions(
    const std::unordered_map<std::string, std::string>& options_map) {
#ifdef ROCKSDB_LITE
  (void)options_map;
  return Status::NotSupported("Not supported in ROCKSDB LITE");
#else
  if (options_map.empty()) {
    ROCKS_LOG_WARN(immutable_db_options_.info_log,
                   "SetDBOptions(), empty input.");
    return Status::InvalidArgument("empty input");
  }

  MutableDBOptions new_options;
  Status s;
  Status persist_options_status = Status::OK();
  bool wal_changed = false;
  WriteContext write_context;
  {
    InstrumentedMutexLock l(&mutex_);
    s = GetMutableDBOptionsFromStrings(mutable_db_options_, options_map,
                                       &new_options);
    if (new_options.bytes_per_sync == 0) {
      new_options.bytes_per_sync = 1024 * 1024;
    }
    DBOptions new_db_options =
        BuildDBOptions(immutable_db_options_, new_options);
    if (s.ok()) {
      s = ValidateOptions(new_db_options);
    }
    if (s.ok()) {
      for (auto c : *versions_->GetColumnFamilySet()) {
        if (!c->IsDropped()) {
          auto cf_options = c->GetLatestCFOptions();
          s = ColumnFamilyData::ValidateOptions(new_db_options, cf_options);
          if (!s.ok()) {
            break;
          }
        }
      }
    }
    if (s.ok()) {
      const BGJobLimits current_bg_job_limits =
          GetBGJobLimits(mutable_db_options_.max_background_flushes,
                         mutable_db_options_.max_background_compactions,
                         mutable_db_options_.max_background_jobs,
                         /* parallelize_compactions */ true);
      const BGJobLimits new_bg_job_limits = GetBGJobLimits(
          new_options.max_background_flushes,
          new_options.max_background_compactions,
          new_options.max_background_jobs, /* parallelize_compactions */ true);

      const bool max_flushes_increased =
          new_bg_job_limits.max_flushes > current_bg_job_limits.max_flushes;
      const bool max_compactions_increased =
          new_bg_job_limits.max_compactions >
          current_bg_job_limits.max_compactions;

      if (max_flushes_increased || max_compactions_increased) {
        if (max_flushes_increased) {
          env_->IncBackgroundThreadsIfNeeded(new_bg_job_limits.max_flushes,
                                             Env::Priority::HIGH);
        }

        if (max_compactions_increased) {
          env_->IncBackgroundThreadsIfNeeded(new_bg_job_limits.max_compactions,
                                             Env::Priority::LOW);
        }

        MaybeScheduleFlushOrCompaction();
      }

      if (new_options.stats_dump_period_sec !=
              mutable_db_options_.stats_dump_period_sec ||
          new_options.stats_persist_period_sec !=
              mutable_db_options_.stats_persist_period_sec) {
        mutex_.Unlock();
        periodic_work_scheduler_->Unregister(this);
        periodic_work_scheduler_->Register(
            this, new_options.stats_dump_period_sec,
            new_options.stats_persist_period_sec);
        mutex_.Lock();
      }
      write_controller_.set_max_delayed_write_rate(
          new_options.delayed_write_rate);
      table_cache_.get()->SetCapacity(new_options.max_open_files == -1
                                          ? TableCache::kInfiniteCapacity
                                          : new_options.max_open_files - 10);
      wal_changed = mutable_db_options_.wal_bytes_per_sync !=
                    new_options.wal_bytes_per_sync;
      mutable_db_options_ = new_options;
      file_options_for_compaction_ = FileOptions(new_db_options);
      file_options_for_compaction_ = fs_->OptimizeForCompactionTableWrite(
          file_options_for_compaction_, immutable_db_options_);
      versions_->ChangeFileOptions(mutable_db_options_);
      //TODO(xiez): clarify why apply optimize for read to write options
      file_options_for_compaction_ = fs_->OptimizeForCompactionTableRead(
          file_options_for_compaction_, immutable_db_options_);
      file_options_for_compaction_.compaction_readahead_size =
          mutable_db_options_.compaction_readahead_size;
      WriteThread::Writer w;
      write_thread_.EnterUnbatched(&w, &mutex_);
      if (total_log_size_ > GetMaxTotalWalSize() || wal_changed) {
        Status purge_wal_status = SwitchWAL(&write_context);
        if (!purge_wal_status.ok()) {
          ROCKS_LOG_WARN(immutable_db_options_.info_log,
                         "Unable to purge WAL files in SetDBOptions() -- %s",
                         purge_wal_status.ToString().c_str());
        }
      }
      persist_options_status = WriteOptionsFile(
          false /*need_mutex_lock*/, false /*need_enter_write_thread*/);
      write_thread_.ExitUnbatched(&w);
    } else {
      // To get here, we must have had invalid options and will not attempt to
      // persist the options, which means the status is "OK/Uninitialized.
      persist_options_status.PermitUncheckedError();
    }
  }
  ROCKS_LOG_INFO(immutable_db_options_.info_log, "SetDBOptions(), inputs:");
  for (const auto& o : options_map) {
    ROCKS_LOG_INFO(immutable_db_options_.info_log, "%s: %s\n", o.first.c_str(),
                   o.second.c_str());
  }
  if (s.ok()) {
    ROCKS_LOG_INFO(immutable_db_options_.info_log, "SetDBOptions() succeeded");
    new_options.Dump(immutable_db_options_.info_log.get());
    if (!persist_options_status.ok()) {
      if (immutable_db_options_.fail_if_options_file_error) {
        s = Status::IOError(
            "SetDBOptions() succeeded, but unable to persist options",
            persist_options_status.ToString());
      }
      ROCKS_LOG_WARN(immutable_db_options_.info_log,
                     "Unable to persist options in SetDBOptions() -- %s",
                     persist_options_status.ToString().c_str());
    }
  } else {
    ROCKS_LOG_WARN(immutable_db_options_.info_log, "SetDBOptions failed");
  }
  LogFlush(immutable_db_options_.info_log);
  return s;
#endif  // ROCKSDB_LITE
}

// return the same level if it cannot be moved
int DBImpl::FindMinimumEmptyLevelFitting(
    ColumnFamilyData* cfd, const MutableCFOptions& /*mutable_cf_options*/,
    int level) {
  mutex_.AssertHeld();
  const auto* vstorage = cfd->current()->storage_info();
  int minimum_level = level;
  for (int i = level - 1; i > 0; --i) {
    // stop if level i is not empty
    if (vstorage->NumLevelFiles(i) > 0) break;
    // stop if level i is too small (cannot fit the level files)
    if (vstorage->MaxBytesForLevel(i) < vstorage->NumLevelBytes(level)) {
      break;
    }

    minimum_level = i;
  }
  return minimum_level;
}

Status DBImpl::FlushWAL(bool sync) {
  if (manual_wal_flush_) {
    IOStatus io_s;
    {
      // We need to lock log_write_mutex_ since logs_ might change concurrently
      InstrumentedMutexLock wl(&log_write_mutex_);
      log::Writer* cur_log_writer = logs_.back().writer;
      io_s = cur_log_writer->WriteBuffer();
    }
    if (!io_s.ok()) {
      ROCKS_LOG_ERROR(immutable_db_options_.info_log, "WAL flush error %s",
                      io_s.ToString().c_str());
      // In case there is a fs error we should set it globally to prevent the
      // future writes
      IOStatusCheck(io_s);
      // whether sync or not, we should abort the rest of function upon error
      return std::move(io_s);
    }
    if (!sync) {
      ROCKS_LOG_DEBUG(immutable_db_options_.info_log, "FlushWAL sync=false");
      return std::move(io_s);
    }
  }
  if (!sync) {
    return Status::OK();
  }
  // sync = true
  ROCKS_LOG_DEBUG(immutable_db_options_.info_log, "FlushWAL sync=true");
  return SyncWAL();
}

Status DBImpl::SyncWAL() {
  autovector<log::Writer*, 1> logs_to_sync;
  bool need_log_dir_sync;
  uint64_t current_log_number;

  {
    InstrumentedMutexLock l(&mutex_);
    assert(!logs_.empty());

    // This SyncWAL() call only cares about logs up to this number.
    current_log_number = logfile_number_;

    while (logs_.front().number <= current_log_number &&
           logs_.front().getting_synced) {
      log_sync_cv_.Wait();
    }
    // First check that logs are safe to sync in background.
    for (auto it = logs_.begin();
         it != logs_.end() && it->number <= current_log_number; ++it) {
      if (!it->writer->file()->writable_file()->IsSyncThreadSafe()) {
        return Status::NotSupported(
            "SyncWAL() is not supported for this implementation of WAL file",
            immutable_db_options_.allow_mmap_writes
                ? "try setting Options::allow_mmap_writes to false"
                : Slice());
      }
    }
    for (auto it = logs_.begin();
         it != logs_.end() && it->number <= current_log_number; ++it) {
      auto& log = *it;
      assert(!log.getting_synced);
      log.getting_synced = true;
      logs_to_sync.push_back(log.writer);
    }

    need_log_dir_sync = !log_dir_synced_;
  }

  TEST_SYNC_POINT("DBWALTest::SyncWALNotWaitWrite:1");
  RecordTick(stats_, WAL_FILE_SYNCED);
  Status status;
  IOStatus io_s;
  for (log::Writer* log : logs_to_sync) {
    io_s = log->file()->SyncWithoutFlush(immutable_db_options_.use_fsync);
    if (!io_s.ok()) {
      status = io_s;
      break;
    }
  }
  if (!io_s.ok()) {
    ROCKS_LOG_ERROR(immutable_db_options_.info_log, "WAL Sync error %s",
                    io_s.ToString().c_str());
    // In case there is a fs error we should set it globally to prevent the
    // future writes
    IOStatusCheck(io_s);
  }
  if (status.ok() && need_log_dir_sync) {
    status = directories_.GetWalDir()->Fsync(IOOptions(), nullptr);
  }
  TEST_SYNC_POINT("DBWALTest::SyncWALNotWaitWrite:2");

  TEST_SYNC_POINT("DBImpl::SyncWAL:BeforeMarkLogsSynced:1");
  {
    InstrumentedMutexLock l(&mutex_);
    if (status.ok()) {
      status = MarkLogsSynced(current_log_number, need_log_dir_sync);
    } else {
      MarkLogsNotSynced(current_log_number);
    }
  }
  TEST_SYNC_POINT("DBImpl::SyncWAL:BeforeMarkLogsSynced:2");

  return status;
}

Status DBImpl::LockWAL() {
  log_write_mutex_.Lock();
  auto cur_log_writer = logs_.back().writer;
  auto status = cur_log_writer->WriteBuffer();
  if (!status.ok()) {
    ROCKS_LOG_ERROR(immutable_db_options_.info_log, "WAL flush error %s",
                    status.ToString().c_str());
    // In case there is a fs error we should set it globally to prevent the
    // future writes
    WriteStatusCheck(status);
  }
  return std::move(status);
}

Status DBImpl::UnlockWAL() {
  log_write_mutex_.Unlock();
  return Status::OK();
}

Status DBImpl::MarkLogsSynced(uint64_t up_to, bool synced_dir) {
  mutex_.AssertHeld();
  if (synced_dir && logfile_number_ == up_to) {
    log_dir_synced_ = true;
  }
  VersionEdit synced_wals;
  for (auto it = logs_.begin(); it != logs_.end() && it->number <= up_to;) {
    auto& wal = *it;
    assert(wal.getting_synced);
    if (logs_.size() > 1) {
      if (immutable_db_options_.track_and_verify_wals_in_manifest &&
          wal.writer->file()->GetFileSize() > 0) {
        synced_wals.AddWal(wal.number,
                           WalMetadata(wal.writer->file()->GetFileSize()));
      }
      logs_to_free_.push_back(wal.ReleaseWriter());
      // To modify logs_ both mutex_ and log_write_mutex_ must be held
      InstrumentedMutexLock l(&log_write_mutex_);
      it = logs_.erase(it);
    } else {
      wal.getting_synced = false;
      ++it;
    }
  }
  assert(logs_.empty() || logs_[0].number > up_to ||
         (logs_.size() == 1 && !logs_[0].getting_synced));

  Status s;
  if (synced_wals.IsWalAddition()) {
    // not empty, write to MANIFEST.
    s = versions_->LogAndApplyToDefaultColumnFamily(&synced_wals, &mutex_);
    if (!s.ok() && versions_->io_status().IsIOError()) {
      s = error_handler_.SetBGError(versions_->io_status(),
                                    BackgroundErrorReason::kManifestWrite);
    }
  }
  log_sync_cv_.SignalAll();
  return s;
}

void DBImpl::MarkLogsNotSynced(uint64_t up_to) {
  mutex_.AssertHeld();
  for (auto it = logs_.begin(); it != logs_.end() && it->number <= up_to;
       ++it) {
    auto& wal = *it;
    assert(wal.getting_synced);
    wal.getting_synced = false;
  }
  log_sync_cv_.SignalAll();
}

SequenceNumber DBImpl::GetLatestSequenceNumber() const {
  return versions_->LastSequence();
}

void DBImpl::SetLastPublishedSequence(SequenceNumber seq) {
  versions_->SetLastPublishedSequence(seq);
}

bool DBImpl::SetPreserveDeletesSequenceNumber(SequenceNumber seqnum) {
  if (seqnum > preserve_deletes_seqnum_.load()) {
    preserve_deletes_seqnum_.store(seqnum);
    return true;
  } else {
    return false;
  }
}

InternalIterator* DBImpl::NewInternalIterator(const ReadOptions& read_options,
                                              Arena* arena,
                                              RangeDelAggregator* range_del_agg,
                                              SequenceNumber sequence,
                                              ColumnFamilyHandle* column_family,
                                              bool allow_unprepared_value) {
  ColumnFamilyData* cfd;
  if (column_family == nullptr) {
    cfd = default_cf_handle_->cfd();
  } else {
    auto cfh = static_cast_with_check<ColumnFamilyHandleImpl>(column_family);
    cfd = cfh->cfd();
  }

  mutex_.Lock();
  SuperVersion* super_version = cfd->GetSuperVersion()->Ref();
  mutex_.Unlock();
  return NewInternalIterator(read_options, cfd, super_version, arena,
                             range_del_agg, sequence, allow_unprepared_value);
}

void DBImpl::SchedulePurge() {
  mutex_.AssertHeld();
  assert(opened_successfully_);

  // Purge operations are put into High priority queue
  bg_purge_scheduled_++;
  env_->Schedule(&DBImpl::BGWorkPurge, this, Env::Priority::HIGH, nullptr);
}

void DBImpl::BackgroundCallPurge() {
  mutex_.Lock();

  while (!logs_to_free_queue_.empty()) {
    assert(!logs_to_free_queue_.empty());
    log::Writer* log_writer = *(logs_to_free_queue_.begin());
    logs_to_free_queue_.pop_front();
    mutex_.Unlock();
    delete log_writer;
    mutex_.Lock();
  }
  while (!superversions_to_free_queue_.empty()) {
    assert(!superversions_to_free_queue_.empty());
    SuperVersion* sv = superversions_to_free_queue_.front();
    superversions_to_free_queue_.pop_front();
    mutex_.Unlock();
    delete sv;
    mutex_.Lock();
  }

  // Can't use iterator to go over purge_files_ because inside the loop we're
  // unlocking the mutex that protects purge_files_.
  while (!purge_files_.empty()) {
    auto it = purge_files_.begin();
    // Need to make a copy of the PurgeFilesInfo before unlocking the mutex.
    PurgeFileInfo purge_file = it->second;

    const std::string& fname = purge_file.fname;
    const std::string& dir_to_sync = purge_file.dir_to_sync;
    FileType type = purge_file.type;
    uint64_t number = purge_file.number;
    int job_id = purge_file.job_id;

    purge_files_.erase(it);

    mutex_.Unlock();
    DeleteObsoleteFileImpl(job_id, fname, dir_to_sync, type, number);
    mutex_.Lock();
  }

  bg_purge_scheduled_--;

  bg_cv_.SignalAll();
  // IMPORTANT:there should be no code after calling SignalAll. This call may
  // signal the DB destructor that it's OK to proceed with destruction. In
  // that case, all DB variables will be dealloacated and referencing them
  // will cause trouble.
  mutex_.Unlock();
}

namespace {
struct IterState {
  IterState(DBImpl* _db, InstrumentedMutex* _mu, SuperVersion* _super_version,
            bool _background_purge)
      : db(_db),
        mu(_mu),
        super_version(_super_version),
        background_purge(_background_purge) {}

  DBImpl* db;
  InstrumentedMutex* mu;
  SuperVersion* super_version;
  bool background_purge;
};

static void CleanupIteratorState(void* arg1, void* /*arg2*/) {
  IterState* state = reinterpret_cast<IterState*>(arg1);

  if (state->super_version->Unref()) {
    // Job id == 0 means that this is not our background process, but rather
    // user thread
    JobContext job_context(0);

    state->mu->Lock();
    state->super_version->Cleanup();
    state->db->FindObsoleteFiles(&job_context, false, true);
    if (state->background_purge) {
      state->db->ScheduleBgLogWriterClose(&job_context);
      state->db->AddSuperVersionsToFreeQueue(state->super_version);
      state->db->SchedulePurge();
    }
    state->mu->Unlock();

    if (!state->background_purge) {
      delete state->super_version;
    }
    if (job_context.HaveSomethingToDelete()) {
      if (state->background_purge) {
        // PurgeObsoleteFiles here does not delete files. Instead, it adds the
        // files to be deleted to a job queue, and deletes it in a separate
        // background thread.
        state->db->PurgeObsoleteFiles(job_context, true /* schedule only */);
        state->mu->Lock();
        state->db->SchedulePurge();
        state->mu->Unlock();
      } else {
        state->db->PurgeObsoleteFiles(job_context);
      }
    }
    job_context.Clean();
  }

  delete state;
}
}  // namespace

InternalIterator* DBImpl::NewInternalIterator(const ReadOptions& read_options,
                                              ColumnFamilyData* cfd,
                                              SuperVersion* super_version,
                                              Arena* arena,
                                              RangeDelAggregator* range_del_agg,
                                              SequenceNumber sequence,
                                              bool allow_unprepared_value) {
  InternalIterator* internal_iter;
  assert(arena != nullptr);
  assert(range_del_agg != nullptr);
  // Need to create internal iterator from the arena.
  MergeIteratorBuilder merge_iter_builder(
      &cfd->internal_comparator(), arena,
      !read_options.total_order_seek &&
          super_version->mutable_cf_options.prefix_extractor != nullptr);
  // Collect iterator for mutable mem
  merge_iter_builder.AddIterator(
      super_version->mem->NewIterator(read_options, arena));
  std::unique_ptr<FragmentedRangeTombstoneIterator> range_del_iter;
  Status s;
  if (!read_options.ignore_range_deletions) {
    range_del_iter.reset(
        super_version->mem->NewRangeTombstoneIterator(read_options, sequence));
    range_del_agg->AddTombstones(std::move(range_del_iter));
  }
  // Collect all needed child iterators for immutable memtables
  if (s.ok()) {
    super_version->imm->AddIterators(read_options, &merge_iter_builder);
    if (!read_options.ignore_range_deletions) {
      s = super_version->imm->AddRangeTombstoneIterators(read_options, arena,
                                                         range_del_agg);
    }
  }
  TEST_SYNC_POINT_CALLBACK("DBImpl::NewInternalIterator:StatusCallback", &s);
  if (s.ok()) {
    // Collect iterators for files in L0 - Ln
    if (read_options.read_tier != kMemtableTier) {
      super_version->current->AddIterators(read_options, file_options_,
                                           &merge_iter_builder, range_del_agg,
                                           allow_unprepared_value);
    }
    internal_iter = merge_iter_builder.Finish();
    IterState* cleanup =
        new IterState(this, &mutex_, super_version,
                      read_options.background_purge_on_iterator_cleanup ||
                      immutable_db_options_.avoid_unnecessary_blocking_io);
    internal_iter->RegisterCleanup(CleanupIteratorState, cleanup, nullptr);

    return internal_iter;
  } else {
    CleanupSuperVersion(super_version);
  }
  return NewErrorInternalIterator<Slice>(s, arena);
}

ColumnFamilyHandle* DBImpl::DefaultColumnFamily() const {
  return default_cf_handle_;
}

ColumnFamilyHandle* DBImpl::PersistentStatsColumnFamily() const {
  return persist_stats_cf_handle_;
}

Status DBImpl::Get(const ReadOptions& read_options,
                   ColumnFamilyHandle* column_family, const Slice& key,
                   PinnableSlice* value) {
  return Get(read_options, column_family, key, value, /*timestamp=*/nullptr);
}

Status DBImpl::Get(const ReadOptions& read_options,
                   ColumnFamilyHandle* column_family, const Slice& key,
                   PinnableSlice* value, std::string* timestamp) {
  GetImplOptions get_impl_options;
  get_impl_options.column_family = column_family;
  get_impl_options.value = value;
  get_impl_options.timestamp = timestamp;
  Status s = GetImpl(read_options, key, get_impl_options);
  return s;
}

namespace {
class GetWithTimestampReadCallback : public ReadCallback {
 public:
  explicit GetWithTimestampReadCallback(SequenceNumber seq)
      : ReadCallback(seq) {}
  bool IsVisibleFullCheck(SequenceNumber seq) override {
    return seq <= max_visible_seq_;
  }
};
}  // namespace

Status DBImpl::GetImpl(const ReadOptions& read_options, const Slice& key,
                       GetImplOptions& get_impl_options) {
  assert(get_impl_options.value != nullptr ||
         get_impl_options.merge_operands != nullptr);

  assert(get_impl_options.column_family);
  const Comparator* ucmp = get_impl_options.column_family->GetComparator();
  assert(ucmp);
  size_t ts_sz = ucmp->timestamp_size();
  GetWithTimestampReadCallback read_cb(0);  // Will call Refresh

#ifndef NDEBUG
  if (ts_sz > 0) {
    assert(read_options.timestamp);
    assert(read_options.timestamp->size() == ts_sz);
  } else {
    assert(!read_options.timestamp);
  }
#endif  // NDEBUG

  PERF_CPU_TIMER_GUARD(get_cpu_nanos, immutable_db_options_.clock);
  StopWatch sw(immutable_db_options_.clock, stats_, DB_GET);
  PERF_TIMER_GUARD(get_snapshot_time);

  auto cfh = static_cast_with_check<ColumnFamilyHandleImpl>(
      get_impl_options.column_family);
  auto cfd = cfh->cfd();

  if (tracer_) {
    // TODO: This mutex should be removed later, to improve performance when
    // tracing is enabled.
    InstrumentedMutexLock lock(&trace_mutex_);
    if (tracer_) {
      // TODO: maybe handle the tracing status?
      tracer_->Get(get_impl_options.column_family, key).PermitUncheckedError();
    }
  }

  // Acquire SuperVersion
  SuperVersion* sv = GetAndRefSuperVersion(cfd);

  TEST_SYNC_POINT("DBImpl::GetImpl:1");
  TEST_SYNC_POINT("DBImpl::GetImpl:2");

  SequenceNumber snapshot;
  if (read_options.snapshot != nullptr) {
    if (get_impl_options.callback) {
      // Already calculated based on read_options.snapshot
      snapshot = get_impl_options.callback->max_visible_seq();
    } else {
      snapshot =
          reinterpret_cast<const SnapshotImpl*>(read_options.snapshot)->number_;
    }
  } else {
    // Note that the snapshot is assigned AFTER referencing the super
    // version because otherwise a flush happening in between may compact away
    // data for the snapshot, so the reader would see neither data that was be
    // visible to the snapshot before compaction nor the newer data inserted
    // afterwards.
    if (last_seq_same_as_publish_seq_) {
      snapshot = versions_->LastSequence();
    } else {
      snapshot = versions_->LastPublishedSequence();
    }
    if (get_impl_options.callback) {
      // The unprep_seqs are not published for write unprepared, so it could be
      // that max_visible_seq is larger. Seek to the std::max of the two.
      // However, we still want our callback to contain the actual snapshot so
      // that it can do the correct visibility filtering.
      get_impl_options.callback->Refresh(snapshot);

      // Internally, WriteUnpreparedTxnReadCallback::Refresh would set
      // max_visible_seq = max(max_visible_seq, snapshot)
      //
      // Currently, the commented out assert is broken by
      // InvalidSnapshotReadCallback, but if write unprepared recovery followed
      // the regular transaction flow, then this special read callback would not
      // be needed.
      //
      // assert(callback->max_visible_seq() >= snapshot);
      snapshot = get_impl_options.callback->max_visible_seq();
    }
  }
  // If timestamp is used, we use read callback to ensure <key,t,s> is returned
  // only if t <= read_opts.timestamp and s <= snapshot.
  if (ts_sz > 0) {
    assert(!get_impl_options
                .callback);  // timestamp with callback is not supported
    read_cb.Refresh(snapshot);
    get_impl_options.callback = &read_cb;
  }
  TEST_SYNC_POINT("DBImpl::GetImpl:3");
  TEST_SYNC_POINT("DBImpl::GetImpl:4");

  // Prepare to store a list of merge operations if merge occurs.
  MergeContext merge_context;
  SequenceNumber max_covering_tombstone_seq = 0;

  Status s;
  // First look in the memtable, then in the immutable memtable (if any).
  // s is both in/out. When in, s could either be OK or MergeInProgress.
  // merge_operands will contain the sequence of merges in the latter case.
  LookupKey lkey(key, snapshot, read_options.timestamp);
  PERF_TIMER_STOP(get_snapshot_time);

  bool skip_memtable = (read_options.read_tier == kPersistedTier &&
                        has_unpersisted_data_.load(std::memory_order_relaxed));
  bool done = false;
  std::string* timestamp = ts_sz > 0 ? get_impl_options.timestamp : nullptr;
  if (!skip_memtable) {
    // Get value associated with key
    if (get_impl_options.get_value) {
      if (sv->mem->Get(lkey, get_impl_options.value->GetSelf(), timestamp, &s,
                       &merge_context, &max_covering_tombstone_seq,
                       read_options, get_impl_options.callback,
                       get_impl_options.is_blob_index)) {
        done = true;
        get_impl_options.value->PinSelf();
        RecordTick(stats_, MEMTABLE_HIT);
      } else if ((s.ok() || s.IsMergeInProgress()) &&
                 sv->imm->Get(lkey, get_impl_options.value->GetSelf(),
                              timestamp, &s, &merge_context,
                              &max_covering_tombstone_seq, read_options,
                              get_impl_options.callback,
                              get_impl_options.is_blob_index)) {
        done = true;
        get_impl_options.value->PinSelf();
        RecordTick(stats_, MEMTABLE_HIT);
      }
    } else {
      // Get Merge Operands associated with key, Merge Operands should not be
      // merged and raw values should be returned to the user.
      if (sv->mem->Get(lkey, /*value*/ nullptr, /*timestamp=*/nullptr, &s,
                       &merge_context, &max_covering_tombstone_seq,
                       read_options, nullptr, nullptr, false)) {
        done = true;
        RecordTick(stats_, MEMTABLE_HIT);
      } else if ((s.ok() || s.IsMergeInProgress()) &&
                 sv->imm->GetMergeOperands(lkey, &s, &merge_context,
                                           &max_covering_tombstone_seq,
                                           read_options)) {
        done = true;
        RecordTick(stats_, MEMTABLE_HIT);
      }
    }
    if (!done && !s.ok() && !s.IsMergeInProgress()) {
      ReturnAndCleanupSuperVersion(cfd, sv);
      return s;
    }
  }
  if (!done) {
    PERF_TIMER_GUARD(get_from_output_files_time);
    sv->current->Get(
        read_options, lkey, get_impl_options.value, timestamp, &s,
        &merge_context, &max_covering_tombstone_seq,
        get_impl_options.get_value ? get_impl_options.value_found : nullptr,
        nullptr, nullptr,
        get_impl_options.get_value ? get_impl_options.callback : nullptr,
        get_impl_options.get_value ? get_impl_options.is_blob_index : nullptr,
        get_impl_options.get_value);
    RecordTick(stats_, MEMTABLE_MISS);
  }

  {
    PERF_TIMER_GUARD(get_post_process_time);

    ReturnAndCleanupSuperVersion(cfd, sv);

    RecordTick(stats_, NUMBER_KEYS_READ);
    size_t size = 0;
    if (s.ok()) {
      if (get_impl_options.get_value) {
        size = get_impl_options.value->size();
      } else {
        // Return all merge operands for get_impl_options.key
        *get_impl_options.number_of_operands =
            static_cast<int>(merge_context.GetNumOperands());
        if (*get_impl_options.number_of_operands >
            get_impl_options.get_merge_operands_options
                ->expected_max_number_of_operands) {
          s = Status::Incomplete(
              Status::SubCode::KMergeOperandsInsufficientCapacity);
        } else {
          for (const Slice& sl : merge_context.GetOperands()) {
            size += sl.size();
            get_impl_options.merge_operands->PinSelf(sl);
            get_impl_options.merge_operands++;
          }
        }
      }
      RecordTick(stats_, BYTES_READ, size);
      PERF_COUNTER_ADD(get_read_bytes, size);
    }
    RecordInHistogram(stats_, BYTES_PER_READ, size);
  }
  return s;
}

std::vector<Status> DBImpl::MultiGet(
    const ReadOptions& read_options,
    const std::vector<ColumnFamilyHandle*>& column_family,
    const std::vector<Slice>& keys, std::vector<std::string>* values) {
  return MultiGet(read_options, column_family, keys, values,
                  /*timestamps=*/nullptr);
}

std::vector<Status> DBImpl::MultiGet(
    const ReadOptions& read_options,
    const std::vector<ColumnFamilyHandle*>& column_family,
    const std::vector<Slice>& keys, std::vector<std::string>* values,
    std::vector<std::string>* timestamps) {
  PERF_CPU_TIMER_GUARD(get_cpu_nanos, immutable_db_options_.clock);
  StopWatch sw(immutable_db_options_.clock, stats_, DB_MULTIGET);
  PERF_TIMER_GUARD(get_snapshot_time);

#ifndef NDEBUG
  for (const auto* cfh : column_family) {
    assert(cfh);
    const Comparator* const ucmp = cfh->GetComparator();
    assert(ucmp);
    if (ucmp->timestamp_size() > 0) {
      assert(read_options.timestamp);
      assert(ucmp->timestamp_size() == read_options.timestamp->size());
    } else {
      assert(!read_options.timestamp);
    }
  }
#endif  // NDEBUG

  if (tracer_) {
    // TODO: This mutex should be removed later, to improve performance when
    // tracing is enabled.
    InstrumentedMutexLock lock(&trace_mutex_);
    if (tracer_) {
      // TODO: maybe handle the tracing status?
      tracer_->MultiGet(column_family, keys).PermitUncheckedError();
    }
  }

  SequenceNumber consistent_seqnum;

  std::unordered_map<uint32_t, MultiGetColumnFamilyData> multiget_cf_data(
      column_family.size());
  for (auto cf : column_family) {
    auto cfh = static_cast_with_check<ColumnFamilyHandleImpl>(cf);
    auto cfd = cfh->cfd();
    if (multiget_cf_data.find(cfd->GetID()) == multiget_cf_data.end()) {
      multiget_cf_data.emplace(cfd->GetID(),
                               MultiGetColumnFamilyData(cfh, nullptr));
    }
  }

  std::function<MultiGetColumnFamilyData*(
      std::unordered_map<uint32_t, MultiGetColumnFamilyData>::iterator&)>
      iter_deref_lambda =
          [](std::unordered_map<uint32_t, MultiGetColumnFamilyData>::iterator&
                 cf_iter) { return &cf_iter->second; };

  bool unref_only =
      MultiCFSnapshot<std::unordered_map<uint32_t, MultiGetColumnFamilyData>>(
          read_options, nullptr, iter_deref_lambda, &multiget_cf_data,
          &consistent_seqnum);

  TEST_SYNC_POINT("DBImpl::MultiGet:AfterGetSeqNum1");
  TEST_SYNC_POINT("DBImpl::MultiGet:AfterGetSeqNum2");

  // Contain a list of merge operations if merge occurs.
  MergeContext merge_context;

  // Note: this always resizes the values array
  size_t num_keys = keys.size();
  std::vector<Status> stat_list(num_keys);
  values->resize(num_keys);
  if (timestamps) {
    timestamps->resize(num_keys);
  }

  // Keep track of bytes that we read for statistics-recording later
  uint64_t bytes_read = 0;
  PERF_TIMER_STOP(get_snapshot_time);

  // For each of the given keys, apply the entire "get" process as follows:
  // First look in the memtable, then in the immutable memtable (if any).
  // s is both in/out. When in, s could either be OK or MergeInProgress.
  // merge_operands will contain the sequence of merges in the latter case.
  size_t num_found = 0;
  size_t keys_read;
  uint64_t curr_value_size = 0;

  GetWithTimestampReadCallback timestamp_read_callback(0);
  ReadCallback* read_callback = nullptr;
  if (read_options.timestamp && read_options.timestamp->size() > 0) {
    timestamp_read_callback.Refresh(consistent_seqnum);
    read_callback = &timestamp_read_callback;
  }

  for (keys_read = 0; keys_read < num_keys; ++keys_read) {
    merge_context.Clear();
    Status& s = stat_list[keys_read];
    std::string* value = &(*values)[keys_read];
    std::string* timestamp = timestamps ? &(*timestamps)[keys_read] : nullptr;

    LookupKey lkey(keys[keys_read], consistent_seqnum, read_options.timestamp);
    auto cfh =
        static_cast_with_check<ColumnFamilyHandleImpl>(column_family[keys_read]);
    SequenceNumber max_covering_tombstone_seq = 0;
    auto mgd_iter = multiget_cf_data.find(cfh->cfd()->GetID());
    assert(mgd_iter != multiget_cf_data.end());
    auto mgd = mgd_iter->second;
    auto super_version = mgd.super_version;
    bool skip_memtable =
        (read_options.read_tier == kPersistedTier &&
         has_unpersisted_data_.load(std::memory_order_relaxed));
    bool done = false;
    if (!skip_memtable) {
      if (super_version->mem->Get(lkey, value, timestamp, &s, &merge_context,
                                  &max_covering_tombstone_seq, read_options,
                                  read_callback)) {
        done = true;
        RecordTick(stats_, MEMTABLE_HIT);
      } else if (super_version->imm->Get(lkey, value, timestamp, &s,
                                         &merge_context,
                                         &max_covering_tombstone_seq,
                                         read_options, read_callback)) {
        done = true;
        RecordTick(stats_, MEMTABLE_HIT);
      }
    }
    if (!done) {
      PinnableSlice pinnable_val;
      PERF_TIMER_GUARD(get_from_output_files_time);
      super_version->current->Get(
          read_options, lkey, &pinnable_val, timestamp, &s, &merge_context,
          &max_covering_tombstone_seq, /*value_found=*/nullptr,
          /*key_exists=*/nullptr,
          /*seq=*/nullptr, read_callback);
      value->assign(pinnable_val.data(), pinnable_val.size());
      RecordTick(stats_, MEMTABLE_MISS);
    }

    if (s.ok()) {
      bytes_read += value->size();
      num_found++;
      curr_value_size += value->size();
      if (curr_value_size > read_options.value_size_soft_limit) {
        while (++keys_read < num_keys) {
          stat_list[keys_read] = Status::Aborted();
        }
        break;
      }
    }
    if (read_options.deadline.count() &&
        immutable_db_options_.clock->NowMicros() >
            static_cast<uint64_t>(read_options.deadline.count())) {
      break;
    }
  }

  if (keys_read < num_keys) {
    // The only reason to break out of the loop is when the deadline is
    // exceeded
    assert(immutable_db_options_.clock->NowMicros() >
           static_cast<uint64_t>(read_options.deadline.count()));
    for (++keys_read; keys_read < num_keys; ++keys_read) {
      stat_list[keys_read] = Status::TimedOut();
    }
  }

  // Post processing (decrement reference counts and record statistics)
  PERF_TIMER_GUARD(get_post_process_time);
  autovector<SuperVersion*> superversions_to_delete;

  for (auto mgd_iter : multiget_cf_data) {
    auto mgd = mgd_iter.second;
    if (!unref_only) {
      ReturnAndCleanupSuperVersion(mgd.cfd, mgd.super_version);
    } else {
      mgd.cfd->GetSuperVersion()->Unref();
    }
  }
  RecordTick(stats_, NUMBER_MULTIGET_CALLS);
  RecordTick(stats_, NUMBER_MULTIGET_KEYS_READ, num_keys);
  RecordTick(stats_, NUMBER_MULTIGET_KEYS_FOUND, num_found);
  RecordTick(stats_, NUMBER_MULTIGET_BYTES_READ, bytes_read);
  RecordInHistogram(stats_, BYTES_PER_MULTIGET, bytes_read);
  PERF_COUNTER_ADD(multiget_read_bytes, bytes_read);
  PERF_TIMER_STOP(get_post_process_time);

  return stat_list;
}

template <class T>
bool DBImpl::MultiCFSnapshot(
    const ReadOptions& read_options, ReadCallback* callback,
    std::function<MultiGetColumnFamilyData*(typename T::iterator&)>&
        iter_deref_func,
    T* cf_list, SequenceNumber* snapshot) {
  PERF_TIMER_GUARD(get_snapshot_time);

  bool last_try = false;
  if (cf_list->size() == 1) {
    // Fast path for a single column family. We can simply get the thread loca
    // super version
    auto cf_iter = cf_list->begin();
    auto node = iter_deref_func(cf_iter);
    node->super_version = GetAndRefSuperVersion(node->cfd);
    if (read_options.snapshot != nullptr) {
      // Note: In WritePrepared txns this is not necessary but not harmful
      // either.  Because prep_seq > snapshot => commit_seq > snapshot so if
      // a snapshot is specified we should be fine with skipping seq numbers
      // that are greater than that.
      //
      // In WriteUnprepared, we cannot set snapshot in the lookup key because we
      // may skip uncommitted data that should be visible to the transaction for
      // reading own writes.
      *snapshot =
          static_cast<const SnapshotImpl*>(read_options.snapshot)->number_;
      if (callback) {
        *snapshot = std::max(*snapshot, callback->max_visible_seq());
      }
    } else {
      // Since we get and reference the super version before getting
      // the snapshot number, without a mutex protection, it is possible
      // that a memtable switch happened in the middle and not all the
      // data for this snapshot is available. But it will contain all
      // the data available in the super version we have, which is also
      // a valid snapshot to read from.
      // We shouldn't get snapshot before finding and referencing the super
      // version because a flush happening in between may compact away data for
      // the snapshot, but the snapshot is earlier than the data overwriting it,
      // so users may see wrong results.
      if (last_seq_same_as_publish_seq_) {
        *snapshot = versions_->LastSequence();
      } else {
        *snapshot = versions_->LastPublishedSequence();
      }
    }
  } else {
    // If we end up with the same issue of memtable geting sealed during 2
    // consecutive retries, it means the write rate is very high. In that case
    // its probably ok to take the mutex on the 3rd try so we can succeed for
    // sure
    static const int num_retries = 3;
    for (int i = 0; i < num_retries; ++i) {
      last_try = (i == num_retries - 1);
      bool retry = false;

      if (i > 0) {
        for (auto cf_iter = cf_list->begin(); cf_iter != cf_list->end();
             ++cf_iter) {
          auto node = iter_deref_func(cf_iter);
          SuperVersion* super_version = node->super_version;
          ColumnFamilyData* cfd = node->cfd;
          if (super_version != nullptr) {
            ReturnAndCleanupSuperVersion(cfd, super_version);
          }
          node->super_version = nullptr;
        }
      }
      if (read_options.snapshot == nullptr) {
        if (last_try) {
          TEST_SYNC_POINT("DBImpl::MultiGet::LastTry");
          // We're close to max number of retries. For the last retry,
          // acquire the lock so we're sure to succeed
          mutex_.Lock();
        }
        if (last_seq_same_as_publish_seq_) {
          *snapshot = versions_->LastSequence();
        } else {
          *snapshot = versions_->LastPublishedSequence();
        }
      } else {
        *snapshot = reinterpret_cast<const SnapshotImpl*>(read_options.snapshot)
                        ->number_;
      }
      for (auto cf_iter = cf_list->begin(); cf_iter != cf_list->end();
           ++cf_iter) {
        auto node = iter_deref_func(cf_iter);
        if (!last_try) {
          node->super_version = GetAndRefSuperVersion(node->cfd);
        } else {
          node->super_version = node->cfd->GetSuperVersion()->Ref();
        }
        TEST_SYNC_POINT("DBImpl::MultiGet::AfterRefSV");
        if (read_options.snapshot != nullptr || last_try) {
          // If user passed a snapshot, then we don't care if a memtable is
          // sealed or compaction happens because the snapshot would ensure
          // that older key versions are kept around. If this is the last
          // retry, then we have the lock so nothing bad can happen
          continue;
        }
        // We could get the earliest sequence number for the whole list of
        // memtables, which will include immutable memtables as well, but that
        // might be tricky to maintain in case we decide, in future, to do
        // memtable compaction.
        if (!last_try) {
          SequenceNumber seq =
              node->super_version->mem->GetEarliestSequenceNumber();
          if (seq > *snapshot) {
            retry = true;
            break;
          }
        }
      }
      if (!retry) {
        if (last_try) {
          mutex_.Unlock();
        }
        break;
      }
    }
  }

  // Keep track of bytes that we read for statistics-recording later
  PERF_TIMER_STOP(get_snapshot_time);

  return last_try;
}

void DBImpl::MultiGet(const ReadOptions& read_options, const size_t num_keys,
                      ColumnFamilyHandle** column_families, const Slice* keys,
                      PinnableSlice* values, Status* statuses,
                      const bool sorted_input) {
  return MultiGet(read_options, num_keys, column_families, keys, values,
                  /*timestamps=*/nullptr, statuses, sorted_input);
}

void DBImpl::MultiGet(const ReadOptions& read_options, const size_t num_keys,
                      ColumnFamilyHandle** column_families, const Slice* keys,
                      PinnableSlice* values, std::string* timestamps,
                      Status* statuses, const bool sorted_input) {
  if (num_keys == 0) {
    return;
  }

#ifndef NDEBUG
  for (size_t i = 0; i < num_keys; ++i) {
    ColumnFamilyHandle* cfh = column_families[i];
    assert(cfh);
    const Comparator* const ucmp = cfh->GetComparator();
    assert(ucmp);
    if (ucmp->timestamp_size() > 0) {
      assert(read_options.timestamp);
      assert(read_options.timestamp->size() == ucmp->timestamp_size());
    } else {
      assert(!read_options.timestamp);
    }
  }
#endif  // NDEBUG

  if (tracer_) {
    // TODO: This mutex should be removed later, to improve performance when
    // tracing is enabled.
    InstrumentedMutexLock lock(&trace_mutex_);
    if (tracer_) {
      // TODO: maybe handle the tracing status?
      tracer_->MultiGet(num_keys, column_families, keys).PermitUncheckedError();
    }
  }

  autovector<KeyContext, MultiGetContext::MAX_BATCH_SIZE> key_context;
  autovector<KeyContext*, MultiGetContext::MAX_BATCH_SIZE> sorted_keys;
  sorted_keys.resize(num_keys);
  for (size_t i = 0; i < num_keys; ++i) {
    key_context.emplace_back(column_families[i], keys[i], &values[i],
                             timestamps ? &timestamps[i] : nullptr,
                             &statuses[i]);
  }
  for (size_t i = 0; i < num_keys; ++i) {
    sorted_keys[i] = &key_context[i];
  }
  PrepareMultiGetKeys(num_keys, sorted_input, &sorted_keys);

  autovector<MultiGetColumnFamilyData, MultiGetContext::MAX_BATCH_SIZE>
      multiget_cf_data;
  size_t cf_start = 0;
  ColumnFamilyHandle* cf = sorted_keys[0]->column_family;
  for (size_t i = 0; i < num_keys; ++i) {
    KeyContext* key_ctx = sorted_keys[i];
    if (key_ctx->column_family != cf) {
      multiget_cf_data.emplace_back(
          MultiGetColumnFamilyData(cf, cf_start, i - cf_start, nullptr));
      cf_start = i;
      cf = key_ctx->column_family;
    }
  }
  {
    // multiget_cf_data.emplace_back(
    // MultiGetColumnFamilyData(cf, cf_start, num_keys - cf_start, nullptr));
    multiget_cf_data.emplace_back(cf, cf_start, num_keys - cf_start, nullptr);
  }
  std::function<MultiGetColumnFamilyData*(
      autovector<MultiGetColumnFamilyData,
                 MultiGetContext::MAX_BATCH_SIZE>::iterator&)>
      iter_deref_lambda =
          [](autovector<MultiGetColumnFamilyData,
                        MultiGetContext::MAX_BATCH_SIZE>::iterator& cf_iter) {
            return &(*cf_iter);
          };

  SequenceNumber consistent_seqnum;
  bool unref_only = MultiCFSnapshot<
      autovector<MultiGetColumnFamilyData, MultiGetContext::MAX_BATCH_SIZE>>(
      read_options, nullptr, iter_deref_lambda, &multiget_cf_data,
      &consistent_seqnum);

  GetWithTimestampReadCallback timestamp_read_callback(0);
  ReadCallback* read_callback = nullptr;
  if (read_options.timestamp && read_options.timestamp->size() > 0) {
    timestamp_read_callback.Refresh(consistent_seqnum);
    read_callback = &timestamp_read_callback;
  }

  Status s;
  auto cf_iter = multiget_cf_data.begin();
  for (; cf_iter != multiget_cf_data.end(); ++cf_iter) {
    s = MultiGetImpl(read_options, cf_iter->start, cf_iter->num_keys,
                     &sorted_keys, cf_iter->super_version, consistent_seqnum,
                     read_callback);
    if (!s.ok()) {
      break;
    }
  }
  if (!s.ok()) {
    assert(s.IsTimedOut() || s.IsAborted());
    for (++cf_iter; cf_iter != multiget_cf_data.end(); ++cf_iter) {
      for (size_t i = cf_iter->start; i < cf_iter->start + cf_iter->num_keys;
           ++i) {
        *sorted_keys[i]->s = s;
      }
    }
  }

  for (const auto& iter : multiget_cf_data) {
    if (!unref_only) {
      ReturnAndCleanupSuperVersion(iter.cfd, iter.super_version);
    } else {
      iter.cfd->GetSuperVersion()->Unref();
    }
  }
}

namespace {
// Order keys by CF ID, followed by key contents
struct CompareKeyContext {
  inline bool operator()(const KeyContext* lhs, const KeyContext* rhs) {
    ColumnFamilyHandleImpl* cfh =
        static_cast<ColumnFamilyHandleImpl*>(lhs->column_family);
    uint32_t cfd_id1 = cfh->cfd()->GetID();
    const Comparator* comparator = cfh->cfd()->user_comparator();
    cfh = static_cast<ColumnFamilyHandleImpl*>(lhs->column_family);
    uint32_t cfd_id2 = cfh->cfd()->GetID();

    if (cfd_id1 < cfd_id2) {
      return true;
    } else if (cfd_id1 > cfd_id2) {
      return false;
    }

    // Both keys are from the same column family
    int cmp = comparator->CompareWithoutTimestamp(
        *(lhs->key), /*a_has_ts=*/false, *(rhs->key), /*b_has_ts=*/false);
    if (cmp < 0) {
      return true;
    }
    return false;
  }
};

}  // anonymous namespace

void DBImpl::PrepareMultiGetKeys(
    size_t num_keys, bool sorted_input,
    autovector<KeyContext*, MultiGetContext::MAX_BATCH_SIZE>* sorted_keys) {
#ifndef NDEBUG
  if (sorted_input) {
    for (size_t index = 0; index < sorted_keys->size(); ++index) {
      if (index > 0) {
        KeyContext* lhs = (*sorted_keys)[index - 1];
        KeyContext* rhs = (*sorted_keys)[index];
        ColumnFamilyHandleImpl* cfh =
            static_cast_with_check<ColumnFamilyHandleImpl>(lhs->column_family);
        uint32_t cfd_id1 = cfh->cfd()->GetID();
        const Comparator* comparator = cfh->cfd()->user_comparator();
        cfh =
            static_cast_with_check<ColumnFamilyHandleImpl>(lhs->column_family);
        uint32_t cfd_id2 = cfh->cfd()->GetID();

        assert(cfd_id1 <= cfd_id2);
        if (cfd_id1 < cfd_id2) {
          continue;
        }

        // Both keys are from the same column family
        int cmp = comparator->CompareWithoutTimestamp(
            *(lhs->key), /*a_has_ts=*/false, *(rhs->key), /*b_has_ts=*/false);
        assert(cmp <= 0);
      }
      index++;
    }
  }
#endif
  if (!sorted_input) {
    CompareKeyContext sort_comparator;
    std::sort(sorted_keys->begin(), sorted_keys->begin() + num_keys,
              sort_comparator);
  }
}

void DBImpl::MultiGet(const ReadOptions& read_options,
                      ColumnFamilyHandle* column_family, const size_t num_keys,
                      const Slice* keys, PinnableSlice* values,
                      Status* statuses, const bool sorted_input) {
  return MultiGet(read_options, column_family, num_keys, keys, values,
                  /*timestamp=*/nullptr, statuses, sorted_input);
}

void DBImpl::MultiGet(const ReadOptions& read_options,
                      ColumnFamilyHandle* column_family, const size_t num_keys,
                      const Slice* keys, PinnableSlice* values,
                      std::string* timestamps, Status* statuses,
                      const bool sorted_input) {
  if (tracer_) {
    // TODO: This mutex should be removed later, to improve performance when
    // tracing is enabled.
    InstrumentedMutexLock lock(&trace_mutex_);
    if (tracer_) {
      // TODO: maybe handle the tracing status?
      tracer_->MultiGet(num_keys, column_family, keys).PermitUncheckedError();
    }
  }
  autovector<KeyContext, MultiGetContext::MAX_BATCH_SIZE> key_context;
  autovector<KeyContext*, MultiGetContext::MAX_BATCH_SIZE> sorted_keys;
  sorted_keys.resize(num_keys);
  for (size_t i = 0; i < num_keys; ++i) {
    key_context.emplace_back(column_family, keys[i], &values[i],
                             timestamps ? &timestamps[i] : nullptr,
                             &statuses[i]);
  }
  for (size_t i = 0; i < num_keys; ++i) {
    sorted_keys[i] = &key_context[i];
  }
  PrepareMultiGetKeys(num_keys, sorted_input, &sorted_keys);
  MultiGetWithCallback(read_options, column_family, nullptr, &sorted_keys);
}

void DBImpl::MultiGetWithCallback(
    const ReadOptions& read_options, ColumnFamilyHandle* column_family,
    ReadCallback* callback,
    autovector<KeyContext*, MultiGetContext::MAX_BATCH_SIZE>* sorted_keys) {
  std::array<MultiGetColumnFamilyData, 1> multiget_cf_data;
  multiget_cf_data[0] = MultiGetColumnFamilyData(column_family, nullptr);
  std::function<MultiGetColumnFamilyData*(
      std::array<MultiGetColumnFamilyData, 1>::iterator&)>
      iter_deref_lambda =
          [](std::array<MultiGetColumnFamilyData, 1>::iterator& cf_iter) {
            return &(*cf_iter);
          };

  size_t num_keys = sorted_keys->size();
  SequenceNumber consistent_seqnum;
  bool unref_only = MultiCFSnapshot<std::array<MultiGetColumnFamilyData, 1>>(
      read_options, callback, iter_deref_lambda, &multiget_cf_data,
      &consistent_seqnum);
#ifndef NDEBUG
  assert(!unref_only);
#else
  // Silence unused variable warning
  (void)unref_only;
#endif  // NDEBUG

  if (callback && read_options.snapshot == nullptr) {
    // The unprep_seqs are not published for write unprepared, so it could be
    // that max_visible_seq is larger. Seek to the std::max of the two.
    // However, we still want our callback to contain the actual snapshot so
    // that it can do the correct visibility filtering.
    callback->Refresh(consistent_seqnum);

    // Internally, WriteUnpreparedTxnReadCallback::Refresh would set
    // max_visible_seq = max(max_visible_seq, snapshot)
    //
    // Currently, the commented out assert is broken by
    // InvalidSnapshotReadCallback, but if write unprepared recovery followed
    // the regular transaction flow, then this special read callback would not
    // be needed.
    //
    // assert(callback->max_visible_seq() >= snapshot);
    consistent_seqnum = callback->max_visible_seq();
  }

  GetWithTimestampReadCallback timestamp_read_callback(0);
  ReadCallback* read_callback = callback;
  if (read_options.timestamp && read_options.timestamp->size() > 0) {
    assert(!read_callback);  // timestamp with callback is not supported
    timestamp_read_callback.Refresh(consistent_seqnum);
    read_callback = &timestamp_read_callback;
  }

  Status s = MultiGetImpl(read_options, 0, num_keys, sorted_keys,
                          multiget_cf_data[0].super_version, consistent_seqnum,
                          read_callback);
  assert(s.ok() || s.IsTimedOut() || s.IsAborted());
  ReturnAndCleanupSuperVersion(multiget_cf_data[0].cfd,
                               multiget_cf_data[0].super_version);
}

// The actual implementation of batched MultiGet. Parameters -
// start_key - Index in the sorted_keys vector to start processing from
// num_keys - Number of keys to lookup, starting with sorted_keys[start_key]
// sorted_keys - The entire batch of sorted keys for this CF
//
// The per key status is returned in the KeyContext structures pointed to by
// sorted_keys. An overall Status is also returned, with the only possible
// values being Status::OK() and Status::TimedOut(). The latter indicates
// that the call exceeded read_options.deadline
Status DBImpl::MultiGetImpl(
    const ReadOptions& read_options, size_t start_key, size_t num_keys,
    autovector<KeyContext*, MultiGetContext::MAX_BATCH_SIZE>* sorted_keys,
    SuperVersion* super_version, SequenceNumber snapshot,
    ReadCallback* callback) {
  PERF_CPU_TIMER_GUARD(get_cpu_nanos, immutable_db_options_.clock);
  StopWatch sw(immutable_db_options_.clock, stats_, DB_MULTIGET);

  // For each of the given keys, apply the entire "get" process as follows:
  // First look in the memtable, then in the immutable memtable (if any).
  // s is both in/out. When in, s could either be OK or MergeInProgress.
  // merge_operands will contain the sequence of merges in the latter case.
  size_t keys_left = num_keys;
  Status s;
  uint64_t curr_value_size = 0;
  while (keys_left) {
    if (read_options.deadline.count() &&
        immutable_db_options_.clock->NowMicros() >
            static_cast<uint64_t>(read_options.deadline.count())) {
      s = Status::TimedOut();
      break;
    }

    size_t batch_size = (keys_left > MultiGetContext::MAX_BATCH_SIZE)
                            ? MultiGetContext::MAX_BATCH_SIZE
                            : keys_left;
    MultiGetContext ctx(sorted_keys, start_key + num_keys - keys_left,
                        batch_size, snapshot, read_options);
    MultiGetRange range = ctx.GetMultiGetRange();
    range.AddValueSize(curr_value_size);
    bool lookup_current = false;

    keys_left -= batch_size;
    for (auto mget_iter = range.begin(); mget_iter != range.end();
         ++mget_iter) {
      mget_iter->merge_context.Clear();
      *mget_iter->s = Status::OK();
    }

    bool skip_memtable =
        (read_options.read_tier == kPersistedTier &&
         has_unpersisted_data_.load(std::memory_order_relaxed));
    if (!skip_memtable) {
      super_version->mem->MultiGet(read_options, &range, callback);
      if (!range.empty()) {
        super_version->imm->MultiGet(read_options, &range, callback);
      }
      if (!range.empty()) {
        lookup_current = true;
        uint64_t left = range.KeysLeft();
        RecordTick(stats_, MEMTABLE_MISS, left);
      }
    }
    if (lookup_current) {
      PERF_TIMER_GUARD(get_from_output_files_time);
      super_version->current->MultiGet(read_options, &range, callback);
    }
    curr_value_size = range.GetValueSize();
    if (curr_value_size > read_options.value_size_soft_limit) {
      s = Status::Aborted();
      break;
    }
  }

  // Post processing (decrement reference counts and record statistics)
  PERF_TIMER_GUARD(get_post_process_time);
  size_t num_found = 0;
  uint64_t bytes_read = 0;
  for (size_t i = start_key; i < start_key + num_keys - keys_left; ++i) {
    KeyContext* key = (*sorted_keys)[i];
    if (key->s->ok()) {
      bytes_read += key->value->size();
      num_found++;
    }
  }
  if (keys_left) {
    assert(s.IsTimedOut() || s.IsAborted());
    for (size_t i = start_key + num_keys - keys_left; i < start_key + num_keys;
         ++i) {
      KeyContext* key = (*sorted_keys)[i];
      *key->s = s;
    }
  }

  RecordTick(stats_, NUMBER_MULTIGET_CALLS);
  RecordTick(stats_, NUMBER_MULTIGET_KEYS_READ, num_keys);
  RecordTick(stats_, NUMBER_MULTIGET_KEYS_FOUND, num_found);
  RecordTick(stats_, NUMBER_MULTIGET_BYTES_READ, bytes_read);
  RecordInHistogram(stats_, BYTES_PER_MULTIGET, bytes_read);
  PERF_COUNTER_ADD(multiget_read_bytes, bytes_read);
  PERF_TIMER_STOP(get_post_process_time);

  return s;
}

Status DBImpl::CreateColumnFamily(const ColumnFamilyOptions& cf_options,
                                  const std::string& column_family,
                                  ColumnFamilyHandle** handle) {
  assert(handle != nullptr);
  Status s = CreateColumnFamilyImpl(cf_options, column_family, handle);
  if (s.ok()) {
    s = WriteOptionsFile(true /*need_mutex_lock*/,
                         true /*need_enter_write_thread*/);
  }
  return s;
}

Status DBImpl::CreateColumnFamilies(
    const ColumnFamilyOptions& cf_options,
    const std::vector<std::string>& column_family_names,
    std::vector<ColumnFamilyHandle*>* handles) {
  assert(handles != nullptr);
  handles->clear();
  size_t num_cf = column_family_names.size();
  Status s;
  bool success_once = false;
  for (size_t i = 0; i < num_cf; i++) {
    ColumnFamilyHandle* handle;
    s = CreateColumnFamilyImpl(cf_options, column_family_names[i], &handle);
    if (!s.ok()) {
      break;
    }
    handles->push_back(handle);
    success_once = true;
  }
  if (success_once) {
    Status persist_options_status = WriteOptionsFile(
        true /*need_mutex_lock*/, true /*need_enter_write_thread*/);
    if (s.ok() && !persist_options_status.ok()) {
      s = persist_options_status;
    }
  }
  return s;
}

Status DBImpl::CreateColumnFamilies(
    const std::vector<ColumnFamilyDescriptor>& column_families,
    std::vector<ColumnFamilyHandle*>* handles) {
  assert(handles != nullptr);
  handles->clear();
  size_t num_cf = column_families.size();
  Status s;
  bool success_once = false;
  for (size_t i = 0; i < num_cf; i++) {
    ColumnFamilyHandle* handle;
    s = CreateColumnFamilyImpl(column_families[i].options,
                               column_families[i].name, &handle);
    if (!s.ok()) {
      break;
    }
    handles->push_back(handle);
    success_once = true;
  }
  if (success_once) {
    Status persist_options_status = WriteOptionsFile(
        true /*need_mutex_lock*/, true /*need_enter_write_thread*/);
    if (s.ok() && !persist_options_status.ok()) {
      s = persist_options_status;
    }
  }
  return s;
}

Status DBImpl::CreateColumnFamilyImpl(const ColumnFamilyOptions& cf_options,
                                      const std::string& column_family_name,
                                      ColumnFamilyHandle** handle) {
  Status s;
  *handle = nullptr;

  DBOptions db_options =
      BuildDBOptions(immutable_db_options_, mutable_db_options_);
  s = ColumnFamilyData::ValidateOptions(db_options, cf_options);
  if (s.ok()) {
    for (auto& cf_path : cf_options.cf_paths) {
      s = env_->CreateDirIfMissing(cf_path.path);
      if (!s.ok()) {
        break;
      }
    }
  }
  if (!s.ok()) {
    return s;
  }

  SuperVersionContext sv_context(/* create_superversion */ true);
  {
    InstrumentedMutexLock l(&mutex_);

    if (versions_->GetColumnFamilySet()->GetColumnFamily(column_family_name) !=
        nullptr) {
      return Status::InvalidArgument("Column family already exists");
    }
    VersionEdit edit;
    edit.AddColumnFamily(column_family_name);
    uint32_t new_id = versions_->GetColumnFamilySet()->GetNextColumnFamilyID();
    edit.SetColumnFamily(new_id);
    edit.SetLogNumber(logfile_number_);
    edit.SetComparatorName(cf_options.comparator->Name());

    // LogAndApply will both write the creation in MANIFEST and create
    // ColumnFamilyData object
    {  // write thread
      WriteThread::Writer w;
      write_thread_.EnterUnbatched(&w, &mutex_);
      // LogAndApply will both write the creation in MANIFEST and create
      // ColumnFamilyData object
      s = versions_->LogAndApply(nullptr, MutableCFOptions(cf_options), &edit,
                                 &mutex_, directories_.GetDbDir(), false,
                                 &cf_options);
      write_thread_.ExitUnbatched(&w);
    }
    if (s.ok()) {
      auto* cfd =
          versions_->GetColumnFamilySet()->GetColumnFamily(column_family_name);
      assert(cfd != nullptr);
      std::map<std::string, std::shared_ptr<FSDirectory>> dummy_created_dirs;
      s = cfd->AddDirectories(&dummy_created_dirs);
    }
    if (s.ok()) {
      single_column_family_mode_ = false;
      auto* cfd =
          versions_->GetColumnFamilySet()->GetColumnFamily(column_family_name);
      assert(cfd != nullptr);
      InstallSuperVersionAndScheduleWork(cfd, &sv_context,
                                         *cfd->GetLatestMutableCFOptions());

      if (!cfd->mem()->IsSnapshotSupported()) {
        is_snapshot_supported_ = false;
      }

      cfd->set_initialized();

      *handle = new ColumnFamilyHandleImpl(cfd, this, &mutex_);
      ROCKS_LOG_INFO(immutable_db_options_.info_log,
                     "Created column family [%s] (ID %u)",
                     column_family_name.c_str(), (unsigned)cfd->GetID());
    } else {
      ROCKS_LOG_ERROR(immutable_db_options_.info_log,
                      "Creating column family [%s] FAILED -- %s",
                      column_family_name.c_str(), s.ToString().c_str());
    }
  }  // InstrumentedMutexLock l(&mutex_)

  sv_context.Clean();
  // this is outside the mutex
  if (s.ok()) {
    NewThreadStatusCfInfo(
        static_cast_with_check<ColumnFamilyHandleImpl>(*handle)->cfd());
  }
  return s;
}

Status DBImpl::DropColumnFamily(ColumnFamilyHandle* column_family) {
  assert(column_family != nullptr);
  Status s = DropColumnFamilyImpl(column_family);
  if (s.ok()) {
    s = WriteOptionsFile(true /*need_mutex_lock*/,
                         true /*need_enter_write_thread*/);
  }
  return s;
}

Status DBImpl::DropColumnFamilies(
    const std::vector<ColumnFamilyHandle*>& column_families) {
  Status s;
  bool success_once = false;
  for (auto* handle : column_families) {
    s = DropColumnFamilyImpl(handle);
    if (!s.ok()) {
      break;
    }
    success_once = true;
  }
  if (success_once) {
    Status persist_options_status = WriteOptionsFile(
        true /*need_mutex_lock*/, true /*need_enter_write_thread*/);
    if (s.ok() && !persist_options_status.ok()) {
      s = persist_options_status;
    }
  }
  return s;
}

Status DBImpl::DropColumnFamilyImpl(ColumnFamilyHandle* column_family) {
  auto cfh = static_cast_with_check<ColumnFamilyHandleImpl>(column_family);
  auto cfd = cfh->cfd();
  if (cfd->GetID() == 0) {
    return Status::InvalidArgument("Can't drop default column family");
  }

  bool cf_support_snapshot = cfd->mem()->IsSnapshotSupported();

  VersionEdit edit;
  edit.DropColumnFamily();
  edit.SetColumnFamily(cfd->GetID());

  Status s;
  {
    InstrumentedMutexLock l(&mutex_);
    if (cfd->IsDropped()) {
      s = Status::InvalidArgument("Column family already dropped!\n");
    }
    if (s.ok()) {
      // we drop column family from a single write thread
      WriteThread::Writer w;
      write_thread_.EnterUnbatched(&w, &mutex_);
      s = versions_->LogAndApply(cfd, *cfd->GetLatestMutableCFOptions(), &edit,
                                 &mutex_);
      write_thread_.ExitUnbatched(&w);
    }
    if (s.ok()) {
      auto* mutable_cf_options = cfd->GetLatestMutableCFOptions();
      max_total_in_memory_state_ -= mutable_cf_options->write_buffer_size *
                                    mutable_cf_options->max_write_buffer_number;
    }

    if (!cf_support_snapshot) {
      // Dropped Column Family doesn't support snapshot. Need to recalculate
      // is_snapshot_supported_.
      bool new_is_snapshot_supported = true;
      for (auto c : *versions_->GetColumnFamilySet()) {
        if (!c->IsDropped() && !c->mem()->IsSnapshotSupported()) {
          new_is_snapshot_supported = false;
          break;
        }
      }
      is_snapshot_supported_ = new_is_snapshot_supported;
    }
    bg_cv_.SignalAll();
  }

  if (s.ok()) {
    // Note that here we erase the associated cf_info of the to-be-dropped
    // cfd before its ref-count goes to zero to avoid having to erase cf_info
    // later inside db_mutex.
    EraseThreadStatusCfInfo(cfd);
    assert(cfd->IsDropped());
    ROCKS_LOG_INFO(immutable_db_options_.info_log,
                   "Dropped column family with id %u\n", cfd->GetID());
  } else {
    ROCKS_LOG_ERROR(immutable_db_options_.info_log,
                    "Dropping column family with id %u FAILED -- %s\n",
                    cfd->GetID(), s.ToString().c_str());
  }

  return s;
}

bool DBImpl::KeyMayExist(const ReadOptions& read_options,
                         ColumnFamilyHandle* column_family, const Slice& key,
                         std::string* value, std::string* timestamp,
                         bool* value_found) {
  assert(value != nullptr);
  if (value_found != nullptr) {
    // falsify later if key-may-exist but can't fetch value
    *value_found = true;
  }
  ReadOptions roptions = read_options;
  roptions.read_tier = kBlockCacheTier;  // read from block cache only
  PinnableSlice pinnable_val;
  GetImplOptions get_impl_options;
  get_impl_options.column_family = column_family;
  get_impl_options.value = &pinnable_val;
  get_impl_options.value_found = value_found;
  get_impl_options.timestamp = timestamp;
  auto s = GetImpl(roptions, key, get_impl_options);
  value->assign(pinnable_val.data(), pinnable_val.size());

  // If block_cache is enabled and the index block of the table didn't
  // not present in block_cache, the return value will be Status::Incomplete.
  // In this case, key may still exist in the table.
  return s.ok() || s.IsIncomplete();
}

Iterator* DBImpl::NewIterator(const ReadOptions& read_options,
                              ColumnFamilyHandle* column_family) {
  if (read_options.managed) {
    return NewErrorIterator(
        Status::NotSupported("Managed iterator is not supported anymore."));
  }
  Iterator* result = nullptr;
  if (read_options.read_tier == kPersistedTier) {
    return NewErrorIterator(Status::NotSupported(
        "ReadTier::kPersistedData is not yet supported in iterators."));
  }
  // if iterator wants internal keys, we can only proceed if
  // we can guarantee the deletes haven't been processed yet
  if (immutable_db_options_.preserve_deletes &&
      read_options.iter_start_seqnum > 0 &&
      read_options.iter_start_seqnum < preserve_deletes_seqnum_.load()) {
    return NewErrorIterator(Status::InvalidArgument(
        "Iterator requested internal keys which are too old and are not"
        " guaranteed to be preserved, try larger iter_start_seqnum opt."));
  }
  auto cfh = static_cast_with_check<ColumnFamilyHandleImpl>(column_family);
  ColumnFamilyData* cfd = cfh->cfd();
  assert(cfd != nullptr);
  ReadCallback* read_callback = nullptr;  // No read callback provided.
  if (read_options.tailing) {
#ifdef ROCKSDB_LITE
    // not supported in lite version
    result = nullptr;

#else
    SuperVersion* sv = cfd->GetReferencedSuperVersion(this);
    auto iter = new ForwardIterator(this, read_options, cfd, sv,
                                    /* allow_unprepared_value */ true);
    result = NewDBIterator(
        env_, read_options, *cfd->ioptions(), sv->mutable_cf_options,
        cfd->user_comparator(), iter, sv->current, kMaxSequenceNumber,
        sv->mutable_cf_options.max_sequential_skip_in_iterations, read_callback,
        this, cfd);
#endif
  } else {
    // Note: no need to consider the special case of
    // last_seq_same_as_publish_seq_==false since NewIterator is overridden in
    // WritePreparedTxnDB
    result = NewIteratorImpl(read_options, cfd,
                             (read_options.snapshot != nullptr)
                                 ? read_options.snapshot->GetSequenceNumber()
                                 : kMaxSequenceNumber,
                             read_callback);
  }
  return result;
}

ArenaWrappedDBIter* DBImpl::NewIteratorImpl(const ReadOptions& read_options,
                                            ColumnFamilyData* cfd,
                                            SequenceNumber snapshot,
                                            ReadCallback* read_callback,
                                            bool expose_blob_index,
                                            bool allow_refresh) {
  SuperVersion* sv = cfd->GetReferencedSuperVersion(this);

  TEST_SYNC_POINT("DBImpl::NewIterator:1");
  TEST_SYNC_POINT("DBImpl::NewIterator:2");

  if (snapshot == kMaxSequenceNumber) {
    // Note that the snapshot is assigned AFTER referencing the super
    // version because otherwise a flush happening in between may compact away
    // data for the snapshot, so the reader would see neither data that was be
    // visible to the snapshot before compaction nor the newer data inserted
    // afterwards.
    // Note that the super version might not contain all the data available
    // to this snapshot, but in that case it can see all the data in the
    // super version, which is a valid consistent state after the user
    // calls NewIterator().
    snapshot = versions_->LastSequence();
    TEST_SYNC_POINT("DBImpl::NewIterator:3");
    TEST_SYNC_POINT("DBImpl::NewIterator:4");
  }

  // Try to generate a DB iterator tree in continuous memory area to be
  // cache friendly. Here is an example of result:
  // +-------------------------------+
  // |                               |
  // | ArenaWrappedDBIter            |
  // |  +                            |
  // |  +---> Inner Iterator   ------------+
  // |  |                            |     |
  // |  |    +-- -- -- -- -- -- -- --+     |
  // |  +--- | Arena                 |     |
  // |       |                       |     |
  // |          Allocated Memory:    |     |
  // |       |   +-------------------+     |
  // |       |   | DBIter            | <---+
  // |           |  +                |
  // |       |   |  +-> iter_  ------------+
  // |       |   |                   |     |
  // |       |   +-------------------+     |
  // |       |   | MergingIterator   | <---+
  // |           |  +                |
  // |       |   |  +->child iter1  ------------+
  // |       |   |  |                |          |
  // |           |  +->child iter2  ----------+ |
  // |       |   |  |                |        | |
  // |       |   |  +->child iter3  --------+ | |
  // |           |                   |      | | |
  // |       |   +-------------------+      | | |
  // |       |   | Iterator1         | <--------+
  // |       |   +-------------------+      | |
  // |       |   | Iterator2         | <------+
  // |       |   +-------------------+      |
  // |       |   | Iterator3         | <----+
  // |       |   +-------------------+
  // |       |                       |
  // +-------+-----------------------+
  //
  // ArenaWrappedDBIter inlines an arena area where all the iterators in
  // the iterator tree are allocated in the order of being accessed when
  // querying.
  // Laying out the iterators in the order of being accessed makes it more
  // likely that any iterator pointer is close to the iterator it points to so
  // that they are likely to be in the same cache line and/or page.
  ArenaWrappedDBIter* db_iter = NewArenaWrappedDbIterator(
      env_, read_options, *cfd->ioptions(), sv->mutable_cf_options, sv->current,
      snapshot, sv->mutable_cf_options.max_sequential_skip_in_iterations,
      sv->version_number, read_callback, this, cfd, expose_blob_index,
      read_options.snapshot != nullptr ? false : allow_refresh);

  InternalIterator* internal_iter = NewInternalIterator(
      db_iter->GetReadOptions(), cfd, sv, db_iter->GetArena(),
      db_iter->GetRangeDelAggregator(), snapshot,
      /* allow_unprepared_value */ true);
  db_iter->SetIterUnderDBIter(internal_iter);

  return db_iter;
}

Status DBImpl::NewIterators(
    const ReadOptions& read_options,
    const std::vector<ColumnFamilyHandle*>& column_families,
    std::vector<Iterator*>* iterators) {
  if (read_options.managed) {
    return Status::NotSupported("Managed iterator is not supported anymore.");
  }
  if (read_options.read_tier == kPersistedTier) {
    return Status::NotSupported(
        "ReadTier::kPersistedData is not yet supported in iterators.");
  }
  ReadCallback* read_callback = nullptr;  // No read callback provided.
  iterators->clear();
  iterators->reserve(column_families.size());
  if (read_options.tailing) {
#ifdef ROCKSDB_LITE
    return Status::InvalidArgument(
        "Tailing iterator not supported in RocksDB lite");
#else
    for (auto cfh : column_families) {
      auto cfd = static_cast_with_check<ColumnFamilyHandleImpl>(cfh)->cfd();
      SuperVersion* sv = cfd->GetReferencedSuperVersion(this);
      auto iter = new ForwardIterator(this, read_options, cfd, sv,
                                      /* allow_unprepared_value */ true);
      iterators->push_back(NewDBIterator(
          env_, read_options, *cfd->ioptions(), sv->mutable_cf_options,
          cfd->user_comparator(), iter, sv->current, kMaxSequenceNumber,
          sv->mutable_cf_options.max_sequential_skip_in_iterations,
          read_callback, this, cfd));
    }
#endif
  } else {
    // Note: no need to consider the special case of
    // last_seq_same_as_publish_seq_==false since NewIterators is overridden in
    // WritePreparedTxnDB
    auto snapshot = read_options.snapshot != nullptr
                        ? read_options.snapshot->GetSequenceNumber()
                        : versions_->LastSequence();
    for (size_t i = 0; i < column_families.size(); ++i) {
      auto* cfd =
          static_cast_with_check<ColumnFamilyHandleImpl>(column_families[i])
              ->cfd();
      iterators->push_back(
          NewIteratorImpl(read_options, cfd, snapshot, read_callback));
    }
  }

  return Status::OK();
}

const Snapshot* DBImpl::GetSnapshot() { return GetSnapshotImpl(false); }

#ifndef ROCKSDB_LITE
const Snapshot* DBImpl::GetSnapshotForWriteConflictBoundary() {
  return GetSnapshotImpl(true);
}
#endif  // ROCKSDB_LITE

SnapshotImpl* DBImpl::GetSnapshotImpl(bool is_write_conflict_boundary,
                                      bool lock) {
  int64_t unix_time = 0;
<<<<<<< HEAD
  env_->GetCurrentTime(&unix_time).PermitUncheckedError();  // Ignore error
=======
  immutable_db_options_.clock->GetCurrentTime(&unix_time)
      .PermitUncheckedError();  // Ignore error
>>>>>>> 51b54092
  SnapshotImpl* s = new SnapshotImpl;

  if (lock) {
    mutex_.Lock();
  }
  // returns null if the underlying memtable does not support snapshot.
  if (!is_snapshot_supported_) {
    if (lock) {
      mutex_.Unlock();
    }
    delete s;
    return nullptr;
  }
  auto snapshot_seq = last_seq_same_as_publish_seq_
                          ? versions_->LastSequence()
                          : versions_->LastPublishedSequence();
  SnapshotImpl* snapshot =
      snapshots_.New(s, snapshot_seq, unix_time, is_write_conflict_boundary);
  if (lock) {
    mutex_.Unlock();
  }
  return snapshot;
}

namespace {
typedef autovector<ColumnFamilyData*, 2> CfdList;
bool CfdListContains(const CfdList& list, ColumnFamilyData* cfd) {
  for (const ColumnFamilyData* t : list) {
    if (t == cfd) {
      return true;
    }
  }
  return false;
}
}  //  namespace

void DBImpl::ReleaseSnapshot(const Snapshot* s) {
  const SnapshotImpl* casted_s = reinterpret_cast<const SnapshotImpl*>(s);
  {
    InstrumentedMutexLock l(&mutex_);
    snapshots_.Delete(casted_s);
    uint64_t oldest_snapshot;
    if (snapshots_.empty()) {
      if (last_seq_same_as_publish_seq_) {
        oldest_snapshot = versions_->LastSequence();
      } else {
        oldest_snapshot = versions_->LastPublishedSequence();
      }
    } else {
      oldest_snapshot = snapshots_.oldest()->number_;
    }
    // Avoid to go through every column family by checking a global threshold
    // first.
    if (oldest_snapshot > bottommost_files_mark_threshold_) {
      CfdList cf_scheduled;
      for (auto* cfd : *versions_->GetColumnFamilySet()) {
        cfd->current()->storage_info()->UpdateOldestSnapshot(oldest_snapshot);
        if (!cfd->current()
                 ->storage_info()
                 ->BottommostFilesMarkedForCompaction()
                 .empty()) {
          SchedulePendingCompaction(cfd);
          MaybeScheduleFlushOrCompaction();
          cf_scheduled.push_back(cfd);
        }
      }

      // Calculate a new threshold, skipping those CFs where compactions are
      // scheduled. We do not do the same pass as the previous loop because
      // mutex might be unlocked during the loop, making the result inaccurate.
      SequenceNumber new_bottommost_files_mark_threshold = kMaxSequenceNumber;
      for (auto* cfd : *versions_->GetColumnFamilySet()) {
        if (CfdListContains(cf_scheduled, cfd)) {
          continue;
        }
        new_bottommost_files_mark_threshold = std::min(
            new_bottommost_files_mark_threshold,
            cfd->current()->storage_info()->bottommost_files_mark_threshold());
      }
      bottommost_files_mark_threshold_ = new_bottommost_files_mark_threshold;
    }
  }
  delete casted_s;
}

#ifndef ROCKSDB_LITE
Status DBImpl::GetPropertiesOfAllTables(ColumnFamilyHandle* column_family,
                                        TablePropertiesCollection* props) {
  auto cfh = static_cast_with_check<ColumnFamilyHandleImpl>(column_family);
  auto cfd = cfh->cfd();

  // Increment the ref count
  mutex_.Lock();
  auto version = cfd->current();
  version->Ref();
  mutex_.Unlock();

  auto s = version->GetPropertiesOfAllTables(props);

  // Decrement the ref count
  mutex_.Lock();
  version->Unref();
  mutex_.Unlock();

  return s;
}

Status DBImpl::GetPropertiesOfTablesInRange(ColumnFamilyHandle* column_family,
                                            const Range* range, std::size_t n,
                                            TablePropertiesCollection* props) {
  auto cfh = static_cast_with_check<ColumnFamilyHandleImpl>(column_family);
  auto cfd = cfh->cfd();

  // Increment the ref count
  mutex_.Lock();
  auto version = cfd->current();
  version->Ref();
  mutex_.Unlock();

  auto s = version->GetPropertiesOfTablesInRange(range, n, props);

  // Decrement the ref count
  mutex_.Lock();
  version->Unref();
  mutex_.Unlock();

  return s;
}

#endif  // ROCKSDB_LITE

const std::string& DBImpl::GetName() const { return dbname_; }

Env* DBImpl::GetEnv() const { return env_; }

FileSystem* DB::GetFileSystem() const {
  const auto& fs = GetEnv()->GetFileSystem();
  return fs.get();
}

FileSystem* DBImpl::GetFileSystem() const {
  return immutable_db_options_.fs.get();
}

SystemClock* DBImpl::GetSystemClock() const {
  return immutable_db_options_.clock;
}

#ifndef ROCKSDB_LITE

Status DBImpl::StartIOTrace(const TraceOptions& trace_options,
                            std::unique_ptr<TraceWriter>&& trace_writer) {
  assert(trace_writer != nullptr);
  return io_tracer_->StartIOTrace(GetSystemClock(), trace_options,
                                  std::move(trace_writer));
}

Status DBImpl::EndIOTrace() {
  io_tracer_->EndIOTrace();
  return Status::OK();
}

#endif  // ROCKSDB_LITE

Options DBImpl::GetOptions(ColumnFamilyHandle* column_family) const {
  InstrumentedMutexLock l(&mutex_);
  auto cfh = static_cast_with_check<ColumnFamilyHandleImpl>(column_family);
  return Options(BuildDBOptions(immutable_db_options_, mutable_db_options_),
                 cfh->cfd()->GetLatestCFOptions());
}

DBOptions DBImpl::GetDBOptions() const {
  InstrumentedMutexLock l(&mutex_);
  return BuildDBOptions(immutable_db_options_, mutable_db_options_);
}

bool DBImpl::GetProperty(ColumnFamilyHandle* column_family,
                         const Slice& property, std::string* value) {
  const DBPropertyInfo* property_info = GetPropertyInfo(property);
  value->clear();
  auto cfd =
      static_cast_with_check<ColumnFamilyHandleImpl>(column_family)->cfd();
  if (property_info == nullptr) {
    return false;
  } else if (property_info->handle_int) {
    uint64_t int_value;
    bool ret_value =
        GetIntPropertyInternal(cfd, *property_info, false, &int_value);
    if (ret_value) {
      *value = ToString(int_value);
    }
    return ret_value;
  } else if (property_info->handle_string) {
    InstrumentedMutexLock l(&mutex_);
    return cfd->internal_stats()->GetStringProperty(*property_info, property,
                                                    value);
  } else if (property_info->handle_string_dbimpl) {
    std::string tmp_value;
    bool ret_value = (this->*(property_info->handle_string_dbimpl))(&tmp_value);
    if (ret_value) {
      *value = tmp_value;
    }
    return ret_value;
  }
  // Shouldn't reach here since exactly one of handle_string and handle_int
  // should be non-nullptr.
  assert(false);
  return false;
}

bool DBImpl::GetMapProperty(ColumnFamilyHandle* column_family,
                            const Slice& property,
                            std::map<std::string, std::string>* value) {
  const DBPropertyInfo* property_info = GetPropertyInfo(property);
  value->clear();
  auto cfd =
      static_cast_with_check<ColumnFamilyHandleImpl>(column_family)->cfd();
  if (property_info == nullptr) {
    return false;
  } else if (property_info->handle_map) {
    InstrumentedMutexLock l(&mutex_);
    return cfd->internal_stats()->GetMapProperty(*property_info, property,
                                                 value);
  }
  // If we reach this point it means that handle_map is not provided for the
  // requested property
  return false;
}

bool DBImpl::GetIntProperty(ColumnFamilyHandle* column_family,
                            const Slice& property, uint64_t* value) {
  const DBPropertyInfo* property_info = GetPropertyInfo(property);
  if (property_info == nullptr || property_info->handle_int == nullptr) {
    return false;
  }
  auto cfd =
      static_cast_with_check<ColumnFamilyHandleImpl>(column_family)->cfd();
  return GetIntPropertyInternal(cfd, *property_info, false, value);
}

bool DBImpl::GetIntPropertyInternal(ColumnFamilyData* cfd,
                                    const DBPropertyInfo& property_info,
                                    bool is_locked, uint64_t* value) {
  assert(property_info.handle_int != nullptr);
  if (!property_info.need_out_of_mutex) {
    if (is_locked) {
      mutex_.AssertHeld();
      return cfd->internal_stats()->GetIntProperty(property_info, value, this);
    } else {
      InstrumentedMutexLock l(&mutex_);
      return cfd->internal_stats()->GetIntProperty(property_info, value, this);
    }
  } else {
    SuperVersion* sv = nullptr;
    if (is_locked) {
      mutex_.Unlock();
    }
    sv = GetAndRefSuperVersion(cfd);

    bool ret = cfd->internal_stats()->GetIntPropertyOutOfMutex(
        property_info, sv->current, value);

    ReturnAndCleanupSuperVersion(cfd, sv);
    if (is_locked) {
      mutex_.Lock();
    }

    return ret;
  }
}

bool DBImpl::GetPropertyHandleOptionsStatistics(std::string* value) {
  assert(value != nullptr);
  Statistics* statistics = immutable_db_options_.stats;
  if (!statistics) {
    return false;
  }
  *value = statistics->ToString();
  return true;
}

#ifndef ROCKSDB_LITE
Status DBImpl::ResetStats() {
  InstrumentedMutexLock l(&mutex_);
  for (auto* cfd : *versions_->GetColumnFamilySet()) {
    if (cfd->initialized()) {
      cfd->internal_stats()->Clear();
    }
  }
  return Status::OK();
}
#endif  // ROCKSDB_LITE

bool DBImpl::GetAggregatedIntProperty(const Slice& property,
                                      uint64_t* aggregated_value) {
  const DBPropertyInfo* property_info = GetPropertyInfo(property);
  if (property_info == nullptr || property_info->handle_int == nullptr) {
    return false;
  }

  uint64_t sum = 0;
  bool ret = true;
  {
    // Needs mutex to protect the list of column families.
    InstrumentedMutexLock l(&mutex_);
    uint64_t value;
    for (auto* cfd : *versions_->GetColumnFamilySet()) {
      if (!cfd->initialized() || cfd->IsDropped()) {
        continue;
      }
      cfd->Ref();
      ret = GetIntPropertyInternal(cfd, *property_info, true, &value);
      // GetIntPropertyInternal may release db mutex and re-acquire it.
      mutex_.AssertHeld();
      cfd->UnrefAndTryDelete();
      if (ret) {
        sum += value;
      } else {
        ret = false;
        break;
      }
    }
  }
  *aggregated_value = sum;
  return ret;
}

SuperVersion* DBImpl::GetAndRefSuperVersion(ColumnFamilyData* cfd) {
  // TODO(ljin): consider using GetReferencedSuperVersion() directly
  return cfd->GetThreadLocalSuperVersion(this);
}

// REQUIRED: this function should only be called on the write thread or if the
// mutex is held.
SuperVersion* DBImpl::GetAndRefSuperVersion(uint32_t column_family_id) {
  auto column_family_set = versions_->GetColumnFamilySet();
  auto cfd = column_family_set->GetColumnFamily(column_family_id);
  if (!cfd) {
    return nullptr;
  }

  return GetAndRefSuperVersion(cfd);
}

void DBImpl::CleanupSuperVersion(SuperVersion* sv) {
  // Release SuperVersion
  if (sv->Unref()) {
    bool defer_purge =
            immutable_db_options().avoid_unnecessary_blocking_io;
    {
      InstrumentedMutexLock l(&mutex_);
      sv->Cleanup();
      if (defer_purge) {
        AddSuperVersionsToFreeQueue(sv);
        SchedulePurge();
      }
    }
    if (!defer_purge) {
      delete sv;
    }
    RecordTick(stats_, NUMBER_SUPERVERSION_CLEANUPS);
  }
  RecordTick(stats_, NUMBER_SUPERVERSION_RELEASES);
}

void DBImpl::ReturnAndCleanupSuperVersion(ColumnFamilyData* cfd,
                                          SuperVersion* sv) {
  if (!cfd->ReturnThreadLocalSuperVersion(sv)) {
    CleanupSuperVersion(sv);
  }
}

// REQUIRED: this function should only be called on the write thread.
void DBImpl::ReturnAndCleanupSuperVersion(uint32_t column_family_id,
                                          SuperVersion* sv) {
  auto column_family_set = versions_->GetColumnFamilySet();
  auto cfd = column_family_set->GetColumnFamily(column_family_id);

  // If SuperVersion is held, and we successfully fetched a cfd using
  // GetAndRefSuperVersion(), it must still exist.
  assert(cfd != nullptr);
  ReturnAndCleanupSuperVersion(cfd, sv);
}

// REQUIRED: this function should only be called on the write thread or if the
// mutex is held.
ColumnFamilyHandle* DBImpl::GetColumnFamilyHandle(uint32_t column_family_id) {
  ColumnFamilyMemTables* cf_memtables = column_family_memtables_.get();

  if (!cf_memtables->Seek(column_family_id)) {
    return nullptr;
  }

  return cf_memtables->GetColumnFamilyHandle();
}

// REQUIRED: mutex is NOT held.
std::unique_ptr<ColumnFamilyHandle> DBImpl::GetColumnFamilyHandleUnlocked(
    uint32_t column_family_id) {
  InstrumentedMutexLock l(&mutex_);

  auto* cfd =
      versions_->GetColumnFamilySet()->GetColumnFamily(column_family_id);
  if (cfd == nullptr) {
    return nullptr;
  }

  return std::unique_ptr<ColumnFamilyHandleImpl>(
      new ColumnFamilyHandleImpl(cfd, this, &mutex_));
}

void DBImpl::GetApproximateMemTableStats(ColumnFamilyHandle* column_family,
                                         const Range& range,
                                         uint64_t* const count,
                                         uint64_t* const size) {
  ColumnFamilyHandleImpl* cfh =
      static_cast_with_check<ColumnFamilyHandleImpl>(column_family);
  ColumnFamilyData* cfd = cfh->cfd();
  SuperVersion* sv = GetAndRefSuperVersion(cfd);

  // Convert user_key into a corresponding internal key.
  InternalKey k1(range.start, kMaxSequenceNumber, kValueTypeForSeek);
  InternalKey k2(range.limit, kMaxSequenceNumber, kValueTypeForSeek);
  MemTable::MemTableStats memStats =
      sv->mem->ApproximateStats(k1.Encode(), k2.Encode());
  MemTable::MemTableStats immStats =
      sv->imm->ApproximateStats(k1.Encode(), k2.Encode());
  *count = memStats.count + immStats.count;
  *size = memStats.size + immStats.size;

  ReturnAndCleanupSuperVersion(cfd, sv);
}

Status DBImpl::GetApproximateSizes(const SizeApproximationOptions& options,
                                   ColumnFamilyHandle* column_family,
                                   const Range* range, int n, uint64_t* sizes) {
  if (!options.include_memtabtles && !options.include_files) {
    return Status::InvalidArgument("Invalid options");
  }

  const Comparator* const ucmp = column_family->GetComparator();
  assert(ucmp);
  size_t ts_sz = ucmp->timestamp_size();

  Version* v;
  auto cfh = static_cast_with_check<ColumnFamilyHandleImpl>(column_family);
  auto cfd = cfh->cfd();
  SuperVersion* sv = GetAndRefSuperVersion(cfd);
  v = sv->current;

  for (int i = 0; i < n; i++) {
    Slice start = range[i].start;
    Slice limit = range[i].limit;

    // Add timestamp if needed
    std::string start_with_ts, limit_with_ts;
    if (ts_sz > 0) {
      // Maximum timestamp means including all key with any timestamp
      AppendKeyWithMaxTimestamp(&start_with_ts, start, ts_sz);
      // Append a maximum timestamp as the range limit is exclusive:
      // [start, limit)
      AppendKeyWithMaxTimestamp(&limit_with_ts, limit, ts_sz);
      start = start_with_ts;
      limit = limit_with_ts;
    }
    // Convert user_key into a corresponding internal key.
    InternalKey k1(start, kMaxSequenceNumber, kValueTypeForSeek);
    InternalKey k2(limit, kMaxSequenceNumber, kValueTypeForSeek);
    sizes[i] = 0;
    if (options.include_files) {
      sizes[i] += versions_->ApproximateSize(
          options, v, k1.Encode(), k2.Encode(), /*start_level=*/0,
          /*end_level=*/-1, TableReaderCaller::kUserApproximateSize);
    }
    if (options.include_memtabtles) {
      sizes[i] += sv->mem->ApproximateStats(k1.Encode(), k2.Encode()).size;
      sizes[i] += sv->imm->ApproximateStats(k1.Encode(), k2.Encode()).size;
    }
  }

  ReturnAndCleanupSuperVersion(cfd, sv);
  return Status::OK();
}

std::list<uint64_t>::iterator
DBImpl::CaptureCurrentFileNumberInPendingOutputs() {
  // We need to remember the iterator of our insert, because after the
  // background job is done, we need to remove that element from
  // pending_outputs_.
  pending_outputs_.push_back(versions_->current_next_file_number());
  auto pending_outputs_inserted_elem = pending_outputs_.end();
  --pending_outputs_inserted_elem;
  return pending_outputs_inserted_elem;
}

void DBImpl::ReleaseFileNumberFromPendingOutputs(
    std::unique_ptr<std::list<uint64_t>::iterator>& v) {
  if (v.get() != nullptr) {
    pending_outputs_.erase(*v.get());
    v.reset();
  }
}

#ifndef ROCKSDB_LITE
Status DBImpl::GetUpdatesSince(
    SequenceNumber seq, std::unique_ptr<TransactionLogIterator>* iter,
    const TransactionLogIterator::ReadOptions& read_options) {
  RecordTick(stats_, GET_UPDATES_SINCE_CALLS);
  if (seq > versions_->LastSequence()) {
    return Status::NotFound("Requested sequence not yet written in the db");
  }
  return wal_manager_.GetUpdatesSince(seq, iter, read_options, versions_.get());
}

Status DBImpl::DeleteFile(std::string name) {
  uint64_t number;
  FileType type;
  WalFileType log_type;
  if (!ParseFileName(name, &number, &type, &log_type) ||
      (type != kTableFile && type != kWalFile)) {
    ROCKS_LOG_ERROR(immutable_db_options_.info_log, "DeleteFile %s failed.\n",
                    name.c_str());
    return Status::InvalidArgument("Invalid file name");
  }

  if (type == kWalFile) {
    // Only allow deleting archived log files
    if (log_type != kArchivedLogFile) {
      ROCKS_LOG_ERROR(immutable_db_options_.info_log,
                      "DeleteFile %s failed - not archived log.\n",
                      name.c_str());
      return Status::NotSupported("Delete only supported for archived logs");
    }
    Status status = wal_manager_.DeleteFile(name, number);
    if (!status.ok()) {
      ROCKS_LOG_ERROR(immutable_db_options_.info_log,
                      "DeleteFile %s failed -- %s.\n", name.c_str(),
                      status.ToString().c_str());
    }
    return status;
  }

  Status status;
  int level;
  FileMetaData* metadata;
  ColumnFamilyData* cfd;
  VersionEdit edit;
  JobContext job_context(next_job_id_.fetch_add(1), true);
  {
    InstrumentedMutexLock l(&mutex_);
    status = versions_->GetMetadataForFile(number, &level, &metadata, &cfd);
    if (!status.ok()) {
      ROCKS_LOG_WARN(immutable_db_options_.info_log,
                     "DeleteFile %s failed. File not found\n", name.c_str());
      job_context.Clean();
      return Status::InvalidArgument("File not found");
    }
    assert(level < cfd->NumberLevels());

    // If the file is being compacted no need to delete.
    if (metadata->being_compacted) {
      ROCKS_LOG_INFO(immutable_db_options_.info_log,
                     "DeleteFile %s Skipped. File about to be compacted\n",
                     name.c_str());
      job_context.Clean();
      return Status::OK();
    }

    // Only the files in the last level can be deleted externally.
    // This is to make sure that any deletion tombstones are not
    // lost. Check that the level passed is the last level.
    auto* vstoreage = cfd->current()->storage_info();
    for (int i = level + 1; i < cfd->NumberLevels(); i++) {
      if (vstoreage->NumLevelFiles(i) != 0) {
        ROCKS_LOG_WARN(immutable_db_options_.info_log,
                       "DeleteFile %s FAILED. File not in last level\n",
                       name.c_str());
        job_context.Clean();
        return Status::InvalidArgument("File not in last level");
      }
    }
    // if level == 0, it has to be the oldest file
    if (level == 0 &&
        vstoreage->LevelFiles(0).back()->fd.GetNumber() != number) {
      ROCKS_LOG_WARN(immutable_db_options_.info_log,
                     "DeleteFile %s failed ---"
                     " target file in level 0 must be the oldest.",
                     name.c_str());
      job_context.Clean();
      return Status::InvalidArgument("File in level 0, but not oldest");
    }
    edit.SetColumnFamily(cfd->GetID());
    edit.DeleteFile(level, number);
    status = versions_->LogAndApply(cfd, *cfd->GetLatestMutableCFOptions(),
                                    &edit, &mutex_, directories_.GetDbDir());
    if (status.ok()) {
      InstallSuperVersionAndScheduleWork(cfd,
                                         &job_context.superversion_contexts[0],
                                         *cfd->GetLatestMutableCFOptions());
    }
    FindObsoleteFiles(&job_context, false);
  }  // lock released here

  LogFlush(immutable_db_options_.info_log);
  // remove files outside the db-lock
  if (job_context.HaveSomethingToDelete()) {
    // Call PurgeObsoleteFiles() without holding mutex.
    PurgeObsoleteFiles(job_context);
  }
  job_context.Clean();
  return status;
}

Status DBImpl::DeleteFilesInRanges(ColumnFamilyHandle* column_family,
                                   const RangePtr* ranges, size_t n,
                                   bool include_end) {
  Status status = Status::OK();
  auto cfh = static_cast_with_check<ColumnFamilyHandleImpl>(column_family);
  ColumnFamilyData* cfd = cfh->cfd();
  VersionEdit edit;
  std::set<FileMetaData*> deleted_files;
  JobContext job_context(next_job_id_.fetch_add(1), true);
  {
    InstrumentedMutexLock l(&mutex_);
    Version* input_version = cfd->current();

    auto* vstorage = input_version->storage_info();
    for (size_t r = 0; r < n; r++) {
      auto begin = ranges[r].start, end = ranges[r].limit;
      for (int i = 1; i < cfd->NumberLevels(); i++) {
        if (vstorage->LevelFiles(i).empty() ||
            !vstorage->OverlapInLevel(i, begin, end)) {
          continue;
        }
        std::vector<FileMetaData*> level_files;
        InternalKey begin_storage, end_storage, *begin_key, *end_key;
        if (begin == nullptr) {
          begin_key = nullptr;
        } else {
          begin_storage.SetMinPossibleForUserKey(*begin);
          begin_key = &begin_storage;
        }
        if (end == nullptr) {
          end_key = nullptr;
        } else {
          end_storage.SetMaxPossibleForUserKey(*end);
          end_key = &end_storage;
        }

        vstorage->GetCleanInputsWithinInterval(
            i, begin_key, end_key, &level_files, -1 /* hint_index */,
            nullptr /* file_index */);
        FileMetaData* level_file;
        for (uint32_t j = 0; j < level_files.size(); j++) {
          level_file = level_files[j];
          if (level_file->being_compacted) {
            continue;
          }
          if (deleted_files.find(level_file) != deleted_files.end()) {
            continue;
          }
          if (!include_end && end != nullptr &&
              cfd->user_comparator()->Compare(level_file->largest.user_key(),
                                              *end) == 0) {
            continue;
          }
          edit.SetColumnFamily(cfd->GetID());
          edit.DeleteFile(i, level_file->fd.GetNumber());
          deleted_files.insert(level_file);
          level_file->being_compacted = true;
        }
        vstorage->ComputeCompactionScore(*cfd->ioptions(),
                                         *cfd->GetLatestMutableCFOptions());
      }
    }
    if (edit.GetDeletedFiles().empty()) {
      job_context.Clean();
      return status;
    }
    input_version->Ref();
    status = versions_->LogAndApply(cfd, *cfd->GetLatestMutableCFOptions(),
                                    &edit, &mutex_, directories_.GetDbDir());
    if (status.ok()) {
      InstallSuperVersionAndScheduleWork(cfd,
                                         &job_context.superversion_contexts[0],
                                         *cfd->GetLatestMutableCFOptions());
    }
    for (auto* deleted_file : deleted_files) {
      deleted_file->being_compacted = false;
    }
    input_version->Unref();
    FindObsoleteFiles(&job_context, false);
  }  // lock released here

  LogFlush(immutable_db_options_.info_log);
  // remove files outside the db-lock
  if (job_context.HaveSomethingToDelete()) {
    // Call PurgeObsoleteFiles() without holding mutex.
    PurgeObsoleteFiles(job_context);
  }
  job_context.Clean();
  return status;
}

void DBImpl::GetLiveFilesMetaData(std::vector<LiveFileMetaData>* metadata) {
  InstrumentedMutexLock l(&mutex_);
  versions_->GetLiveFilesMetaData(metadata);
}

Status DBImpl::GetLiveFilesChecksumInfo(FileChecksumList* checksum_list) {
  InstrumentedMutexLock l(&mutex_);
  return versions_->GetLiveFilesChecksumInfo(checksum_list);
}

void DBImpl::GetColumnFamilyMetaData(ColumnFamilyHandle* column_family,
                                     ColumnFamilyMetaData* cf_meta) {
  assert(column_family);
  auto* cfd =
      static_cast_with_check<ColumnFamilyHandleImpl>(column_family)->cfd();
  auto* sv = GetAndRefSuperVersion(cfd);
  {
    // Without mutex, Version::GetColumnFamilyMetaData will have data race with
    // Compaction::MarkFilesBeingCompacted. One solution is to use mutex, but
    // this may cause regression. An alternative is to make
    // FileMetaData::being_compacted atomic, but it will make FileMetaData
    // non-copy-able. Another option is to separate these variables from
    // original FileMetaData struct, and this requires re-organization of data
    // structures. For now, we take the easy approach. If
    // DB::GetColumnFamilyMetaData is not called frequently, the regression
    // should not be big. We still need to keep an eye on it.
    InstrumentedMutexLock l(&mutex_);
    sv->current->GetColumnFamilyMetaData(cf_meta);
  }
  ReturnAndCleanupSuperVersion(cfd, sv);
}

#endif  // ROCKSDB_LITE

Status DBImpl::CheckConsistency() {
  mutex_.AssertHeld();
  std::vector<LiveFileMetaData> metadata;
  versions_->GetLiveFilesMetaData(&metadata);
  TEST_SYNC_POINT("DBImpl::CheckConsistency:AfterGetLiveFilesMetaData");

  std::string corruption_messages;

  if (immutable_db_options_.skip_checking_sst_file_sizes_on_db_open) {
    // Instead of calling GetFileSize() for each expected file, call
    // GetChildren() for the DB directory and check that all expected files
    // are listed, without checking their sizes.
    // Since sst files might be in different directories, do it for each
    // directory separately.
    std::map<std::string, std::vector<std::string>> files_by_directory;
    for (const auto& md : metadata) {
      // md.name has a leading "/". Remove it.
      std::string fname = md.name;
      if (!fname.empty() && fname[0] == '/') {
        fname = fname.substr(1);
      }
      files_by_directory[md.db_path].push_back(fname);
    }
    for (const auto& dir_files : files_by_directory) {
      std::string directory = dir_files.first;
      std::vector<std::string> existing_files;
      Status s = env_->GetChildren(directory, &existing_files);
      if (!s.ok()) {
        corruption_messages +=
            "Can't list files in " + directory + ": " + s.ToString() + "\n";
        continue;
      }
      std::sort(existing_files.begin(), existing_files.end());

      for (const std::string& fname : dir_files.second) {
        if (!std::binary_search(existing_files.begin(), existing_files.end(),
                                fname) &&
            !std::binary_search(existing_files.begin(), existing_files.end(),
                                Rocks2LevelTableFileName(fname))) {
          corruption_messages +=
              "Missing sst file " + fname + " in " + directory + "\n";
        }
      }
    }
  } else {
    for (const auto& md : metadata) {
      // md.name has a leading "/".
      std::string file_path = md.db_path + md.name;

      uint64_t fsize = 0;
      TEST_SYNC_POINT("DBImpl::CheckConsistency:BeforeGetFileSize");
      Status s = env_->GetFileSize(file_path, &fsize);
      if (!s.ok() &&
          env_->GetFileSize(Rocks2LevelTableFileName(file_path), &fsize).ok()) {
        s = Status::OK();
      }
      if (!s.ok()) {
        corruption_messages +=
            "Can't access " + md.name + ": " + s.ToString() + "\n";
      } else if (fsize != md.size) {
        corruption_messages += "Sst file size mismatch: " + file_path +
                               ". Size recorded in manifest " +
                               ToString(md.size) + ", actual size " +
                               ToString(fsize) + "\n";
      }
    }
  }

  if (corruption_messages.size() == 0) {
    return Status::OK();
  } else {
    return Status::Corruption(corruption_messages);
  }
}

Status DBImpl::GetDbIdentity(std::string& identity) const {
  identity.assign(db_id_);
  return Status::OK();
}

Status DBImpl::GetDbIdentityFromIdentityFile(std::string* identity) const {
  std::string idfilename = IdentityFileName(dbname_);
  const FileOptions soptions;

  Status s = ReadFileToString(fs_.get(), idfilename, identity);
  if (!s.ok()) {
    return s;
  }

  // If last character is '\n' remove it from identity
  if (identity->size() > 0 && identity->back() == '\n') {
    identity->pop_back();
  }
  return s;
}

Status DBImpl::GetDbSessionId(std::string& session_id) const {
  session_id.assign(db_session_id_);
  return Status::OK();
}

void DBImpl::SetDbSessionId() {
  // GenerateUniqueId() generates an identifier that has a negligible
  // probability of being duplicated, ~128 bits of entropy
  std::string uuid = env_->GenerateUniqueId();

  // Hash and reformat that down to a more compact format, 20 characters
  // in base-36 ([0-9A-Z]), which is ~103 bits of entropy, which is enough
  // to expect no collisions across a billion servers each opening DBs
  // a million times (~2^50). Benefits vs. raw unique id:
  // * Save ~ dozen bytes per SST file
  // * Shorter shared backup file names (some platforms have low limits)
  // * Visually distinct from DB id format
  uint64_t a = NPHash64(uuid.data(), uuid.size(), 1234U);
  uint64_t b = NPHash64(uuid.data(), uuid.size(), 5678U);
  db_session_id_.resize(20);
  static const char* const base36 = "0123456789ABCDEFGHIJKLMNOPQRSTUVWXYZ";
  size_t i = 0;
  for (; i < 10U; ++i, a /= 36U) {
    db_session_id_[i] = base36[a % 36];
  }
  for (; i < 20U; ++i, b /= 36U) {
    db_session_id_[i] = base36[b % 36];
  }
  TEST_SYNC_POINT_CALLBACK("DBImpl::SetDbSessionId", &db_session_id_);
}

// Default implementation -- returns not supported status
Status DB::CreateColumnFamily(const ColumnFamilyOptions& /*cf_options*/,
                              const std::string& /*column_family_name*/,
                              ColumnFamilyHandle** /*handle*/) {
  return Status::NotSupported("");
}

Status DB::CreateColumnFamilies(
    const ColumnFamilyOptions& /*cf_options*/,
    const std::vector<std::string>& /*column_family_names*/,
    std::vector<ColumnFamilyHandle*>* /*handles*/) {
  return Status::NotSupported("");
}

Status DB::CreateColumnFamilies(
    const std::vector<ColumnFamilyDescriptor>& /*column_families*/,
    std::vector<ColumnFamilyHandle*>* /*handles*/) {
  return Status::NotSupported("");
}

Status DB::DropColumnFamily(ColumnFamilyHandle* /*column_family*/) {
  return Status::NotSupported("");
}

Status DB::DropColumnFamilies(
    const std::vector<ColumnFamilyHandle*>& /*column_families*/) {
  return Status::NotSupported("");
}

Status DB::DestroyColumnFamilyHandle(ColumnFamilyHandle* column_family) {
  delete column_family;
  return Status::OK();
}

DB::~DB() {}

Status DBImpl::Close() {
  if (!closed_) {
    {
      InstrumentedMutexLock l(&mutex_);
      // If there is unreleased snapshot, fail the close call
      if (!snapshots_.empty()) {
        return Status::Aborted("Cannot close DB with unreleased snapshot.");
      }
    }

    closed_ = true;
    return CloseImpl();
  }
  return Status::OK();
}

Status DB::ListColumnFamilies(const DBOptions& db_options,
                              const std::string& name,
                              std::vector<std::string>* column_families) {
  const std::shared_ptr<FileSystem>& fs = db_options.env->GetFileSystem();
  return VersionSet::ListColumnFamilies(column_families, name, fs.get());
}

Snapshot::~Snapshot() {}

Status DestroyDB(const std::string& dbname, const Options& options,
                 const std::vector<ColumnFamilyDescriptor>& column_families) {
  ImmutableDBOptions soptions(SanitizeOptions(dbname, options));
  Env* env = soptions.env;
  std::vector<std::string> filenames;
  bool wal_in_db_path = IsWalDirSameAsDBPath(&soptions);

  // Reset the logger because it holds a handle to the
  // log file and prevents cleanup and directory removal
  soptions.info_log.reset();
  // Ignore error in case directory does not exist
  env->GetChildren(dbname, &filenames).PermitUncheckedError();

  FileLock* lock;
  const std::string lockname = LockFileName(dbname);
  Status result = env->LockFile(lockname, &lock);
  if (result.ok()) {
    uint64_t number;
    FileType type;
    InfoLogPrefix info_log_prefix(!soptions.db_log_dir.empty(), dbname);
    for (const auto& fname : filenames) {
      if (ParseFileName(fname, &number, info_log_prefix.prefix, &type) &&
          type != kDBLockFile) {  // Lock file will be deleted at end
        Status del;
        std::string path_to_delete = dbname + "/" + fname;
        if (type == kMetaDatabase) {
          del = DestroyDB(path_to_delete, options);
        } else if (type == kTableFile || type == kWalFile ||
                   type == kBlobFile) {
          del = DeleteDBFile(&soptions, path_to_delete, dbname,
                             /*force_bg=*/false, /*force_fg=*/!wal_in_db_path);
        } else {
          del = env->DeleteFile(path_to_delete);
        }
        if (!del.ok() && result.ok()) {
          result = del;
        }
      }
    }

    std::set<std::string> paths;
    for (const DbPath& db_path : options.db_paths) {
      paths.insert(db_path.path);
    }
    for (const ColumnFamilyDescriptor& cf : column_families) {
      for (const DbPath& cf_path : cf.options.cf_paths) {
        paths.insert(cf_path.path);
      }
    }
    for (const auto& path : paths) {
      if (env->GetChildren(path, &filenames).ok()) {
        for (const auto& fname : filenames) {
          if (ParseFileName(fname, &number, &type) &&
              (type == kTableFile ||
               type == kBlobFile)) {  // Lock file will be deleted at end
            std::string file_path = path + "/" + fname;
            Status del = DeleteDBFile(&soptions, file_path, dbname,
                                      /*force_bg=*/false, /*force_fg=*/false);
            if (!del.ok() && result.ok()) {
              result = del;
            }
          }
        }
        // TODO: Should we return an error if we cannot delete the directory?
        env->DeleteDir(path).PermitUncheckedError();
      }
    }

    std::vector<std::string> walDirFiles;
    std::string archivedir = ArchivalDirectory(dbname);
    bool wal_dir_exists = false;
    if (dbname != soptions.wal_dir) {
      wal_dir_exists = env->GetChildren(soptions.wal_dir, &walDirFiles).ok();
      archivedir = ArchivalDirectory(soptions.wal_dir);
    }

    // Archive dir may be inside wal dir or dbname and should be
    // processed and removed before those otherwise we have issues
    // removing them
    std::vector<std::string> archiveFiles;
    if (env->GetChildren(archivedir, &archiveFiles).ok()) {
      // Delete archival files.
      for (const auto& file : archiveFiles) {
        if (ParseFileName(file, &number, &type) && type == kWalFile) {
          Status del =
              DeleteDBFile(&soptions, archivedir + "/" + file, archivedir,
                           /*force_bg=*/false, /*force_fg=*/!wal_in_db_path);
          if (!del.ok() && result.ok()) {
            result = del;
          }
        }
      }
      // Ignore error in case dir contains other files
      env->DeleteDir(archivedir).PermitUncheckedError();
    }

    // Delete log files in the WAL dir
    if (wal_dir_exists) {
      for (const auto& file : walDirFiles) {
        if (ParseFileName(file, &number, &type) && type == kWalFile) {
          Status del =
              DeleteDBFile(&soptions, LogFileName(soptions.wal_dir, number),
                           soptions.wal_dir, /*force_bg=*/false,
                           /*force_fg=*/!wal_in_db_path);
          if (!del.ok() && result.ok()) {
            result = del;
          }
        }
      }
      // Ignore error in case dir contains other files
      env->DeleteDir(soptions.wal_dir).PermitUncheckedError();
    }

    // Ignore error since state is already gone
    env->UnlockFile(lock).PermitUncheckedError();
    env->DeleteFile(lockname).PermitUncheckedError();

    // sst_file_manager holds a ref to the logger. Make sure the logger is
    // gone before trying to remove the directory.
    soptions.sst_file_manager.reset();

    // Ignore error in case dir contains other files
    env->DeleteDir(dbname).PermitUncheckedError();
    ;
  }
  return result;
}

Status DBImpl::WriteOptionsFile(bool need_mutex_lock,
                                bool need_enter_write_thread) {
#ifndef ROCKSDB_LITE
  if (!immutable_db_options_.use_options_file) {
      return Status::OK();
  }

  WriteThread::Writer w;
  if (need_mutex_lock) {
    mutex_.Lock();
  } else {
    mutex_.AssertHeld();
  }
  if (need_enter_write_thread) {
    write_thread_.EnterUnbatched(&w, &mutex_);
  }

  std::vector<std::string> cf_names;
  std::vector<ColumnFamilyOptions> cf_opts;

  // This part requires mutex to protect the column family options
  for (auto cfd : *versions_->GetColumnFamilySet()) {
    if (cfd->IsDropped()) {
      continue;
    }
    cf_names.push_back(cfd->GetName());
    cf_opts.push_back(cfd->GetLatestCFOptions());
  }

  // Unlock during expensive operations.  New writes cannot get here
  // because the single write thread ensures all new writes get queued.
  DBOptions db_options =
      BuildDBOptions(immutable_db_options_, mutable_db_options_);
  mutex_.Unlock();

  TEST_SYNC_POINT("DBImpl::WriteOptionsFile:1");
  TEST_SYNC_POINT("DBImpl::WriteOptionsFile:2");

  std::string file_name =
      TempOptionsFileName(GetName(), versions_->NewFileNumber());
  Status s = PersistRocksDBOptions(db_options, cf_names, cf_opts, file_name,
                                   fs_.get());

  if (s.ok()) {
    s = RenameTempFileToOptionsFile(file_name);
  }
  // restore lock
  if (!need_mutex_lock) {
    mutex_.Lock();
  }
  if (need_enter_write_thread) {
    write_thread_.ExitUnbatched(&w);
  }
  if (!s.ok()) {
    ROCKS_LOG_WARN(immutable_db_options_.info_log,
                   "Unnable to persist options -- %s", s.ToString().c_str());
    if (immutable_db_options_.fail_if_options_file_error) {
      return Status::IOError("Unable to persist options.",
                             s.ToString().c_str());
    }
  }
#else
  (void)need_mutex_lock;
  (void)need_enter_write_thread;
#endif  // !ROCKSDB_LITE
  return Status::OK();
}

#ifndef ROCKSDB_LITE
namespace {
void DeleteOptionsFilesHelper(const std::map<uint64_t, std::string>& filenames,
                              const size_t num_files_to_keep,
                              const std::shared_ptr<Logger>& info_log,
                              Env* env) {
  if (filenames.size() <= num_files_to_keep) {
    return;
  }
  for (auto iter = std::next(filenames.begin(), num_files_to_keep);
       iter != filenames.end(); ++iter) {
    if (!env->DeleteFile(iter->second).ok()) {
      ROCKS_LOG_WARN(info_log, "Unable to delete options file %s",
                     iter->second.c_str());
    }
  }
}
}  // namespace
#endif  // !ROCKSDB_LITE

Status DBImpl::DeleteObsoleteOptionsFiles() {
#ifndef ROCKSDB_LITE
  std::vector<std::string> filenames;
  // use ordered map to store keep the filenames sorted from the newest
  // to the oldest.
  std::map<uint64_t, std::string> options_filenames;
  Status s;
  s = GetEnv()->GetChildren(GetName(), &filenames);
  if (!s.ok()) {
    return s;
  }
  for (auto& filename : filenames) {
    uint64_t file_number;
    FileType type;
    if (ParseFileName(filename, &file_number, &type) && type == kOptionsFile) {
      options_filenames.insert(
          {std::numeric_limits<uint64_t>::max() - file_number,
           GetName() + "/" + filename});
    }
  }

  // Keeps the latest 2 Options file
  const size_t kNumOptionsFilesKept = 2;
  DeleteOptionsFilesHelper(options_filenames, kNumOptionsFilesKept,
                           immutable_db_options_.info_log, GetEnv());
  return Status::OK();
#else
  return Status::OK();
#endif  // !ROCKSDB_LITE
}

Status DBImpl::RenameTempFileToOptionsFile(const std::string& file_name) {
#ifndef ROCKSDB_LITE
  Status s;

  uint64_t options_file_number = versions_->NewFileNumber();
  std::string options_file_name =
      OptionsFileName(GetName(), options_file_number);
  // Retry if the file name happen to conflict with an existing one.
  s = GetEnv()->RenameFile(file_name, options_file_name);
  if (s.ok()) {
    InstrumentedMutexLock l(&mutex_);
    versions_->options_file_number_ = options_file_number;
  }

  if (0 == disable_delete_obsolete_files_) {
    // TODO: Should we check for errors here?
    DeleteObsoleteOptionsFiles().PermitUncheckedError();
  }
  return s;
#else
  (void)file_name;
  return Status::OK();
#endif  // !ROCKSDB_LITE
}

#ifdef ROCKSDB_USING_THREAD_STATUS

void DBImpl::NewThreadStatusCfInfo(ColumnFamilyData* cfd) const {
  if (immutable_db_options_.enable_thread_tracking) {
    ThreadStatusUtil::NewColumnFamilyInfo(this, cfd, cfd->GetName(),
                                          cfd->ioptions()->env);
  }
}

void DBImpl::EraseThreadStatusCfInfo(ColumnFamilyData* cfd) const {
  if (immutable_db_options_.enable_thread_tracking) {
    ThreadStatusUtil::EraseColumnFamilyInfo(cfd);
  }
}

void DBImpl::EraseThreadStatusDbInfo() const {
  if (immutable_db_options_.enable_thread_tracking) {
    ThreadStatusUtil::EraseDatabaseInfo(this);
  }
}

#else
void DBImpl::NewThreadStatusCfInfo(ColumnFamilyData* /*cfd*/) const {}

void DBImpl::EraseThreadStatusCfInfo(ColumnFamilyData* /*cfd*/) const {}

void DBImpl::EraseThreadStatusDbInfo() const {}
#endif  // ROCKSDB_USING_THREAD_STATUS

//
// A global method that can dump out the build version
void DumpRocksDBBuildVersion(Logger* log) {
  ROCKS_LOG_HEADER(log, "RocksDB version: %s\n",
                   GetRocksVersionAsString().c_str());
  const auto& props = GetRocksBuildProperties();
  const auto& sha = props.find("rocksdb_build_git_sha");
  if (sha != props.end()) {
    ROCKS_LOG_HEADER(log, "Git sha %s", sha->second.c_str());
  }
  const auto date = props.find("rocksdb_build_date");
  if (date != props.end()) {
    ROCKS_LOG_HEADER(log, "Compile date %s", date->second.c_str());
  }
}

#ifndef ROCKSDB_LITE
SequenceNumber DBImpl::GetEarliestMemTableSequenceNumber(SuperVersion* sv,
                                                         bool include_history) {
  // Find the earliest sequence number that we know we can rely on reading
  // from the memtable without needing to check sst files.
  SequenceNumber earliest_seq =
      sv->imm->GetEarliestSequenceNumber(include_history);
  if (earliest_seq == kMaxSequenceNumber) {
    earliest_seq = sv->mem->GetEarliestSequenceNumber();
  }
  assert(sv->mem->GetEarliestSequenceNumber() >= earliest_seq);

  return earliest_seq;
}
#endif  // ROCKSDB_LITE

#ifndef ROCKSDB_LITE
Status DBImpl::GetLatestSequenceForKey(SuperVersion* sv, const Slice& key,
                                       bool cache_only,
                                       SequenceNumber lower_bound_seq,
                                       SequenceNumber* seq,
                                       bool* found_record_for_key,
                                       bool* is_blob_index) {
  Status s;
  MergeContext merge_context;
  SequenceNumber max_covering_tombstone_seq = 0;

  ReadOptions read_options;
  SequenceNumber current_seq = versions_->LastSequence();
  LookupKey lkey(key, current_seq);

  *seq = kMaxSequenceNumber;
  *found_record_for_key = false;

  // Check if there is a record for this key in the latest memtable
  sv->mem->Get(lkey, nullptr, nullptr, &s, &merge_context,
               &max_covering_tombstone_seq, seq, read_options,
               nullptr /*read_callback*/, is_blob_index);

  if (!(s.ok() || s.IsNotFound() || s.IsMergeInProgress())) {
    // unexpected error reading memtable.
    ROCKS_LOG_ERROR(immutable_db_options_.info_log,
                    "Unexpected status returned from MemTable::Get: %s\n",
                    s.ToString().c_str());

    return s;
  }

  if (*seq != kMaxSequenceNumber) {
    // Found a sequence number, no need to check immutable memtables
    *found_record_for_key = true;
    return Status::OK();
  }

  SequenceNumber lower_bound_in_mem = sv->mem->GetEarliestSequenceNumber();
  if (lower_bound_in_mem != kMaxSequenceNumber &&
      lower_bound_in_mem < lower_bound_seq) {
    *found_record_for_key = false;
    return Status::OK();
  }

  // Check if there is a record for this key in the immutable memtables
  sv->imm->Get(lkey, nullptr, nullptr, &s, &merge_context,
               &max_covering_tombstone_seq, seq, read_options,
               nullptr /*read_callback*/, is_blob_index);

  if (!(s.ok() || s.IsNotFound() || s.IsMergeInProgress())) {
    // unexpected error reading memtable.
    ROCKS_LOG_ERROR(immutable_db_options_.info_log,
                    "Unexpected status returned from MemTableList::Get: %s\n",
                    s.ToString().c_str());

    return s;
  }

  if (*seq != kMaxSequenceNumber) {
    // Found a sequence number, no need to check memtable history
    *found_record_for_key = true;
    return Status::OK();
  }

  SequenceNumber lower_bound_in_imm = sv->imm->GetEarliestSequenceNumber();
  if (lower_bound_in_imm != kMaxSequenceNumber &&
      lower_bound_in_imm < lower_bound_seq) {
    *found_record_for_key = false;
    return Status::OK();
  }

  // Check if there is a record for this key in the immutable memtables
  sv->imm->GetFromHistory(lkey, nullptr, nullptr, &s, &merge_context,
                          &max_covering_tombstone_seq, seq, read_options,
                          is_blob_index);

  if (!(s.ok() || s.IsNotFound() || s.IsMergeInProgress())) {
    // unexpected error reading memtable.
    ROCKS_LOG_ERROR(
        immutable_db_options_.info_log,
        "Unexpected status returned from MemTableList::GetFromHistory: %s\n",
        s.ToString().c_str());

    return s;
  }

  if (*seq != kMaxSequenceNumber) {
    // Found a sequence number, no need to check SST files
    *found_record_for_key = true;
    return Status::OK();
  }

  // We could do a sv->imm->GetEarliestSequenceNumber(/*include_history*/ true)
  // check here to skip the history if possible. But currently the caller
  // already does that. Maybe we should move the logic here later.

  // TODO(agiardullo): possible optimization: consider checking cached
  // SST files if cache_only=true?
  if (!cache_only) {
    // Check tables
    sv->current->Get(read_options, lkey, nullptr, nullptr, &s, &merge_context,
                     &max_covering_tombstone_seq, nullptr /* value_found */,
                     found_record_for_key, seq, nullptr /*read_callback*/,
                     is_blob_index);

    if (!(s.ok() || s.IsNotFound() || s.IsMergeInProgress())) {
      // unexpected error reading SST files
      ROCKS_LOG_ERROR(immutable_db_options_.info_log,
                      "Unexpected status returned from Version::Get: %s\n",
                      s.ToString().c_str());
    }
  }

  return s;
}

Status DBImpl::IngestExternalFile(
    ColumnFamilyHandle* column_family,
    const std::vector<std::string>& external_files,
    const IngestExternalFileOptions& ingestion_options) {
  IngestExternalFileArg arg;
  arg.column_family = column_family;
  arg.external_files = external_files;
  arg.options = ingestion_options;
  return IngestExternalFiles({arg});
}

Status DBImpl::IngestExternalFiles(
    const std::vector<IngestExternalFileArg>& args) {
  if (args.empty()) {
    return Status::InvalidArgument("ingestion arg list is empty");
  }
  {
    std::unordered_set<ColumnFamilyHandle*> unique_cfhs;
    for (const auto& arg : args) {
      if (arg.column_family == nullptr) {
        return Status::InvalidArgument("column family handle is null");
      } else if (unique_cfhs.count(arg.column_family) > 0) {
        return Status::InvalidArgument(
            "ingestion args have duplicate column families");
      }
      unique_cfhs.insert(arg.column_family);
    }
  }
  // Ingest multiple external SST files atomically.
  const size_t num_cfs = args.size();
  for (size_t i = 0; i != num_cfs; ++i) {
    if (args[i].external_files.empty()) {
      char err_msg[128] = {0};
      snprintf(err_msg, 128, "external_files[%zu] is empty", i);
      return Status::InvalidArgument(err_msg);
    }
  }
  for (const auto& arg : args) {
    const IngestExternalFileOptions& ingest_opts = arg.options;
    if (ingest_opts.ingest_behind &&
        !immutable_db_options_.allow_ingest_behind) {
      return Status::InvalidArgument(
          "can't ingest_behind file in DB with allow_ingest_behind=false");
    }
  }

  // TODO (yanqin) maybe handle the case in which column_families have
  // duplicates
  std::unique_ptr<std::list<uint64_t>::iterator> pending_output_elem;
  size_t total = 0;
  for (const auto& arg : args) {
    total += arg.external_files.size();
  }
  uint64_t next_file_number = 0;
  Status status = ReserveFileNumbersBeforeIngestion(
      static_cast<ColumnFamilyHandleImpl*>(args[0].column_family)->cfd(), total,
      pending_output_elem, &next_file_number);
  if (!status.ok()) {
    InstrumentedMutexLock l(&mutex_);
    ReleaseFileNumberFromPendingOutputs(pending_output_elem);
    return status;
  }

  std::vector<ExternalSstFileIngestionJob> ingestion_jobs;
  for (const auto& arg : args) {
    auto* cfd = static_cast<ColumnFamilyHandleImpl*>(arg.column_family)->cfd();
    ingestion_jobs.emplace_back(versions_.get(), cfd, immutable_db_options_,
                                file_options_, &snapshots_, arg.options,
                                &directories_, &event_logger_, io_tracer_);
  }

  // TODO(yanqin) maybe make jobs run in parallel
  uint64_t start_file_number = next_file_number;
  for (size_t i = 1; i != num_cfs; ++i) {
    start_file_number += args[i - 1].external_files.size();
    auto* cfd =
        static_cast<ColumnFamilyHandleImpl*>(args[i].column_family)->cfd();
    SuperVersion* super_version = cfd->GetReferencedSuperVersion(this);
    Status es = ingestion_jobs[i].Prepare(
        args[i].external_files, args[i].files_checksums,
        args[i].files_checksum_func_names, start_file_number, super_version);
    // capture first error only
    if (!es.ok() && status.ok()) {
      status = es;
    }
    CleanupSuperVersion(super_version);
  }
  TEST_SYNC_POINT("DBImpl::IngestExternalFiles:BeforeLastJobPrepare:0");
  TEST_SYNC_POINT("DBImpl::IngestExternalFiles:BeforeLastJobPrepare:1");
  {
    auto* cfd =
        static_cast<ColumnFamilyHandleImpl*>(args[0].column_family)->cfd();
    SuperVersion* super_version = cfd->GetReferencedSuperVersion(this);
    Status es = ingestion_jobs[0].Prepare(
        args[0].external_files, args[0].files_checksums,
        args[0].files_checksum_func_names, next_file_number, super_version);
    if (!es.ok()) {
      status = es;
    }
    CleanupSuperVersion(super_version);
  }
  if (!status.ok()) {
    for (size_t i = 0; i != num_cfs; ++i) {
      ingestion_jobs[i].Cleanup(status);
    }
    InstrumentedMutexLock l(&mutex_);
    ReleaseFileNumberFromPendingOutputs(pending_output_elem);
    return status;
  }

  std::vector<SuperVersionContext> sv_ctxs;
  for (size_t i = 0; i != num_cfs; ++i) {
    sv_ctxs.emplace_back(true /* create_superversion */);
  }
  TEST_SYNC_POINT("DBImpl::IngestExternalFiles:BeforeJobsRun:0");
  TEST_SYNC_POINT("DBImpl::IngestExternalFiles:BeforeJobsRun:1");
  TEST_SYNC_POINT("DBImpl::AddFile:Start");
  {
    InstrumentedMutexLock l(&mutex_);
    TEST_SYNC_POINT("DBImpl::AddFile:MutexLock");

    // Stop writes to the DB by entering both write threads
    WriteThread::Writer w;
    write_thread_.EnterUnbatched(&w, &mutex_);
    WriteThread::Writer nonmem_w;
    if (two_write_queues_) {
      nonmem_write_thread_.EnterUnbatched(&nonmem_w, &mutex_);
    }

    // When unordered_write is enabled, the keys are writing to memtable in an
    // unordered way. If the ingestion job checks memtable key range before the
    // key landing in memtable, the ingestion job may skip the necessary
    // memtable flush.
    // So wait here to ensure there is no pending write to memtable.
    WaitForPendingWrites();

    num_running_ingest_file_ += static_cast<int>(num_cfs);
    TEST_SYNC_POINT("DBImpl::IngestExternalFile:AfterIncIngestFileCounter");

    bool at_least_one_cf_need_flush = false;
    std::vector<bool> need_flush(num_cfs, false);
    for (size_t i = 0; i != num_cfs; ++i) {
      auto* cfd =
          static_cast<ColumnFamilyHandleImpl*>(args[i].column_family)->cfd();
      if (cfd->IsDropped()) {
        // TODO (yanqin) investigate whether we should abort ingestion or
        // proceed with other non-dropped column families.
        status = Status::InvalidArgument(
            "cannot ingest an external file into a dropped CF");
        break;
      }
      bool tmp = false;
      status = ingestion_jobs[i].NeedsFlush(&tmp, cfd->GetSuperVersion());
      need_flush[i] = tmp;
      at_least_one_cf_need_flush = (at_least_one_cf_need_flush || tmp);
      if (!status.ok()) {
        break;
      }
    }
    TEST_SYNC_POINT_CALLBACK("DBImpl::IngestExternalFile:NeedFlush",
                             &at_least_one_cf_need_flush);

    if (status.ok() && at_least_one_cf_need_flush) {
      FlushOptions flush_opts;
      flush_opts.allow_write_stall = true;
      if (immutable_db_options_.atomic_flush) {
        autovector<ColumnFamilyData*> cfds_to_flush;
        SelectColumnFamiliesForAtomicFlush(&cfds_to_flush);
        mutex_.Unlock();
        status = AtomicFlushMemTables(cfds_to_flush, flush_opts,
                                      FlushReason::kExternalFileIngestion,
                                      true /* writes_stopped */);
        mutex_.Lock();
      } else {
        for (size_t i = 0; i != num_cfs; ++i) {
          if (need_flush[i]) {
            mutex_.Unlock();
            auto* cfd =
                static_cast<ColumnFamilyHandleImpl*>(args[i].column_family)
                    ->cfd();
            status = FlushMemTable(cfd, flush_opts,
                                   FlushReason::kExternalFileIngestion,
                                   true /* writes_stopped */);
            mutex_.Lock();
            if (!status.ok()) {
              break;
            }
          }
        }
      }
    }
    // Run ingestion jobs.
    if (status.ok()) {
      for (size_t i = 0; i != num_cfs; ++i) {
        status = ingestion_jobs[i].Run();
        if (!status.ok()) {
          break;
        }
      }
    }
    if (status.ok()) {
      int consumed_seqno_count =
          ingestion_jobs[0].ConsumedSequenceNumbersCount();
#ifndef NDEBUG
      for (size_t i = 1; i != num_cfs; ++i) {
        assert(!!consumed_seqno_count ==
               !!ingestion_jobs[i].ConsumedSequenceNumbersCount());
        consumed_seqno_count +=
            ingestion_jobs[i].ConsumedSequenceNumbersCount();
      }
#endif
      if (consumed_seqno_count > 0) {
        const SequenceNumber last_seqno = versions_->LastSequence();
        versions_->SetLastAllocatedSequence(last_seqno + consumed_seqno_count);
        versions_->SetLastPublishedSequence(last_seqno + consumed_seqno_count);
        versions_->SetLastSequence(last_seqno + consumed_seqno_count);
      }
      autovector<ColumnFamilyData*> cfds_to_commit;
      autovector<const MutableCFOptions*> mutable_cf_options_list;
      autovector<autovector<VersionEdit*>> edit_lists;
      uint32_t num_entries = 0;
      for (size_t i = 0; i != num_cfs; ++i) {
        auto* cfd =
            static_cast<ColumnFamilyHandleImpl*>(args[i].column_family)->cfd();
        if (cfd->IsDropped()) {
          continue;
        }
        cfds_to_commit.push_back(cfd);
        mutable_cf_options_list.push_back(cfd->GetLatestMutableCFOptions());
        autovector<VersionEdit*> edit_list;
        edit_list.push_back(ingestion_jobs[i].edit());
        edit_lists.push_back(edit_list);
        ++num_entries;
      }
      // Mark the version edits as an atomic group if the number of version
      // edits exceeds 1.
      if (cfds_to_commit.size() > 1) {
        for (auto& edits : edit_lists) {
          assert(edits.size() == 1);
          edits[0]->MarkAtomicGroup(--num_entries);
        }
        assert(0 == num_entries);
      }
      status =
          versions_->LogAndApply(cfds_to_commit, mutable_cf_options_list,
                                 edit_lists, &mutex_, directories_.GetDbDir());
    }

    if (status.ok()) {
      for (size_t i = 0; i != num_cfs; ++i) {
        auto* cfd =
            static_cast<ColumnFamilyHandleImpl*>(args[i].column_family)->cfd();
        if (!cfd->IsDropped()) {
          InstallSuperVersionAndScheduleWork(cfd, &sv_ctxs[i],
                                             *cfd->GetLatestMutableCFOptions());
#ifndef NDEBUG
          if (0 == i && num_cfs > 1) {
            TEST_SYNC_POINT(
                "DBImpl::IngestExternalFiles:InstallSVForFirstCF:0");
            TEST_SYNC_POINT(
                "DBImpl::IngestExternalFiles:InstallSVForFirstCF:1");
          }
#endif  // !NDEBUG
        }
      }
    } else if (versions_->io_status().IsIOError()) {
      // Error while writing to MANIFEST.
      // In fact, versions_->io_status() can also be the result of renaming
      // CURRENT file. With current code, it's just difficult to tell. So just
      // be pessimistic and try write to a new MANIFEST.
      // TODO: distinguish between MANIFEST write and CURRENT renaming
      const IOStatus& io_s = versions_->io_status();
      // Should handle return error?
      error_handler_.SetBGError(io_s, BackgroundErrorReason::kManifestWrite);
    }

    // Resume writes to the DB
    if (two_write_queues_) {
      nonmem_write_thread_.ExitUnbatched(&nonmem_w);
    }
    write_thread_.ExitUnbatched(&w);

    if (status.ok()) {
      for (auto& job : ingestion_jobs) {
        job.UpdateStats();
      }
    }
    ReleaseFileNumberFromPendingOutputs(pending_output_elem);
    num_running_ingest_file_ -= static_cast<int>(num_cfs);
    if (0 == num_running_ingest_file_) {
      bg_cv_.SignalAll();
    }
    TEST_SYNC_POINT("DBImpl::AddFile:MutexUnlock");
  }
  // mutex_ is unlocked here

  // Cleanup
  for (size_t i = 0; i != num_cfs; ++i) {
    sv_ctxs[i].Clean();
    // This may rollback jobs that have completed successfully. This is
    // intended for atomicity.
    ingestion_jobs[i].Cleanup(status);
  }
  if (status.ok()) {
    for (size_t i = 0; i != num_cfs; ++i) {
      auto* cfd =
          static_cast<ColumnFamilyHandleImpl*>(args[i].column_family)->cfd();
      if (!cfd->IsDropped()) {
        NotifyOnExternalFileIngested(cfd, ingestion_jobs[i]);
      }
    }
  }
  return status;
}

Status DBImpl::CreateColumnFamilyWithImport(
    const ColumnFamilyOptions& options, const std::string& column_family_name,
    const ImportColumnFamilyOptions& import_options,
    const ExportImportFilesMetaData& metadata, ColumnFamilyHandle** handle) {
  assert(handle != nullptr);
  assert(*handle == nullptr);
  std::string cf_comparator_name = options.comparator->Name();
  if (cf_comparator_name != metadata.db_comparator_name) {
    return Status::InvalidArgument("Comparator name mismatch");
  }

  // Create column family.
  auto status = CreateColumnFamily(options, column_family_name, handle);
  if (!status.ok()) {
    return status;
  }

  // Import sst files from metadata.
  auto cfh = static_cast_with_check<ColumnFamilyHandleImpl>(*handle);
  auto cfd = cfh->cfd();
  ImportColumnFamilyJob import_job(versions_.get(), cfd, immutable_db_options_,
                                   file_options_, import_options,
                                   metadata.files, io_tracer_);

  SuperVersionContext dummy_sv_ctx(/* create_superversion */ true);
  VersionEdit dummy_edit;
  uint64_t next_file_number = 0;
  std::unique_ptr<std::list<uint64_t>::iterator> pending_output_elem;
  {
    // Lock db mutex
    InstrumentedMutexLock l(&mutex_);
    if (error_handler_.IsDBStopped()) {
      // Don't import files when there is a bg_error
      status = error_handler_.GetBGError();
    }

    // Make sure that bg cleanup wont delete the files that we are importing
    pending_output_elem.reset(new std::list<uint64_t>::iterator(
        CaptureCurrentFileNumberInPendingOutputs()));

    if (status.ok()) {
      // If crash happen after a hard link established, Recover function may
      // reuse the file number that has already assigned to the internal file,
      // and this will overwrite the external file. To protect the external
      // file, we have to make sure the file number will never being reused.
      next_file_number = versions_->FetchAddFileNumber(metadata.files.size());
      auto cf_options = cfd->GetLatestMutableCFOptions();
      status = versions_->LogAndApply(cfd, *cf_options, &dummy_edit, &mutex_,
                                      directories_.GetDbDir());
      if (status.ok()) {
        InstallSuperVersionAndScheduleWork(cfd, &dummy_sv_ctx, *cf_options);
      }
    }
  }
  dummy_sv_ctx.Clean();

  if (status.ok()) {
    SuperVersion* sv = cfd->GetReferencedSuperVersion(this);
    status = import_job.Prepare(next_file_number, sv);
    CleanupSuperVersion(sv);
  }

  if (status.ok()) {
    SuperVersionContext sv_context(true /*create_superversion*/);
    {
      // Lock db mutex
      InstrumentedMutexLock l(&mutex_);

      // Stop writes to the DB by entering both write threads
      WriteThread::Writer w;
      write_thread_.EnterUnbatched(&w, &mutex_);
      WriteThread::Writer nonmem_w;
      if (two_write_queues_) {
        nonmem_write_thread_.EnterUnbatched(&nonmem_w, &mutex_);
      }

      num_running_ingest_file_++;
      assert(!cfd->IsDropped());
      status = import_job.Run();

      // Install job edit [Mutex will be unlocked here]
      if (status.ok()) {
        auto cf_options = cfd->GetLatestMutableCFOptions();
        status = versions_->LogAndApply(cfd, *cf_options, import_job.edit(),
                                        &mutex_, directories_.GetDbDir());
        if (status.ok()) {
          InstallSuperVersionAndScheduleWork(cfd, &sv_context, *cf_options);
        }
      }

      // Resume writes to the DB
      if (two_write_queues_) {
        nonmem_write_thread_.ExitUnbatched(&nonmem_w);
      }
      write_thread_.ExitUnbatched(&w);

      num_running_ingest_file_--;
      if (num_running_ingest_file_ == 0) {
        bg_cv_.SignalAll();
      }
    }
    // mutex_ is unlocked here

    sv_context.Clean();
  }

  {
    InstrumentedMutexLock l(&mutex_);
    ReleaseFileNumberFromPendingOutputs(pending_output_elem);
  }

  import_job.Cleanup(status);
  if (!status.ok()) {
    Status temp_s = DropColumnFamily(*handle);
    if (!temp_s.ok()) {
      ROCKS_LOG_ERROR(immutable_db_options_.info_log,
                      "DropColumnFamily failed with error %s",
                      temp_s.ToString().c_str());
    }
    // Always returns Status::OK()
    temp_s = DestroyColumnFamilyHandle(*handle);
    assert(temp_s.ok());
    *handle = nullptr;
  }
  return status;
}

Status DBImpl::VerifyFileChecksums(const ReadOptions& read_options) {
  return VerifyChecksumInternal(read_options, /*use_file_checksum=*/true);
}

Status DBImpl::VerifyChecksum(const ReadOptions& read_options) {
  return VerifyChecksumInternal(read_options, /*use_file_checksum=*/false);
}

Status DBImpl::VerifyChecksumInternal(const ReadOptions& read_options,
                                      bool use_file_checksum) {
  Status s;

  if (use_file_checksum) {
    FileChecksumGenFactory* const file_checksum_gen_factory =
        immutable_db_options_.file_checksum_gen_factory.get();
    if (!file_checksum_gen_factory) {
      s = Status::InvalidArgument(
          "Cannot verify file checksum if options.file_checksum_gen_factory is "
          "null");
      return s;
    }
  }

  std::vector<ColumnFamilyData*> cfd_list;
  {
    InstrumentedMutexLock l(&mutex_);
    for (auto cfd : *versions_->GetColumnFamilySet()) {
      if (!cfd->IsDropped() && cfd->initialized()) {
        cfd->Ref();
        cfd_list.push_back(cfd);
      }
    }
  }
  std::vector<SuperVersion*> sv_list;
  for (auto cfd : cfd_list) {
    sv_list.push_back(cfd->GetReferencedSuperVersion(this));
  }

  for (auto& sv : sv_list) {
    VersionStorageInfo* vstorage = sv->current->storage_info();
    ColumnFamilyData* cfd = sv->current->cfd();
    Options opts;
    if (!use_file_checksum) {
      InstrumentedMutexLock l(&mutex_);
      opts = Options(BuildDBOptions(immutable_db_options_, mutable_db_options_),
                     cfd->GetLatestCFOptions());
    }
    for (int i = 0; i < vstorage->num_non_empty_levels() && s.ok(); i++) {
      for (size_t j = 0; j < vstorage->LevelFilesBrief(i).num_files && s.ok();
           j++) {
        const auto& fd_with_krange = vstorage->LevelFilesBrief(i).files[j];
        const auto& fd = fd_with_krange.fd;
<<<<<<< HEAD
        std::string fname = TableFileName(cfd->ioptions()->cf_paths,
                                          fd.GetNumber(), fd.GetPathId());
        if (use_file_checksum) {
          const FileMetaData* fmeta = fd_with_krange.file_metadata;
          assert(fmeta);
          s = VerifySstFileChecksum(*fmeta, fname, read_options);
=======
        const FileMetaData* fmeta = fd_with_krange.file_metadata;
        assert(fmeta);
        std::string fname = TableFileName(cfd->ioptions()->cf_paths,
                                          fd.GetNumber(), fd.GetPathId());
        if (use_file_checksum) {
          s = VerifyFullFileChecksum(fmeta->file_checksum,
                                     fmeta->file_checksum_func_name, fname,
                                     read_options);
>>>>>>> 51b54092
        } else {
          s = ROCKSDB_NAMESPACE::VerifySstFileChecksum(opts, file_options_,
                                                       read_options, fname);
        }
<<<<<<< HEAD
=======
      }
    }

    if (s.ok() && use_file_checksum) {
      const auto& blob_files = vstorage->GetBlobFiles();
      for (const auto& pair : blob_files) {
        const uint64_t blob_file_number = pair.first;
        const auto& meta = pair.second;
        assert(meta);
        const std::string blob_file_name = BlobFileName(
            cfd->ioptions()->cf_paths.front().path, blob_file_number);
        s = VerifyFullFileChecksum(meta->GetChecksumValue(),
                                   meta->GetChecksumMethod(), blob_file_name,
                                   read_options);
        if (!s.ok()) {
          break;
        }
>>>>>>> 51b54092
      }
    }
    if (!s.ok()) {
      break;
    }
  }

  bool defer_purge =
          immutable_db_options().avoid_unnecessary_blocking_io;
  {
    InstrumentedMutexLock l(&mutex_);
    for (auto sv : sv_list) {
      if (sv && sv->Unref()) {
        sv->Cleanup();
        if (defer_purge) {
          AddSuperVersionsToFreeQueue(sv);
        } else {
          delete sv;
        }
      }
    }
    if (defer_purge) {
      SchedulePurge();
    }
    for (auto cfd : cfd_list) {
      cfd->UnrefAndTryDelete();
    }
  }
  return s;
}

<<<<<<< HEAD
Status DBImpl::VerifySstFileChecksum(const FileMetaData& fmeta,
                                     const std::string& fname,
                                     const ReadOptions& read_options) {
  Status s;
  if (fmeta.file_checksum == kUnknownFileChecksum) {
=======
Status DBImpl::VerifyFullFileChecksum(const std::string& file_checksum_expected,
                                      const std::string& func_name_expected,
                                      const std::string& fname,
                                      const ReadOptions& read_options) {
  Status s;
  if (file_checksum_expected == kUnknownFileChecksum) {
>>>>>>> 51b54092
    return s;
  }
  std::string file_checksum;
  std::string func_name;
  s = ROCKSDB_NAMESPACE::GenerateOneFileChecksum(
      fs_.get(), fname, immutable_db_options_.file_checksum_gen_factory.get(),
<<<<<<< HEAD
      fmeta.file_checksum_func_name, &file_checksum, &func_name,
      read_options.readahead_size, immutable_db_options_.allow_mmap_reads,
      io_tracer_);
  if (s.ok()) {
    assert(fmeta.file_checksum_func_name == func_name);
    if (file_checksum != fmeta.file_checksum) {
      std::ostringstream oss;
      oss << fname << " file checksum mismatch, ";
      oss << "expecting " << Slice(fmeta.file_checksum).ToString(/*hex=*/true);
      oss << ", but actual " << Slice(file_checksum).ToString(/*hex=*/true);
      s = Status::Corruption(oss.str());
      TEST_SYNC_POINT_CALLBACK("DBImpl::VerifySstFileChecksum:mismatch", &s);
=======
      func_name_expected, &file_checksum, &func_name,
      read_options.readahead_size, immutable_db_options_.allow_mmap_reads,
      io_tracer_, immutable_db_options_.rate_limiter.get());
  if (s.ok()) {
    assert(func_name_expected == func_name);
    if (file_checksum != file_checksum_expected) {
      std::ostringstream oss;
      oss << fname << " file checksum mismatch, ";
      oss << "expecting "
          << Slice(file_checksum_expected).ToString(/*hex=*/true);
      oss << ", but actual " << Slice(file_checksum).ToString(/*hex=*/true);
      s = Status::Corruption(oss.str());
      TEST_SYNC_POINT_CALLBACK("DBImpl::VerifyFullFileChecksum:mismatch", &s);
>>>>>>> 51b54092
    }
  }
  return s;
}

void DBImpl::NotifyOnExternalFileIngested(
    ColumnFamilyData* cfd, const ExternalSstFileIngestionJob& ingestion_job) {
  if (immutable_db_options_.listeners.empty()) {
    return;
  }

  for (const IngestedFileInfo& f : ingestion_job.files_to_ingest()) {
    ExternalFileIngestionInfo info;
    info.cf_name = cfd->GetName();
    info.external_file_path = f.external_file_path;
    info.internal_file_path = f.internal_file_path;
    info.global_seqno = f.assigned_seqno;
    info.table_properties = f.table_properties;
    for (auto listener : immutable_db_options_.listeners) {
      listener->OnExternalFileIngested(this, info);
    }
  }
}

void DBImpl::WaitForIngestFile() {
  mutex_.AssertHeld();
  while (num_running_ingest_file_ > 0) {
    bg_cv_.Wait();
  }
}

Status DBImpl::StartTrace(const TraceOptions& trace_options,
                          std::unique_ptr<TraceWriter>&& trace_writer) {
  InstrumentedMutexLock lock(&trace_mutex_);
  tracer_.reset(new Tracer(immutable_db_options_.clock, trace_options,
                           std::move(trace_writer)));
  return Status::OK();
}

Status DBImpl::EndTrace() {
  InstrumentedMutexLock lock(&trace_mutex_);
  Status s;
  if (tracer_ != nullptr) {
    s = tracer_->Close();
    tracer_.reset();
  } else {
    return Status::IOError("No trace file to close");
  }
  return s;
}

Status DBImpl::StartBlockCacheTrace(
    const TraceOptions& trace_options,
    std::unique_ptr<TraceWriter>&& trace_writer) {
  return block_cache_tracer_.StartTrace(immutable_db_options_.clock,
                                        trace_options, std::move(trace_writer));
}

Status DBImpl::EndBlockCacheTrace() {
  block_cache_tracer_.EndTrace();
  return Status::OK();
}

Status DBImpl::TraceIteratorSeek(const uint32_t& cf_id, const Slice& key,
                                 const Slice& lower_bound,
                                 const Slice upper_bound) {
  Status s;
  if (tracer_) {
    InstrumentedMutexLock lock(&trace_mutex_);
    if (tracer_) {
      s = tracer_->IteratorSeek(cf_id, key, lower_bound, upper_bound);
    }
  }
  return s;
}

Status DBImpl::TraceIteratorSeekForPrev(const uint32_t& cf_id, const Slice& key,
                                        const Slice& lower_bound,
                                        const Slice upper_bound) {
  Status s;
  if (tracer_) {
    InstrumentedMutexLock lock(&trace_mutex_);
    if (tracer_) {
      s = tracer_->IteratorSeekForPrev(cf_id, key, lower_bound, upper_bound);
    }
  }
  return s;
}

Status DBImpl::ReserveFileNumbersBeforeIngestion(
    ColumnFamilyData* cfd, uint64_t num,
    std::unique_ptr<std::list<uint64_t>::iterator>& pending_output_elem,
    uint64_t* next_file_number) {
  Status s;
  SuperVersionContext dummy_sv_ctx(true /* create_superversion */);
  assert(nullptr != next_file_number);
  InstrumentedMutexLock l(&mutex_);
  if (error_handler_.IsDBStopped()) {
    // Do not ingest files when there is a bg_error
    return error_handler_.GetBGError();
  }
  pending_output_elem.reset(new std::list<uint64_t>::iterator(
      CaptureCurrentFileNumberInPendingOutputs()));
  *next_file_number = versions_->FetchAddFileNumber(static_cast<uint64_t>(num));
  auto cf_options = cfd->GetLatestMutableCFOptions();
  VersionEdit dummy_edit;
  // If crash happen after a hard link established, Recover function may
  // reuse the file number that has already assigned to the internal file,
  // and this will overwrite the external file. To protect the external
  // file, we have to make sure the file number will never being reused.
  s = versions_->LogAndApply(cfd, *cf_options, &dummy_edit, &mutex_,
                             directories_.GetDbDir());
  if (s.ok()) {
    InstallSuperVersionAndScheduleWork(cfd, &dummy_sv_ctx, *cf_options);
  }
  dummy_sv_ctx.Clean();
  return s;
}

Status DBImpl::GetCreationTimeOfOldestFile(uint64_t* creation_time) {
  if (mutable_db_options_.max_open_files == -1) {
    uint64_t oldest_time = port::kMaxUint64;
    for (auto cfd : *versions_->GetColumnFamilySet()) {
      if (!cfd->IsDropped()) {
        uint64_t ctime;
        {
          SuperVersion* sv = GetAndRefSuperVersion(cfd);
          Version* version = sv->current;
          version->GetCreationTimeOfOldestFile(&ctime);
          ReturnAndCleanupSuperVersion(cfd, sv);
        }

        if (ctime < oldest_time) {
          oldest_time = ctime;
        }
        if (oldest_time == 0) {
          break;
        }
      }
    }
    *creation_time = oldest_time;
    return Status::OK();
  } else {
    return Status::NotSupported("This API only works if max_open_files = -1");
  }
}
#endif  // ROCKSDB_LITE

}  // namespace ROCKSDB_NAMESPACE<|MERGE_RESOLUTION|>--- conflicted
+++ resolved
@@ -3036,12 +3036,8 @@
 SnapshotImpl* DBImpl::GetSnapshotImpl(bool is_write_conflict_boundary,
                                       bool lock) {
   int64_t unix_time = 0;
-<<<<<<< HEAD
-  env_->GetCurrentTime(&unix_time).PermitUncheckedError();  // Ignore error
-=======
   immutable_db_options_.clock->GetCurrentTime(&unix_time)
       .PermitUncheckedError();  // Ignore error
->>>>>>> 51b54092
   SnapshotImpl* s = new SnapshotImpl;
 
   if (lock) {
@@ -4912,14 +4908,6 @@
            j++) {
         const auto& fd_with_krange = vstorage->LevelFilesBrief(i).files[j];
         const auto& fd = fd_with_krange.fd;
-<<<<<<< HEAD
-        std::string fname = TableFileName(cfd->ioptions()->cf_paths,
-                                          fd.GetNumber(), fd.GetPathId());
-        if (use_file_checksum) {
-          const FileMetaData* fmeta = fd_with_krange.file_metadata;
-          assert(fmeta);
-          s = VerifySstFileChecksum(*fmeta, fname, read_options);
-=======
         const FileMetaData* fmeta = fd_with_krange.file_metadata;
         assert(fmeta);
         std::string fname = TableFileName(cfd->ioptions()->cf_paths,
@@ -4928,13 +4916,10 @@
           s = VerifyFullFileChecksum(fmeta->file_checksum,
                                      fmeta->file_checksum_func_name, fname,
                                      read_options);
->>>>>>> 51b54092
         } else {
           s = ROCKSDB_NAMESPACE::VerifySstFileChecksum(opts, file_options_,
                                                        read_options, fname);
         }
-<<<<<<< HEAD
-=======
       }
     }
 
@@ -4952,7 +4937,6 @@
         if (!s.ok()) {
           break;
         }
->>>>>>> 51b54092
       }
     }
     if (!s.ok()) {
@@ -4984,40 +4968,18 @@
   return s;
 }
 
-<<<<<<< HEAD
-Status DBImpl::VerifySstFileChecksum(const FileMetaData& fmeta,
-                                     const std::string& fname,
-                                     const ReadOptions& read_options) {
-  Status s;
-  if (fmeta.file_checksum == kUnknownFileChecksum) {
-=======
 Status DBImpl::VerifyFullFileChecksum(const std::string& file_checksum_expected,
                                       const std::string& func_name_expected,
                                       const std::string& fname,
                                       const ReadOptions& read_options) {
   Status s;
   if (file_checksum_expected == kUnknownFileChecksum) {
->>>>>>> 51b54092
     return s;
   }
   std::string file_checksum;
   std::string func_name;
   s = ROCKSDB_NAMESPACE::GenerateOneFileChecksum(
       fs_.get(), fname, immutable_db_options_.file_checksum_gen_factory.get(),
-<<<<<<< HEAD
-      fmeta.file_checksum_func_name, &file_checksum, &func_name,
-      read_options.readahead_size, immutable_db_options_.allow_mmap_reads,
-      io_tracer_);
-  if (s.ok()) {
-    assert(fmeta.file_checksum_func_name == func_name);
-    if (file_checksum != fmeta.file_checksum) {
-      std::ostringstream oss;
-      oss << fname << " file checksum mismatch, ";
-      oss << "expecting " << Slice(fmeta.file_checksum).ToString(/*hex=*/true);
-      oss << ", but actual " << Slice(file_checksum).ToString(/*hex=*/true);
-      s = Status::Corruption(oss.str());
-      TEST_SYNC_POINT_CALLBACK("DBImpl::VerifySstFileChecksum:mismatch", &s);
-=======
       func_name_expected, &file_checksum, &func_name,
       read_options.readahead_size, immutable_db_options_.allow_mmap_reads,
       io_tracer_, immutable_db_options_.rate_limiter.get());
@@ -5031,7 +4993,6 @@
       oss << ", but actual " << Slice(file_checksum).ToString(/*hex=*/true);
       s = Status::Corruption(oss.str());
       TEST_SYNC_POINT_CALLBACK("DBImpl::VerifyFullFileChecksum:mismatch", &s);
->>>>>>> 51b54092
     }
   }
   return s;
