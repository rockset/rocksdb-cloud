//  Copyright (c) 2011-present, Facebook, Inc.  All rights reserved.
//  This source code is licensed under both the GPLv2 (found in the
//  COPYING file in the root directory) and Apache 2.0 License
//  (found in the LICENSE.Apache file in the root directory).

#ifndef ROCKSDB_LITE

#include "db/external_sst_file_ingestion_job.h"

#include <algorithm>
#include <cinttypes>
#include <string>
#include <unordered_set>
#include <vector>

#include "db/db_impl/db_impl.h"
#include "db/version_edit.h"
#include "file/file_util.h"
#include "file/random_access_file_reader.h"
#include "table/merging_iterator.h"
#include "table/scoped_arena_iterator.h"
#include "table/sst_file_writer_collectors.h"
#include "table/table_builder.h"
#include "test_util/sync_point.h"
#include "util/stop_watch.h"

namespace ROCKSDB_NAMESPACE {

Status ExternalSstFileIngestionJob::Prepare(
    const std::vector<std::string>& external_files_paths,
    const std::vector<std::string>& files_checksums,
    const std::vector<std::string>& files_checksum_func_names,
    uint64_t next_file_number, SuperVersion* sv) {
  Status status;

  // Read the information of files we are ingesting
  for (const std::string& file_path : external_files_paths) {
    IngestedFileInfo file_to_ingest;
    status = GetIngestedFileInfo(file_path, &file_to_ingest, sv);
    if (!status.ok()) {
      return status;
    }

    if (file_to_ingest.cf_id !=
            TablePropertiesCollectorFactory::Context::kUnknownColumnFamily &&
        file_to_ingest.cf_id != cfd_->GetID()) {
      return Status::InvalidArgument(
          "External file column family id don't match");
    }

    if (file_to_ingest.num_entries == 0 &&
        file_to_ingest.num_range_deletions == 0) {
      return Status::InvalidArgument("File contain no entries");
    }

    if (!file_to_ingest.smallest_internal_key.Valid() ||
        !file_to_ingest.largest_internal_key.Valid()) {
      return Status::Corruption("Generated table have corrupted keys");
    }

    files_to_ingest_.emplace_back(std::move(file_to_ingest));
  }

  const Comparator* ucmp = cfd_->internal_comparator().user_comparator();
  auto num_files = files_to_ingest_.size();
  if (num_files == 0) {
    return Status::InvalidArgument("The list of files is empty");
  } else if (num_files > 1) {
    // Verify that passed files don't have overlapping ranges
    autovector<const IngestedFileInfo*> sorted_files;
    for (size_t i = 0; i < num_files; i++) {
      sorted_files.push_back(&files_to_ingest_[i]);
    }

    std::sort(
        sorted_files.begin(), sorted_files.end(),
        [&ucmp](const IngestedFileInfo* info1, const IngestedFileInfo* info2) {
          return sstableKeyCompare(ucmp, info1->smallest_internal_key,
                                   info2->smallest_internal_key) < 0;
        });

    for (size_t i = 0; i + 1 < num_files; i++) {
      if (sstableKeyCompare(ucmp, sorted_files[i]->largest_internal_key,
                            sorted_files[i + 1]->smallest_internal_key) >= 0) {
        files_overlap_ = true;
        break;
      }
    }
  }

  if (ingestion_options_.ingest_behind && files_overlap_) {
    return Status::NotSupported("Files have overlapping ranges");
  }

  // Copy/Move external files into DB
  std::unordered_set<size_t> ingestion_path_ids;
  for (IngestedFileInfo& f : files_to_ingest_) {
    f.fd = FileDescriptor(next_file_number++, 0, f.file_size);
    f.copy_file = false;
    const std::string path_outside_db = f.external_file_path;
    const std::string path_inside_db =
        TableFileName(cfd_->ioptions()->cf_paths, f.fd.GetNumber(),
                      f.fd.GetPathId());
    if (ingestion_options_.move_files) {
      status =
          fs_->LinkFile(path_outside_db, path_inside_db, IOOptions(), nullptr);
      if (status.ok()) {
<<<<<<< HEAD
        if (!ingestion_options_.unsafe_disable_sync) {
          // It is unsafe to assume application had sync the file and file
          // directory before ingest the file. For integrity of RocksDB we need
          // to sync the file.
          std::unique_ptr<FSWritableFile> file_to_sync;
          status = fs_->ReopenWritableFile(path_inside_db, env_options_,
                                           &file_to_sync, nullptr);
=======
        // It is unsafe to assume application had sync the file and file
        // directory before ingest the file. For integrity of RocksDB we need
        // to sync the file.
        std::unique_ptr<FSWritableFile> file_to_sync;
        Status s = fs_->ReopenWritableFile(path_inside_db, env_options_,
                                           &file_to_sync, nullptr);
        TEST_SYNC_POINT_CALLBACK("ExternalSstFileIngestionJob::Prepare:Reopen",
                                 &s);
        // Some file systems (especially remote/distributed) don't support
        // reopening a file for writing and don't require reopening and
        // syncing the file. Ignore the NotSupported error in that case.
        if (!s.IsNotSupported()) {
          status = s;
>>>>>>> 51b54092
          if (status.ok()) {
            TEST_SYNC_POINT(
                "ExternalSstFileIngestionJob::BeforeSyncIngestedFile");
            status = SyncIngestedFile(file_to_sync.get());
            TEST_SYNC_POINT(
                "ExternalSstFileIngestionJob::AfterSyncIngestedFile");
            if (!status.ok()) {
              ROCKS_LOG_WARN(db_options_.info_log,
                             "Failed to sync ingested file %s: %s",
                             path_inside_db.c_str(), status.ToString().c_str());
            }
          }
        }
      } else if (status.IsNotSupported() &&
                 ingestion_options_.failed_move_fall_back_to_copy) {
        // Original file is on a different FS, use copy instead of hard linking.
        f.copy_file = true;
      }
    } else {
      f.copy_file = true;
    }

    if (f.copy_file) {
      TEST_SYNC_POINT_CALLBACK("ExternalSstFileIngestionJob::Prepare:CopyFile",
                               nullptr);
      // CopyFile also sync the new file.
      status = CopyFile(fs_.get(), path_outside_db, path_inside_db, 0,
                        db_options_.use_fsync, io_tracer_);
    }
    TEST_SYNC_POINT("ExternalSstFileIngestionJob::Prepare:FileAdded");
    if (!status.ok()) {
      break;
    }
    f.internal_file_path = path_inside_db;
    // Initialize the checksum information of ingested files.
    f.file_checksum = kUnknownFileChecksum;
    f.file_checksum_func_name = kUnknownFileChecksumFuncName;
    ingestion_path_ids.insert(f.fd.GetPathId());
  }

  TEST_SYNC_POINT("ExternalSstFileIngestionJob::BeforeSyncDir");
  if (status.ok() && !ingestion_options_.unsafe_disable_sync) {
    for (auto path_id : ingestion_path_ids) {
      status = directories_->GetDataDir(path_id)->Fsync(IOOptions(), nullptr);
      if (!status.ok()) {
        ROCKS_LOG_WARN(db_options_.info_log,
                       "Failed to sync directory %" ROCKSDB_PRIszt
                       " while ingest file: %s",
                       path_id, status.ToString().c_str());
        break;
      }
    }
  }
  TEST_SYNC_POINT("ExternalSstFileIngestionJob::AfterSyncDir");

  // Generate and check the sst file checksum. Note that, if
  // IngestExternalFileOptions::write_global_seqno is true, we will not update
  // the checksum information in the files_to_ingests_ here, since the file is
  // upadted with the new global_seqno. After global_seqno is updated, DB will
  // generate the new checksum and store it in the Manifest. In all other cases
  // if ingestion_options_.write_global_seqno == true and
  // verify_file_checksum is false, we only check the checksum function name.
  if (status.ok() && db_options_.file_checksum_gen_factory != nullptr) {
    if (ingestion_options_.verify_file_checksum == false &&
        files_checksums.size() == files_to_ingest_.size() &&
        files_checksum_func_names.size() == files_to_ingest_.size()) {
      // Only when verify_file_checksum == false and the checksum for ingested
      // files are provided, DB will use the provided checksum and does not
      // generate the checksum for ingested files.
      need_generate_file_checksum_ = false;
    } else {
      need_generate_file_checksum_ = true;
    }
    FileChecksumGenContext gen_context;
    std::unique_ptr<FileChecksumGenerator> file_checksum_gen =
        db_options_.file_checksum_gen_factory->CreateFileChecksumGenerator(
            gen_context);
    std::vector<std::string> generated_checksums;
    std::vector<std::string> generated_checksum_func_names;
    // Step 1: generate the checksum for ingested sst file.
    if (need_generate_file_checksum_) {
      for (size_t i = 0; i < files_to_ingest_.size(); i++) {
        std::string generated_checksum;
        std::string generated_checksum_func_name;
        std::string requested_checksum_func_name;
        IOStatus io_s = GenerateOneFileChecksum(
            fs_.get(), files_to_ingest_[i].internal_file_path,
            db_options_.file_checksum_gen_factory.get(),
            requested_checksum_func_name, &generated_checksum,
            &generated_checksum_func_name,
            ingestion_options_.verify_checksums_readahead_size,
            db_options_.allow_mmap_reads, io_tracer_,
            db_options_.rate_limiter.get());
        if (!io_s.ok()) {
          status = io_s;
          ROCKS_LOG_WARN(db_options_.info_log,
                         "Sst file checksum generation of file: %s failed: %s",
                         files_to_ingest_[i].internal_file_path.c_str(),
                         status.ToString().c_str());
          break;
        }
        if (ingestion_options_.write_global_seqno == false) {
          files_to_ingest_[i].file_checksum = generated_checksum;
          files_to_ingest_[i].file_checksum_func_name =
              generated_checksum_func_name;
        }
        generated_checksums.push_back(generated_checksum);
        generated_checksum_func_names.push_back(generated_checksum_func_name);
      }
    }

    // Step 2: based on the verify_file_checksum and ingested checksum
    // information, do the verification.
    if (status.ok()) {
      if (files_checksums.size() == files_to_ingest_.size() &&
          files_checksum_func_names.size() == files_to_ingest_.size()) {
        // Verify the checksum and checksum function name.
        if (ingestion_options_.verify_file_checksum) {
          for (size_t i = 0; i < files_to_ingest_.size(); i++) {
            if (files_checksum_func_names[i] !=
                generated_checksum_func_names[i]) {
              status = Status::InvalidArgument(
                  "Checksum function name does not match with the checksum "
                  "function name of this DB");
              ROCKS_LOG_WARN(
                  db_options_.info_log,
                  "Sst file checksum verification of file: %s failed: %s",
                  external_files_paths[i].c_str(), status.ToString().c_str());
              break;
            }
            if (files_checksums[i] != generated_checksums[i]) {
              status = Status::Corruption(
                  "Ingested checksum does not match with the generated "
                  "checksum");
              ROCKS_LOG_WARN(
                  db_options_.info_log,
                  "Sst file checksum verification of file: %s failed: %s",
                  files_to_ingest_[i].internal_file_path.c_str(),
                  status.ToString().c_str());
              break;
            }
          }
        } else {
          // If verify_file_checksum is not enabled, we only verify the
          // checksum function name. If it does not match, fail the ingestion.
          // If matches, we trust the ingested checksum information and store
          // in the Manifest.
          for (size_t i = 0; i < files_to_ingest_.size(); i++) {
            if (files_checksum_func_names[i] != file_checksum_gen->Name()) {
              status = Status::InvalidArgument(
                  "Checksum function name does not match with the checksum "
                  "function name of this DB");
              ROCKS_LOG_WARN(
                  db_options_.info_log,
                  "Sst file checksum verification of file: %s failed: %s",
                  external_files_paths[i].c_str(), status.ToString().c_str());
              break;
            }
            files_to_ingest_[i].file_checksum = files_checksums[i];
            files_to_ingest_[i].file_checksum_func_name =
                files_checksum_func_names[i];
          }
        }
      } else if (files_checksums.size() != files_checksum_func_names.size() ||
                 (files_checksums.size() == files_checksum_func_names.size() &&
                  files_checksums.size() != 0)) {
        // The checksum or checksum function name vector are not both empty
        // and they are incomplete.
        status = Status::InvalidArgument(
            "The checksum information of ingested sst files are nonempty and "
            "the size of checksums or the size of the checksum function "
            "names "
            "does not match with the number of ingested sst files");
        ROCKS_LOG_WARN(
            db_options_.info_log,
            "The ingested sst files checksum information is incomplete: %s",
            status.ToString().c_str());
      }
    }
  }

  // TODO: The following is duplicated with Cleanup().
  if (!status.ok()) {
    IOOptions io_opts;
    // We failed, remove all files that we copied into the db
    for (IngestedFileInfo& f : files_to_ingest_) {
      if (f.internal_file_path.empty()) {
        continue;
      }
      Status s = fs_->DeleteFile(f.internal_file_path, io_opts, nullptr);
      if (!s.ok()) {
        ROCKS_LOG_WARN(db_options_.info_log,
                       "AddFile() clean up for file %s failed : %s",
                       f.internal_file_path.c_str(), s.ToString().c_str());
      }
    }
  }

  return status;
}

Status ExternalSstFileIngestionJob::NeedsFlush(bool* flush_needed,
                                               SuperVersion* super_version) {
  autovector<Range> ranges;
  for (const IngestedFileInfo& file_to_ingest : files_to_ingest_) {
    ranges.emplace_back(file_to_ingest.smallest_internal_key.user_key(),
                        file_to_ingest.largest_internal_key.user_key());
  }
  Status status = cfd_->RangesOverlapWithMemtables(
      ranges, super_version, db_options_.allow_data_in_errors, flush_needed);
  if (status.ok() && *flush_needed &&
      !ingestion_options_.allow_blocking_flush) {
    status = Status::InvalidArgument("External file requires flush");
  }
  return status;
}

// REQUIRES: we have become the only writer by entering both write_thread_ and
// nonmem_write_thread_
Status ExternalSstFileIngestionJob::Run() {
  Status status;
  SuperVersion* super_version = cfd_->GetSuperVersion();
#ifndef NDEBUG
  // We should never run the job with a memtable that is overlapping
  // with the files we are ingesting
  bool need_flush = false;
  status = NeedsFlush(&need_flush, super_version);
  if (!status.ok()) {
    return status;
  }
  if (need_flush) {
    return Status::TryAgain();
  }
  assert(status.ok() && need_flush == false);
#endif

  bool force_global_seqno = false;

  if (ingestion_options_.snapshot_consistency && !db_snapshots_->empty()) {
    // We need to assign a global sequence number to all the files even
    // if the don't overlap with any ranges since we have snapshots
    force_global_seqno = true;
  }
  // It is safe to use this instead of LastAllocatedSequence since we are
  // the only active writer, and hence they are equal
  SequenceNumber last_seqno = versions_->LastSequence();
  edit_.SetColumnFamily(cfd_->GetID());
  // The levels that the files will be ingested into

  for (IngestedFileInfo& f : files_to_ingest_) {
    SequenceNumber assigned_seqno = 0;
    if (ingestion_options_.ingest_behind) {
      status = CheckLevelForIngestedBehindFile(&f);
    } else {
      status = AssignLevelAndSeqnoForIngestedFile(
          super_version, force_global_seqno, cfd_->ioptions()->compaction_style,
          last_seqno, &f, &assigned_seqno);
    }

    // Modify the smallest/largest internal key to include the sequence number
    // that we just learned. Only overwrite sequence number zero. There could
    // be a nonzero sequence number already to indicate a range tombstone's
    // exclusive endpoint.
    ParsedInternalKey smallest_parsed, largest_parsed;
    if (status.ok()) {
      status = ParseInternalKey(*f.smallest_internal_key.rep(),
                                &smallest_parsed, false /* log_err_key */);
    }
    if (status.ok()) {
      status = ParseInternalKey(*f.largest_internal_key.rep(), &largest_parsed,
                                false /* log_err_key */);
    }
    if (!status.ok()) {
      return status;
    }
    if (smallest_parsed.sequence == 0) {
      UpdateInternalKey(f.smallest_internal_key.rep(), assigned_seqno,
                        smallest_parsed.type);
    }
    if (largest_parsed.sequence == 0) {
      UpdateInternalKey(f.largest_internal_key.rep(), assigned_seqno,
                        largest_parsed.type);
    }

    status = AssignGlobalSeqnoForIngestedFile(&f, assigned_seqno);
    TEST_SYNC_POINT_CALLBACK("ExternalSstFileIngestionJob::Run",
                             &assigned_seqno);
    if (assigned_seqno > last_seqno) {
      assert(assigned_seqno == last_seqno + 1);
      last_seqno = assigned_seqno;
      ++consumed_seqno_count_;
    }
    if (!status.ok()) {
      return status;
    }

    status = GenerateChecksumForIngestedFile(&f);
    if (!status.ok()) {
      return status;
    }

    // We use the import time as the ancester time. This is the time the data
    // is written to the database.
    int64_t temp_current_time = 0;
    uint64_t current_time = kUnknownFileCreationTime;
    uint64_t oldest_ancester_time = kUnknownOldestAncesterTime;
    if (clock_->GetCurrentTime(&temp_current_time).ok()) {
      current_time = oldest_ancester_time =
          static_cast<uint64_t>(temp_current_time);
    }

    edit_.AddFile(f.picked_level, f.fd.GetNumber(), f.fd.GetPathId(),
                  f.fd.GetFileSize(), f.smallest_internal_key,
                  f.largest_internal_key, f.assigned_seqno, f.assigned_seqno,
                  false, kInvalidBlobFileNumber, oldest_ancester_time,
                  current_time, f.file_checksum, f.file_checksum_func_name);
  }
  return status;
}

void ExternalSstFileIngestionJob::UpdateStats() {
  // Update internal stats for new ingested files
  uint64_t total_keys = 0;
  uint64_t total_l0_files = 0;
  uint64_t total_time = clock_->NowMicros() - job_start_time_;

  EventLoggerStream stream = event_logger_->Log();
  stream << "event"
         << "ingest_finished";
  stream << "files_ingested";
  stream.StartArray();

  for (IngestedFileInfo& f : files_to_ingest_) {
    InternalStats::CompactionStats stats(CompactionReason::kExternalSstIngestion, 1);
    stats.micros = total_time;
    // If actual copy occurred for this file, then we need to count the file
    // size as the actual bytes written. If the file was linked, then we ignore
    // the bytes written for file metadata.
    // TODO (yanqin) maybe account for file metadata bytes for exact accuracy?
    if (f.copy_file) {
      stats.bytes_written = f.fd.GetFileSize();
    } else {
      stats.bytes_moved = f.fd.GetFileSize();
    }
    stats.num_output_files = 1;
    cfd_->internal_stats()->AddCompactionStats(f.picked_level,
                                               Env::Priority::USER, stats);
    cfd_->internal_stats()->AddCFStats(InternalStats::BYTES_INGESTED_ADD_FILE,
                                       f.fd.GetFileSize());
    total_keys += f.num_entries;
    if (f.picked_level == 0) {
      total_l0_files += 1;
    }
    ROCKS_LOG_INFO(
        db_options_.info_log,
        "[AddFile] External SST file %s was ingested in L%d with path %s "
        "(global_seqno=%" PRIu64 ")\n",
        f.external_file_path.c_str(), f.picked_level,
        f.internal_file_path.c_str(), f.assigned_seqno);
    stream << "file" << f.internal_file_path << "level" << f.picked_level;
  }
  stream.EndArray();

  stream << "lsm_state";
  stream.StartArray();
  auto vstorage = cfd_->current()->storage_info();
  for (int level = 0; level < vstorage->num_levels(); ++level) {
    stream << vstorage->NumLevelFiles(level);
  }
  stream.EndArray();

  cfd_->internal_stats()->AddCFStats(InternalStats::INGESTED_NUM_KEYS_TOTAL,
                                     total_keys);
  cfd_->internal_stats()->AddCFStats(InternalStats::INGESTED_NUM_FILES_TOTAL,
                                     files_to_ingest_.size());
  cfd_->internal_stats()->AddCFStats(
      InternalStats::INGESTED_LEVEL0_NUM_FILES_TOTAL, total_l0_files);
}

void ExternalSstFileIngestionJob::Cleanup(const Status& status) {
  IOOptions io_opts;
  if (!status.ok()) {
    // We failed to add the files to the database
    // remove all the files we copied
    for (IngestedFileInfo& f : files_to_ingest_) {
      if (f.internal_file_path.empty()) {
        continue;
      }
      Status s = fs_->DeleteFile(f.internal_file_path, io_opts, nullptr);
      if (!s.ok()) {
        ROCKS_LOG_WARN(db_options_.info_log,
                       "AddFile() clean up for file %s failed : %s",
                       f.internal_file_path.c_str(), s.ToString().c_str());
      }
    }
    consumed_seqno_count_ = 0;
    files_overlap_ = false;
  } else if (status.ok() && ingestion_options_.move_files) {
    // The files were moved and added successfully, remove original file links
    for (IngestedFileInfo& f : files_to_ingest_) {
      Status s = fs_->DeleteFile(f.external_file_path, io_opts, nullptr);
      if (!s.ok()) {
        ROCKS_LOG_WARN(
            db_options_.info_log,
            "%s was added to DB successfully but failed to remove original "
            "file link : %s",
            f.external_file_path.c_str(), s.ToString().c_str());
      }
    }
  }
}

Status ExternalSstFileIngestionJob::GetIngestedFileInfo(
    const std::string& external_file, IngestedFileInfo* file_to_ingest,
    SuperVersion* sv) {
  file_to_ingest->external_file_path = external_file;

  // Get external file size
  Status status = fs_->GetFileSize(external_file, IOOptions(),
                                   &file_to_ingest->file_size, nullptr);
  if (!status.ok()) {
    return status;
  }

  // Create TableReader for external file
  std::unique_ptr<TableReader> table_reader;
  std::unique_ptr<FSRandomAccessFile> sst_file;
  std::unique_ptr<RandomAccessFileReader> sst_file_reader;

  status = fs_->NewRandomAccessFile(external_file, env_options_,
                                    &sst_file, nullptr);
  if (!status.ok()) {
    return status;
  }
  sst_file_reader.reset(new RandomAccessFileReader(
      std::move(sst_file), external_file, nullptr /*Env*/, io_tracer_));

  status = cfd_->ioptions()->table_factory->NewTableReader(
      TableReaderOptions(*cfd_->ioptions(),
                         sv->mutable_cf_options.prefix_extractor.get(),
                         env_options_, cfd_->internal_comparator()),
      std::move(sst_file_reader), file_to_ingest->file_size, &table_reader);
  if (!status.ok()) {
    return status;
  }

  if (ingestion_options_.verify_checksums_before_ingest) {
    // If customized readahead size is needed, we can pass a user option
    // all the way to here. Right now we just rely on the default readahead
    // to keep things simple.
    ReadOptions ro;
    ro.readahead_size = ingestion_options_.verify_checksums_readahead_size;
    status = table_reader->VerifyChecksum(
        ro, TableReaderCaller::kExternalSSTIngestion);
  }
  if (!status.ok()) {
    return status;
  }

  // Get the external file properties
  auto props = table_reader->GetTableProperties();
  const auto& uprops = props->user_collected_properties;

  // Get table version
  auto version_iter = uprops.find(ExternalSstFilePropertyNames::kVersion);
  if (version_iter == uprops.end()) {
    return Status::Corruption("External file version not found");
  }
  file_to_ingest->version = DecodeFixed32(version_iter->second.c_str());

  auto seqno_iter = uprops.find(ExternalSstFilePropertyNames::kGlobalSeqno);
  if (file_to_ingest->version == 2) {
    // version 2 imply that we have global sequence number
    if (seqno_iter == uprops.end()) {
      return Status::Corruption(
          "External file global sequence number not found");
    }

    // Set the global sequence number
    file_to_ingest->original_seqno = DecodeFixed64(seqno_iter->second.c_str());
    auto offsets_iter = props->properties_offsets.find(
        ExternalSstFilePropertyNames::kGlobalSeqno);
    if (offsets_iter == props->properties_offsets.end() ||
        offsets_iter->second == 0) {
      file_to_ingest->global_seqno_offset = 0;
      return Status::Corruption("Was not able to find file global seqno field");
    }
    file_to_ingest->global_seqno_offset = static_cast<size_t>(offsets_iter->second);
  } else if (file_to_ingest->version == 1) {
    // SST file V1 should not have global seqno field
    assert(seqno_iter == uprops.end());
    file_to_ingest->original_seqno = 0;
    if (ingestion_options_.allow_blocking_flush ||
            ingestion_options_.allow_global_seqno) {
      return Status::InvalidArgument(
            "External SST file V1 does not support global seqno");
    }
  } else {
    return Status::InvalidArgument("External file version is not supported");
  }
  // Get number of entries in table
  file_to_ingest->num_entries = props->num_entries;
  file_to_ingest->num_range_deletions = props->num_range_deletions;

  ParsedInternalKey key;
  ReadOptions ro;
  // During reading the external file we can cache blocks that we read into
  // the block cache, if we later change the global seqno of this file, we will
  // have block in cache that will include keys with wrong seqno.
  // We need to disable fill_cache so that we read from the file without
  // updating the block cache.
  ro.fill_cache = false;
  std::unique_ptr<InternalIterator> iter(table_reader->NewIterator(
      ro, sv->mutable_cf_options.prefix_extractor.get(), /*arena=*/nullptr,
      /*skip_filters=*/false, TableReaderCaller::kExternalSSTIngestion));
  std::unique_ptr<InternalIterator> range_del_iter(
      table_reader->NewRangeTombstoneIterator(ro));

  // Get first (smallest) and last (largest) key from file.
  file_to_ingest->smallest_internal_key =
      InternalKey("", 0, ValueType::kTypeValue);
  file_to_ingest->largest_internal_key =
      InternalKey("", 0, ValueType::kTypeValue);
  bool bounds_set = false;
  bool allow_data_in_errors = db_options_.allow_data_in_errors;
  iter->SeekToFirst();
  if (iter->Valid()) {
    Status pik_status =
        ParseInternalKey(iter->key(), &key, allow_data_in_errors);
    if (!pik_status.ok()) {
      return Status::Corruption("Corrupted key in external file. ",
                                pik_status.getState());
    }
    if (key.sequence != 0) {
      return Status::Corruption("External file has non zero sequence number");
    }
    file_to_ingest->smallest_internal_key.SetFrom(key);

    iter->SeekToLast();
    pik_status = ParseInternalKey(iter->key(), &key, allow_data_in_errors);
    if (!pik_status.ok()) {
      return Status::Corruption("Corrupted key in external file. ",
                                pik_status.getState());
    }
    if (key.sequence != 0) {
      return Status::Corruption("External file has non zero sequence number");
    }
    file_to_ingest->largest_internal_key.SetFrom(key);

    bounds_set = true;
  }

  // We may need to adjust these key bounds, depending on whether any range
  // deletion tombstones extend past them.
  const Comparator* ucmp = cfd_->internal_comparator().user_comparator();
  if (range_del_iter != nullptr) {
    for (range_del_iter->SeekToFirst(); range_del_iter->Valid();
         range_del_iter->Next()) {
      Status pik_status =
          ParseInternalKey(range_del_iter->key(), &key, allow_data_in_errors);
      if (!pik_status.ok()) {
        return Status::Corruption("Corrupted key in external file. ",
                                  pik_status.getState());
      }
      RangeTombstone tombstone(key, range_del_iter->value());

      InternalKey start_key = tombstone.SerializeKey();
      if (!bounds_set ||
          sstableKeyCompare(ucmp, start_key,
                            file_to_ingest->smallest_internal_key) < 0) {
        file_to_ingest->smallest_internal_key = start_key;
      }
      InternalKey end_key = tombstone.SerializeEndKey();
      if (!bounds_set ||
          sstableKeyCompare(ucmp, end_key,
                            file_to_ingest->largest_internal_key) > 0) {
        file_to_ingest->largest_internal_key = end_key;
      }
      bounds_set = true;
    }
  }

  file_to_ingest->cf_id = static_cast<uint32_t>(props->column_family_id);

  file_to_ingest->table_properties = *props;

  return status;
}

Status ExternalSstFileIngestionJob::AssignLevelAndSeqnoForIngestedFile(
    SuperVersion* sv, bool force_global_seqno, CompactionStyle compaction_style,
    SequenceNumber last_seqno, IngestedFileInfo* file_to_ingest,
    SequenceNumber* assigned_seqno) {
  Status status;
  *assigned_seqno = 0;
  if (force_global_seqno) {
    *assigned_seqno = last_seqno + 1;
    if (compaction_style == kCompactionStyleUniversal || files_overlap_) {
      file_to_ingest->picked_level = 0;
      return status;
    }
  }

  bool overlap_with_db = false;
  Arena arena;
  ReadOptions ro;
  ro.total_order_seek = true;
  int target_level = 0;
  auto* vstorage = cfd_->current()->storage_info();

  for (int lvl = 0; lvl < cfd_->NumberLevels(); lvl++) {
    if (lvl > 0 && lvl < vstorage->base_level()) {
      continue;
    }

    if (vstorage->NumLevelFiles(lvl) > 0) {
      bool overlap_with_level = false;
      status = sv->current->OverlapWithLevelIterator(
          ro, env_options_, file_to_ingest->smallest_internal_key.user_key(),
          file_to_ingest->largest_internal_key.user_key(), lvl,
          &overlap_with_level);
      if (!status.ok()) {
        return status;
      }
      if (overlap_with_level) {
        // We must use L0 or any level higher than `lvl` to be able to overwrite
        // the keys that we overlap with in this level, We also need to assign
        // this file a seqno to overwrite the existing keys in level `lvl`
        overlap_with_db = true;
        break;
      }

      if (compaction_style == kCompactionStyleUniversal && lvl != 0) {
        const std::vector<FileMetaData*>& level_files =
            vstorage->LevelFiles(lvl);
        const SequenceNumber level_largest_seqno =
            (*max_element(level_files.begin(), level_files.end(),
                          [](FileMetaData* f1, FileMetaData* f2) {
                            return f1->fd.largest_seqno < f2->fd.largest_seqno;
                          }))
                ->fd.largest_seqno;
        // should only assign seqno to current level's largest seqno when
        // the file fits
        if (level_largest_seqno != 0 &&
            IngestedFileFitInLevel(file_to_ingest, lvl)) {
          *assigned_seqno = level_largest_seqno;
        } else {
          continue;
        }
      }
    } else if (compaction_style == kCompactionStyleUniversal) {
      continue;
    }

    // We don't overlap with any keys in this level, but we still need to check
    // if our file can fit in it
    if (IngestedFileFitInLevel(file_to_ingest, lvl)) {
      target_level = lvl;
    }
  }
  // If files overlap, we have to ingest them at level 0 and assign the newest
  // sequence number
  if (files_overlap_) {
    target_level = 0;
    *assigned_seqno = last_seqno + 1;
  }
 TEST_SYNC_POINT_CALLBACK(
      "ExternalSstFileIngestionJob::AssignLevelAndSeqnoForIngestedFile",
      &overlap_with_db);
  file_to_ingest->picked_level = target_level;
  if (overlap_with_db && *assigned_seqno == 0) {
    *assigned_seqno = last_seqno + 1;
  }
  return status;
}

Status ExternalSstFileIngestionJob::CheckLevelForIngestedBehindFile(
    IngestedFileInfo* file_to_ingest) {
  auto* vstorage = cfd_->current()->storage_info();
  // first check if new files fit in the bottommost level
  int bottom_lvl = cfd_->NumberLevels() - 1;
  if(!IngestedFileFitInLevel(file_to_ingest, bottom_lvl)) {
    return Status::InvalidArgument(
      "Can't ingest_behind file as it doesn't fit "
      "at the bottommost level!");
  }

  // second check if despite allow_ingest_behind=true we still have 0 seqnums
  // at some upper level
  for (int lvl = 0; lvl < cfd_->NumberLevels() - 1; lvl++) {
    for (auto file : vstorage->LevelFiles(lvl)) {
      if (file->fd.smallest_seqno == 0) {
        return Status::InvalidArgument(
          "Can't ingest_behind file as despite allow_ingest_behind=true "
          "there are files with 0 seqno in database at upper levels!");
      }
    }
  }

  file_to_ingest->picked_level = bottom_lvl;
  return Status::OK();
}

Status ExternalSstFileIngestionJob::AssignGlobalSeqnoForIngestedFile(
    IngestedFileInfo* file_to_ingest, SequenceNumber seqno) {
  if (file_to_ingest->original_seqno == seqno) {
    // This file already have the correct global seqno
    return Status::OK();
  } else if (!ingestion_options_.allow_global_seqno) {
    return Status::InvalidArgument("Global seqno is required, but disabled");
  } else if (file_to_ingest->global_seqno_offset == 0) {
    return Status::InvalidArgument(
        "Trying to set global seqno for a file that don't have a global seqno "
        "field");
  }

  if (ingestion_options_.write_global_seqno) {
    // Determine if we can write global_seqno to a given offset of file.
    // If the file system does not support random write, then we should not.
    // Otherwise we should.
    std::unique_ptr<FSRandomRWFile> rwfile;
    Status status =
        fs_->NewRandomRWFile(file_to_ingest->internal_file_path, env_options_,
                             &rwfile, nullptr);
    if (status.ok()) {
      FSRandomRWFilePtr fsptr(std::move(rwfile), io_tracer_,
                              file_to_ingest->internal_file_path);
      std::string seqno_val;
      PutFixed64(&seqno_val, seqno);
      status = fsptr->Write(file_to_ingest->global_seqno_offset, seqno_val,
                            IOOptions(), nullptr);
      if (status.ok()) {
        TEST_SYNC_POINT("ExternalSstFileIngestionJob::BeforeSyncGlobalSeqno");
        status = SyncIngestedFile(fsptr.get());
        TEST_SYNC_POINT("ExternalSstFileIngestionJob::AfterSyncGlobalSeqno");
        if (!status.ok()) {
          ROCKS_LOG_WARN(db_options_.info_log,
                         "Failed to sync ingested file %s after writing global "
                         "sequence number: %s",
                         file_to_ingest->internal_file_path.c_str(),
                         status.ToString().c_str());
        }
      }
      if (!status.ok()) {
        return status;
      }
    } else if (!status.IsNotSupported()) {
      return status;
    }
  }

  file_to_ingest->assigned_seqno = seqno;
  return Status::OK();
}

IOStatus ExternalSstFileIngestionJob::GenerateChecksumForIngestedFile(
    IngestedFileInfo* file_to_ingest) {
  if (db_options_.file_checksum_gen_factory == nullptr ||
      need_generate_file_checksum_ == false ||
      ingestion_options_.write_global_seqno == false) {
    // If file_checksum_gen_factory is not set, we are not able to generate
    // the checksum. if write_global_seqno is false, it means we will use
    // file checksum generated during Prepare(). This step will be skipped.
    return IOStatus::OK();
  }
  std::string file_checksum;
  std::string file_checksum_func_name;
  std::string requested_checksum_func_name;
  IOStatus io_s = GenerateOneFileChecksum(
      fs_.get(), file_to_ingest->internal_file_path,
      db_options_.file_checksum_gen_factory.get(), requested_checksum_func_name,
      &file_checksum, &file_checksum_func_name,
      ingestion_options_.verify_checksums_readahead_size,
      db_options_.allow_mmap_reads, io_tracer_, db_options_.rate_limiter.get());
  if (!io_s.ok()) {
    return io_s;
  }
  file_to_ingest->file_checksum = file_checksum;
  file_to_ingest->file_checksum_func_name = file_checksum_func_name;
  return IOStatus::OK();
}

bool ExternalSstFileIngestionJob::IngestedFileFitInLevel(
    const IngestedFileInfo* file_to_ingest, int level) {
  if (level == 0) {
    // Files can always fit in L0
    return true;
  }

  auto* vstorage = cfd_->current()->storage_info();
  Slice file_smallest_user_key(
      file_to_ingest->smallest_internal_key.user_key());
  Slice file_largest_user_key(file_to_ingest->largest_internal_key.user_key());

  if (vstorage->OverlapInLevel(level, &file_smallest_user_key,
                               &file_largest_user_key)) {
    // File overlap with another files in this level, we cannot
    // add it to this level
    return false;
  }
  if (cfd_->RangeOverlapWithCompaction(file_smallest_user_key,
                                       file_largest_user_key, level)) {
    // File overlap with a running compaction output that will be stored
    // in this level, we cannot add this file to this level
    return false;
  }

  // File did not overlap with level files, our compaction output
  return true;
}

template <typename TWritableFile>
Status ExternalSstFileIngestionJob::SyncIngestedFile(TWritableFile* file) {
  assert(file != nullptr);
  if (db_options_.use_fsync) {
    return file->Fsync(IOOptions(), nullptr);
  } else {
    return file->Sync(IOOptions(), nullptr);
  }
}

}  // namespace ROCKSDB_NAMESPACE

#endif  // !ROCKSDB_LITE<|MERGE_RESOLUTION|>--- conflicted
+++ resolved
@@ -105,39 +105,31 @@
       status =
           fs_->LinkFile(path_outside_db, path_inside_db, IOOptions(), nullptr);
       if (status.ok()) {
-<<<<<<< HEAD
         if (!ingestion_options_.unsafe_disable_sync) {
           // It is unsafe to assume application had sync the file and file
           // directory before ingest the file. For integrity of RocksDB we need
           // to sync the file.
           std::unique_ptr<FSWritableFile> file_to_sync;
-          status = fs_->ReopenWritableFile(path_inside_db, env_options_,
-                                           &file_to_sync, nullptr);
-=======
-        // It is unsafe to assume application had sync the file and file
-        // directory before ingest the file. For integrity of RocksDB we need
-        // to sync the file.
-        std::unique_ptr<FSWritableFile> file_to_sync;
-        Status s = fs_->ReopenWritableFile(path_inside_db, env_options_,
-                                           &file_to_sync, nullptr);
-        TEST_SYNC_POINT_CALLBACK("ExternalSstFileIngestionJob::Prepare:Reopen",
-                                 &s);
-        // Some file systems (especially remote/distributed) don't support
-        // reopening a file for writing and don't require reopening and
-        // syncing the file. Ignore the NotSupported error in that case.
-        if (!s.IsNotSupported()) {
-          status = s;
->>>>>>> 51b54092
-          if (status.ok()) {
-            TEST_SYNC_POINT(
-                "ExternalSstFileIngestionJob::BeforeSyncIngestedFile");
-            status = SyncIngestedFile(file_to_sync.get());
-            TEST_SYNC_POINT(
-                "ExternalSstFileIngestionJob::AfterSyncIngestedFile");
-            if (!status.ok()) {
-              ROCKS_LOG_WARN(db_options_.info_log,
-                             "Failed to sync ingested file %s: %s",
-                             path_inside_db.c_str(), status.ToString().c_str());
+          Status s = fs_->ReopenWritableFile(path_inside_db, env_options_,
+                                             &file_to_sync, nullptr);
+          TEST_SYNC_POINT_CALLBACK("ExternalSstFileIngestionJob::Prepare:Reopen",
+                                   &s);
+          // Some file systems (especially remote/distributed) don't support
+          // reopening a file for writing and don't require reopening and
+          // syncing the file. Ignore the NotSupported error in that case.
+          if (!s.IsNotSupported()) {
+            status = s;
+            if (status.ok()) {
+              TEST_SYNC_POINT(
+                  "ExternalSstFileIngestionJob::BeforeSyncIngestedFile");
+              status = SyncIngestedFile(file_to_sync.get());
+              TEST_SYNC_POINT(
+                  "ExternalSstFileIngestionJob::AfterSyncIngestedFile");
+              if (!status.ok()) {
+                ROCKS_LOG_WARN(db_options_.info_log,
+                               "Failed to sync ingested file %s: %s",
+                               path_inside_db.c_str(), status.ToString().c_str());
+              }
             }
           }
         }
