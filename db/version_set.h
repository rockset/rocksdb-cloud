//  Copyright (c) 2011-present, Facebook, Inc.  All rights reserved.
//  This source code is licensed under both the GPLv2 (found in the
//  COPYING file in the root directory) and Apache 2.0 License
//  (found in the LICENSE.Apache file in the root directory).
//
// Copyright (c) 2011 The LevelDB Authors. All rights reserved.
// Use of this source code is governed by a BSD-style license that can be
// found in the LICENSE file. See the AUTHORS file for names of contributors.
//
// The representation of a DBImpl consists of a set of Versions.  The
// newest version is called "current".  Older versions may be kept
// around to provide a consistent view to live iterators.
//
// Each Version keeps track of a set of table files per level, as well as a
// set of blob files. The entire set of versions is maintained in a
// VersionSet.
//
// Version,VersionSet are thread-compatible, but require external
// synchronization on all accesses.

#pragma once
#include <atomic>
#include <deque>
#include <limits>
#include <map>
#include <memory>
#include <optional>
#include <set>
#include <string>
#include <unordered_set>
#include <utility>
#include <vector>

#include "cache/cache_helpers.h"
#include "db/blob/blob_file_meta.h"
#include "db/blob/blob_index.h"
#include "db/column_family.h"
#include "db/compaction/compaction.h"
#include "db/compaction/compaction_picker.h"
#include "db/dbformat.h"
#include "db/error_handler.h"
#include "db/file_indexer.h"
#include "db/log_reader.h"
#include "db/range_del_aggregator.h"
#include "db/read_callback.h"
#include "db/replication_epoch_edit.h"
#include "db/table_cache.h"
#include "db/version_builder.h"
#include "db/version_edit.h"
#include "db/write_controller.h"
#include "env/file_system_tracer.h"
#if USE_COROUTINES
#include "folly/experimental/coro/BlockingWait.h"
#include "folly/experimental/coro/Collect.h"
#endif
#include "monitoring/instrumented_mutex.h"
#include "options/db_options.h"
#include "options/offpeak_time_info.h"
#include "port/port.h"
#include "rocksdb/env.h"
#include "rocksdb/file_checksum.h"
#include "table/get_context.h"
#include "table/multiget_context.h"
#include "trace_replay/block_cache_tracer.h"
#include "util/autovector.h"
#include "util/coro_utils.h"
#include "util/hash_containers.h"

namespace ROCKSDB_NAMESPACE {

namespace log {
class Writer;
}

class BlobIndex;
class Compaction;
class LogBuffer;
class LookupKey;
class MemTable;
class Version;
class VersionSet;
class WriteBufferManager;
class MergeContext;
class ColumnFamilySet;
class MergeIteratorBuilder;
class SystemClock;
class ManifestTailer;
class FilePickerMultiGet;

// VersionEdit is always supposed to be valid and it is used to point at
// entries in Manifest. Ideally it should not be used as a container to
// carry around few of its fields as function params because it can cause
// readers to think it's a valid entry from Manifest. To avoid that confusion
// introducing VersionEditParams to simply carry around multiple VersionEdit
// params. It need not point to a valid record in Manifest.
using VersionEditParams = VersionEdit;

// Return the smallest index i such that file_level.files[i]->largest >= key.
// Return file_level.num_files if there is no such file.
// REQUIRES: "file_level.files" contains a sorted list of
// non-overlapping files.
extern int FindFile(const InternalKeyComparator& icmp,
                    const LevelFilesBrief& file_level, const Slice& key);

// Returns true iff some file in "files" overlaps the user key range
// [*smallest,*largest].
// smallest==nullptr represents a key smaller than all keys in the DB.
// largest==nullptr represents a key largest than all keys in the DB.
// REQUIRES: If disjoint_sorted_files, file_level.files[]
// contains disjoint ranges in sorted order.
extern bool SomeFileOverlapsRange(const InternalKeyComparator& icmp,
                                  bool disjoint_sorted_files,
                                  const LevelFilesBrief& file_level,
                                  const Slice* smallest_user_key,
                                  const Slice* largest_user_key);

// Generate LevelFilesBrief from vector<FdWithKeyRange*>
// Would copy smallest_key and largest_key data to sequential memory
// arena: Arena used to allocate the memory
extern void DoGenerateLevelFilesBrief(LevelFilesBrief* file_level,
                                      const std::vector<FileMetaData*>& files,
                                      Arena* arena);
enum EpochNumberRequirement {
  kMightMissing,
  kMustPresent,
};

// Information of the storage associated with each Version, including number of
// levels of LSM tree, files information at each level, files marked for
// compaction, blob files, etc.
class VersionStorageInfo {
 public:
  VersionStorageInfo(const InternalKeyComparator* internal_comparator,
                     const Comparator* user_comparator, int num_levels,
                     CompactionStyle compaction_style,
                     VersionStorageInfo* src_vstorage,
                     bool _force_consistency_checks,
<<<<<<< HEAD
                     EpochNumberRequirement epoch_number_requirement =
                         EpochNumberRequirement::kMustPresent);
=======
                     EpochNumberRequirement epoch_number_requirement,
                     SystemClock* clock,
                     uint32_t bottommost_file_compaction_delay,
                     OffpeakTimeOption offpeak_time_option);
>>>>>>> 49ce8a10
  // No copying allowed
  VersionStorageInfo(const VersionStorageInfo&) = delete;
  void operator=(const VersionStorageInfo&) = delete;
  ~VersionStorageInfo();

  void Reserve(int level, size_t size) { files_[level].reserve(size); }

  void AddFile(int level, FileMetaData* f);

  // Resize/Initialize the space for compact_cursor_
  void ResizeCompactCursors(int level) {
    compact_cursor_.resize(level, InternalKey());
  }

  const std::vector<InternalKey>& GetCompactCursors() const {
    return compact_cursor_;
  }

  // REQUIRES: ResizeCompactCursors has been called
  void AddCursorForOneLevel(int level,
                            const InternalKey& smallest_uncompacted_key) {
    compact_cursor_[level] = smallest_uncompacted_key;
  }

  // REQUIRES: lock is held
  // Update the compact cursor and advance the file index using increment
  // so that it can point to the next cursor (increment means the number of
  // input files in this level of the last compaction)
  const InternalKey& GetNextCompactCursor(int level, size_t increment) {
    int cmp_idx = next_file_to_compact_by_size_[level] + (int)increment;
    assert(cmp_idx <= (int)files_by_compaction_pri_[level].size());
    // TODO(zichen): may need to update next_file_to_compact_by_size_
    // for parallel compaction.
    InternalKey new_cursor;
    if (cmp_idx >= (int)files_by_compaction_pri_[level].size()) {
      cmp_idx = 0;
    }
    // TODO(zichen): rethink if this strategy gives us some good guarantee
    return files_[level][files_by_compaction_pri_[level][cmp_idx]]->smallest;
  }

  void ReserveBlob(size_t size) { blob_files_.reserve(size); }

  void AddBlobFile(std::shared_ptr<BlobFileMetaData> blob_file_meta);

  void PrepareForVersionAppend(const ImmutableOptions& immutable_options,
                               const MutableCFOptions& mutable_cf_options);

  // REQUIRES: PrepareForVersionAppend has been called
  void SetFinalized();

  // Update the accumulated stats from a file-meta.
  void UpdateAccumulatedStats(FileMetaData* file_meta);

  // Decrease the current stat from a to-be-deleted file-meta
  void RemoveCurrentStats(FileMetaData* file_meta);

  // Updates internal structures that keep track of compaction scores
  // We use compaction scores to figure out which compaction to do next
  // REQUIRES: db_mutex held!!
  // TODO find a better way to pass compaction_options_fifo.
  void ComputeCompactionScore(const ImmutableOptions& immutable_options,
                              const MutableCFOptions& mutable_cf_options);

  // Estimate est_comp_needed_bytes_
  void EstimateCompactionBytesNeeded(
      const MutableCFOptions& mutable_cf_options);

  // This computes files_marked_for_compaction_ and is called by
  // ComputeCompactionScore()
  void ComputeFilesMarkedForCompaction(int last_level);

  // This computes ttl_expired_files_ and is called by
  // ComputeCompactionScore()
  void ComputeExpiredTtlFiles(const ImmutableOptions& ioptions,
                              const uint64_t ttl);

  // This computes files_marked_for_periodic_compaction_ and is called by
  // ComputeCompactionScore()
  void ComputeFilesMarkedForPeriodicCompaction(
      const ImmutableOptions& ioptions,
      const uint64_t periodic_compaction_seconds, int last_level);

  // This computes bottommost_files_marked_for_compaction_ and is called by
  // ComputeCompactionScore() or UpdateOldestSnapshot().
  //
  // Among bottommost files (assumes they've already been computed), marks the
  // ones that have keys that would be eliminated if recompacted, according to
  // the seqnum of the oldest existing snapshot. Must be called every time
  // oldest snapshot changes as that is when bottom-level files can become
  // eligible for compaction.
  //
  // REQUIRES: DB mutex held
  void ComputeBottommostFilesMarkedForCompaction(bool allow_ingest_behind);

  // This computes files_marked_for_forced_blob_gc_ and is called by
  // ComputeCompactionScore()
  //
  // REQUIRES: DB mutex held
  void ComputeFilesMarkedForForcedBlobGC(
      double blob_garbage_collection_age_cutoff,
      double blob_garbage_collection_force_threshold,
      bool enable_blob_garbage_collection);

  bool level0_non_overlapping() const { return level0_non_overlapping_; }

  // Updates the oldest snapshot and related internal state, like the bottommost
  // files marked for compaction.
  // REQUIRES: DB mutex held
  void UpdateOldestSnapshot(SequenceNumber oldest_snapshot_seqnum,
                            bool allow_ingest_behind);

  int MaxInputLevel() const;
  int MaxOutputLevel(bool allow_ingest_behind) const;

  // Return level number that has idx'th highest score
  int CompactionScoreLevel(int idx) const { return compaction_level_[idx]; }

  // Return idx'th highest score
  double CompactionScore(int idx) const { return compaction_score_[idx]; }

  void GetOverlappingInputs(
      int level, const InternalKey* begin,  // nullptr means before all keys
      const InternalKey* end,               // nullptr means after all keys
      std::vector<FileMetaData*>* inputs,
      int hint_index = -1,        // index of overlap file
      int* file_index = nullptr,  // return index of overlap file
      bool expand_range = true,   // if set, returns files which overlap the
                                  // range and overlap each other. If false,
                                  // then just files intersecting the range
      InternalKey** next_smallest = nullptr)  // if non-null, returns the
      const;  // smallest key of next file not included
  void GetCleanInputsWithinInterval(
      int level, const InternalKey* begin,  // nullptr means before all keys
      const InternalKey* end,               // nullptr means after all keys
      std::vector<FileMetaData*>* inputs,
      int hint_index = -1,        // index of overlap file
      int* file_index = nullptr)  // return index of overlap file
      const;

  void GetOverlappingInputsRangeBinarySearch(
      int level,                 // level > 0
      const InternalKey* begin,  // nullptr means before all keys
      const InternalKey* end,    // nullptr means after all keys
      std::vector<FileMetaData*>* inputs,
      int hint_index,                // index of overlap file
      int* file_index,               // return index of overlap file
      bool within_interval = false,  // if set, force the inputs within interval
      InternalKey** next_smallest = nullptr)  // if non-null, returns the
      const;  // smallest key of next file not included

  // Returns true iff some file in the specified level overlaps
  // some part of [*smallest_user_key,*largest_user_key].
  // smallest_user_key==NULL represents a key smaller than all keys in the DB.
  // largest_user_key==NULL represents a key largest than all keys in the DB.
  bool OverlapInLevel(int level, const Slice* smallest_user_key,
                      const Slice* largest_user_key);

  // Returns true iff the first or last file in inputs contains
  // an overlapping user key to the file "just outside" of it (i.e.
  // just after the last file, or just before the first file)
  // REQUIRES: "*inputs" is a sorted list of non-overlapping files
  bool HasOverlappingUserKey(const std::vector<FileMetaData*>* inputs,
                             int level);

  int num_levels() const { return num_levels_; }

  // REQUIRES: PrepareForVersionAppend has been called
  int num_non_empty_levels() const {
    assert(finalized_);
    return num_non_empty_levels_;
  }

  // REQUIRES: PrepareForVersionAppend has been called
  // This may or may not return number of level files. It is to keep backward
  // compatible behavior in universal compaction.
  int l0_delay_trigger_count() const { return l0_delay_trigger_count_; }

  void set_l0_delay_trigger_count(int v) { l0_delay_trigger_count_ = v; }

  // REQUIRES: This version has been saved (see VersionBuilder::SaveTo)
  int NumLevelFiles(int level) const {
    assert(finalized_);
    return static_cast<int>(files_[level].size());
  }

  // Return the combined file size of all files at the specified level.
  uint64_t NumLevelBytes(int level) const;

  // REQUIRES: This version has been saved (see VersionBuilder::SaveTo)
  const std::vector<FileMetaData*>& LevelFiles(int level) const {
    return files_[level];
  }

  bool HasMissingEpochNumber() const;
  uint64_t GetMaxEpochNumberOfFiles() const;
  EpochNumberRequirement GetEpochNumberRequirement() const {
    return epoch_number_requirement_;
  }
  void SetEpochNumberRequirement(
      EpochNumberRequirement epoch_number_requirement) {
    epoch_number_requirement_ = epoch_number_requirement;
  }
  void RecoverEpochNumbers(ColumnFamilyData* cfd);

  class FileLocation {
   public:
    FileLocation() = default;
    FileLocation(int level, size_t position)
        : level_(level), position_(position) {}

    int GetLevel() const { return level_; }
    size_t GetPosition() const { return position_; }

    bool IsValid() const { return level_ >= 0; }

    bool operator==(const FileLocation& rhs) const {
      return level_ == rhs.level_ && position_ == rhs.position_;
    }

    bool operator!=(const FileLocation& rhs) const { return !(*this == rhs); }

    static FileLocation Invalid() { return FileLocation(); }

   private:
    int level_ = -1;
    size_t position_ = 0;
  };

  // REQUIRES: PrepareForVersionAppend has been called
  FileLocation GetFileLocation(uint64_t file_number) const {
    const auto it = file_locations_.find(file_number);

    if (it == file_locations_.end()) {
      return FileLocation::Invalid();
    }

    assert(it->second.GetLevel() < num_levels_);
    assert(it->second.GetPosition() < files_[it->second.GetLevel()].size());
    assert(files_[it->second.GetLevel()][it->second.GetPosition()]);
    assert(files_[it->second.GetLevel()][it->second.GetPosition()]
               ->fd.GetNumber() == file_number);

    return it->second;
  }

  // REQUIRES: PrepareForVersionAppend has been called
  FileMetaData* GetFileMetaDataByNumber(uint64_t file_number) const {
    auto location = GetFileLocation(file_number);

    if (!location.IsValid()) {
      return nullptr;
    }

    return files_[location.GetLevel()][location.GetPosition()];
  }

  // REQUIRES: This version has been saved (see VersionBuilder::SaveTo)
  using BlobFiles = std::vector<std::shared_ptr<BlobFileMetaData>>;
  const BlobFiles& GetBlobFiles() const { return blob_files_; }

  // REQUIRES: This version has been saved (see VersionBuilder::SaveTo)
  BlobFiles::const_iterator GetBlobFileMetaDataLB(
      uint64_t blob_file_number) const;

  // REQUIRES: This version has been saved (see VersionBuilder::SaveTo)
  std::shared_ptr<BlobFileMetaData> GetBlobFileMetaData(
      uint64_t blob_file_number) const {
    const auto it = GetBlobFileMetaDataLB(blob_file_number);

    assert(it == blob_files_.end() || *it);

    if (it != blob_files_.end() &&
        (*it)->GetBlobFileNumber() == blob_file_number) {
      return *it;
    }

    return std::shared_ptr<BlobFileMetaData>();
  }

  // REQUIRES: This version has been saved (see VersionBuilder::SaveTo)
  struct BlobStats {
    uint64_t total_file_size = 0;
    uint64_t total_garbage_size = 0;
    double space_amp = 0.0;
  };

  BlobStats GetBlobStats() const {
    uint64_t total_file_size = 0;
    uint64_t total_garbage_size = 0;

    for (const auto& meta : blob_files_) {
      assert(meta);

      total_file_size += meta->GetBlobFileSize();
      total_garbage_size += meta->GetGarbageBlobBytes();
    }

    double space_amp = 0.0;
    if (total_file_size > total_garbage_size) {
      space_amp = static_cast<double>(total_file_size) /
                  (total_file_size - total_garbage_size);
    }

    return BlobStats{total_file_size, total_garbage_size, space_amp};
  }

  const ROCKSDB_NAMESPACE::LevelFilesBrief& LevelFilesBrief(int level) const {
    assert(level < static_cast<int>(level_files_brief_.size()));
    return level_files_brief_[level];
  }

  // REQUIRES: PrepareForVersionAppend has been called
  const std::vector<int>& FilesByCompactionPri(int level) const {
    assert(finalized_);
    return files_by_compaction_pri_[level];
  }

  // REQUIRES: ComputeCompactionScore has been called
  // REQUIRES: DB mutex held during access
  const autovector<std::pair<int, FileMetaData*>>& FilesMarkedForCompaction()
      const {
    assert(finalized_);
    return files_marked_for_compaction_;
  }

  void TEST_AddFileMarkedForCompaction(int level, FileMetaData* f) {
    f->marked_for_compaction = true;
    files_marked_for_compaction_.emplace_back(level, f);
  }

  // REQUIRES: ComputeCompactionScore has been called
  // REQUIRES: DB mutex held during access
  // Used by Leveled Compaction only.
  const autovector<std::pair<int, FileMetaData*>>& ExpiredTtlFiles() const {
    assert(finalized_);
    return expired_ttl_files_;
  }

  // REQUIRES: ComputeCompactionScore has been called
  // REQUIRES: DB mutex held during access
  // Used by Leveled and Universal Compaction.
  const autovector<std::pair<int, FileMetaData*>>&
  FilesMarkedForPeriodicCompaction() const {
    assert(finalized_);
    return files_marked_for_periodic_compaction_;
  }

  void TEST_AddFileMarkedForPeriodicCompaction(int level, FileMetaData* f) {
    files_marked_for_periodic_compaction_.emplace_back(level, f);
  }

  // REQUIRES: ComputeCompactionScore has been called
  // REQUIRES: DB mutex held during access
  const autovector<std::pair<int, FileMetaData*>>&
  BottommostFilesMarkedForCompaction() const {
    assert(finalized_);
    return bottommost_files_marked_for_compaction_;
  }

  // REQUIRES: ComputeCompactionScore has been called
  // REQUIRES: DB mutex held during access
  const autovector<std::pair<int, FileMetaData*>>& FilesMarkedForForcedBlobGC()
      const {
    assert(finalized_);
    return files_marked_for_forced_blob_gc_;
  }

  int base_level() const { return base_level_; }
  double level_multiplier() const { return level_multiplier_; }

  // REQUIRES: lock is held
  // Set the index that is used to offset into files_by_compaction_pri_ to find
  // the next compaction candidate file.
  void SetNextCompactionIndex(int level, int index) {
    next_file_to_compact_by_size_[level] = index;
  }

  // REQUIRES: lock is held
  int NextCompactionIndex(int level) const {
    return next_file_to_compact_by_size_[level];
  }

  // REQUIRES: PrepareForVersionAppend has been called
  const FileIndexer& file_indexer() const {
    assert(finalized_);
    return file_indexer_;
  }

  // Only the first few entries of files_by_compaction_pri_ are sorted.
  // There is no need to sort all the files because it is likely
  // that on a running system, we need to look at only the first
  // few largest files because a new version is created every few
  // seconds/minutes (because of concurrent compactions).
  static const size_t kNumberFilesToSort = 50;

  // Return a human-readable short (single-line) summary of the number
  // of files per level.  Uses *scratch as backing store.
  struct LevelSummaryStorage {
    char buffer[1000];
  };
  struct FileSummaryStorage {
    char buffer[3000];
  };
  const char* LevelSummary(LevelSummaryStorage* scratch) const;
  // Return a human-readable short (single-line) summary of files
  // in a specified level.  Uses *scratch as backing store.
  const char* LevelFileSummary(FileSummaryStorage* scratch, int level) const;

  // Return the maximum overlapping data (in bytes) at next level for any
  // file at a level >= 1.
  uint64_t MaxNextLevelOverlappingBytes();

  // Return a human readable string that describes this version's contents.
  std::string DebugString(bool hex = false) const;

  uint64_t GetAverageValueSize() const {
    if (accumulated_num_non_deletions_ == 0) {
      return 0;
    }
    assert(accumulated_raw_key_size_ + accumulated_raw_value_size_ > 0);
    assert(accumulated_file_size_ > 0);
    return accumulated_raw_value_size_ / accumulated_num_non_deletions_ *
           accumulated_file_size_ /
           (accumulated_raw_key_size_ + accumulated_raw_value_size_);
  }

  uint64_t GetEstimatedActiveKeys() const;

  double GetEstimatedCompressionRatioAtLevel(int level) const;

  // re-initializes the index that is used to offset into
  // files_by_compaction_pri_
  // to find the next compaction candidate file.
  void ResetNextCompactionIndex(int level) {
    next_file_to_compact_by_size_[level] = 0;
  }

  const InternalKeyComparator* InternalComparator() const {
    return internal_comparator_;
  }

  // Returns maximum total bytes of data on a given level.
  uint64_t MaxBytesForLevel(int level) const;

  // Returns an estimate of the amount of live data in bytes.
  uint64_t EstimateLiveDataSize() const;

  uint64_t estimated_compaction_needed_bytes() const {
    return estimated_compaction_needed_bytes_;
  }

  void TEST_set_estimated_compaction_needed_bytes(uint64_t v) {
    estimated_compaction_needed_bytes_ = v;
  }

  bool force_consistency_checks() const { return force_consistency_checks_; }

  SequenceNumber bottommost_files_mark_threshold() const {
    return bottommost_files_mark_threshold_;
  }

  // Returns whether any key in [`smallest_key`, `largest_key`] could appear in
  // an older L0 file than `last_l0_idx` or in a greater level than `last_level`
  //
  // @param last_level Level after which we check for overlap
  // @param last_l0_idx If `last_level == 0`, index of L0 file after which we
  //    check for overlap; otherwise, must be -1
  bool RangeMightExistAfterSortedRun(const Slice& smallest_user_key,
                                     const Slice& largest_user_key,
                                     int last_level, int last_l0_idx);

 private:
  void ComputeCompensatedSizes();
  void UpdateNumNonEmptyLevels();
  void CalculateBaseBytes(const ImmutableOptions& ioptions,
                          const MutableCFOptions& options);
  void UpdateFilesByCompactionPri(const ImmutableOptions& immutable_options,
                                  const MutableCFOptions& mutable_cf_options);

  void GenerateFileIndexer() {
    file_indexer_.UpdateIndex(&arena_, num_non_empty_levels_, files_);
  }

  void GenerateLevelFilesBrief();
  void GenerateLevel0NonOverlapping();
  void GenerateBottommostFiles();
  void GenerateFileLocationIndex();

  const InternalKeyComparator* internal_comparator_;
  const Comparator* user_comparator_;
  int num_levels_;            // Number of levels
  int num_non_empty_levels_;  // Number of levels. Any level larger than it
                              // is guaranteed to be empty.
  // Per-level max bytes
  std::vector<uint64_t> level_max_bytes_;

  // A short brief metadata of files per level
  autovector<ROCKSDB_NAMESPACE::LevelFilesBrief> level_files_brief_;
  FileIndexer file_indexer_;
  Arena arena_;  // Used to allocate space for file_levels_

  CompactionStyle compaction_style_;

  // List of files per level, files in each level are arranged
  // in increasing order of keys
  std::vector<FileMetaData*>* files_;

  // Map of all table files in version. Maps file number to (level, position on
  // level).
  using FileLocations = UnorderedMap<uint64_t, FileLocation>;
  FileLocations file_locations_;

  // Vector of blob files in version sorted by blob file number.
  BlobFiles blob_files_;

  // Level that L0 data should be compacted to. All levels < base_level_ should
  // be empty. -1 if it is not level-compaction so it's not applicable.
  int base_level_;

  // Applies to level compaction when
  // `level_compaction_dynamic_level_bytes=true`. All non-empty levels <=
  // lowest_unnecessary_level_ are not needed and will be drained automatically.
  // -1 if there is no unnecessary level,
  int lowest_unnecessary_level_;

  double level_multiplier_;

  // A list for the same set of files that are stored in files_,
  // but files in each level are now sorted based on file
  // size. The file with the largest size is at the front.
  // This vector stores the index of the file from files_.
  std::vector<std::vector<int>> files_by_compaction_pri_;

  // If true, means that files in L0 have keys with non overlapping ranges
  bool level0_non_overlapping_;

  // An index into files_by_compaction_pri_ that specifies the first
  // file that is not yet compacted
  std::vector<int> next_file_to_compact_by_size_;

  // Only the first few entries of files_by_compaction_pri_ are sorted.
  // There is no need to sort all the files because it is likely
  // that on a running system, we need to look at only the first
  // few largest files because a new version is created every few
  // seconds/minutes (because of concurrent compactions).
  static const size_t number_of_files_to_sort_ = 50;

  // This vector contains list of files marked for compaction and also not
  // currently being compacted. It is protected by DB mutex. It is calculated in
  // ComputeCompactionScore(). Used by Leveled and Universal Compaction.
  autovector<std::pair<int, FileMetaData*>> files_marked_for_compaction_;

  autovector<std::pair<int, FileMetaData*>> expired_ttl_files_;

  autovector<std::pair<int, FileMetaData*>>
      files_marked_for_periodic_compaction_;

  // These files are considered bottommost because none of their keys can exist
  // at lower levels. They are not necessarily all in the same level. The marked
  // ones are eligible for compaction because they contain duplicate key
  // versions that are no longer protected by snapshot. These variables are
  // protected by DB mutex and are calculated in `GenerateBottommostFiles()` and
  // `ComputeBottommostFilesMarkedForCompaction()`.
  autovector<std::pair<int, FileMetaData*>> bottommost_files_;
  autovector<std::pair<int, FileMetaData*>>
      bottommost_files_marked_for_compaction_;

  autovector<std::pair<int, FileMetaData*>> files_marked_for_forced_blob_gc_;

  // Threshold for needing to mark another bottommost file. Maintain it so we
  // can quickly check when releasing a snapshot whether more bottommost files
  // became eligible for compaction. It's defined as the min of the max nonzero
  // seqnums of unmarked bottommost files.
  SequenceNumber bottommost_files_mark_threshold_ = kMaxSequenceNumber;

  // Monotonically increases as we release old snapshots. Zero indicates no
  // snapshots have been released yet. When no snapshots remain we set it to the
  // current seqnum, which needs to be protected as a snapshot can still be
  // created that references it.
  SequenceNumber oldest_snapshot_seqnum_ = 0;

  // Level that should be compacted next and its compaction score.
  // Score < 1 means compaction is not strictly needed.  These fields
  // are initialized by ComputeCompactionScore.
  // The most critical level to be compacted is listed first
  // These are used to pick the best compaction level
  std::vector<double> compaction_score_;
  std::vector<int> compaction_level_;
  int l0_delay_trigger_count_ = 0;  // Count used to trigger slow down and stop
                                    // for number of L0 files.

  // Compact cursors for round-robin compactions in each level
  std::vector<InternalKey> compact_cursor_;

  // the following are the sampled temporary stats.
  // the current accumulated size of sampled files.
  uint64_t accumulated_file_size_;
  // the current accumulated size of all raw keys based on the sampled files.
  uint64_t accumulated_raw_key_size_;
  // the current accumulated size of all raw keys based on the sampled files.
  uint64_t accumulated_raw_value_size_;
  // total number of non-deletion entries
  uint64_t accumulated_num_non_deletions_;
  // total number of deletion entries
  uint64_t accumulated_num_deletions_;
  // current number of non_deletion entries
  uint64_t current_num_non_deletions_;
  // current number of deletion entries
  uint64_t current_num_deletions_;
  // current number of file samples
  uint64_t current_num_samples_;
  // Estimated bytes needed to be compacted until all levels' size is down to
  // target sizes.
  uint64_t estimated_compaction_needed_bytes_;

  // Used for computing bottommost files marked for compaction and checking for
  // offpeak time.
  SystemClock* clock_;
  uint32_t bottommost_file_compaction_delay_;

  bool finalized_;

  // If set to true, we will run consistency checks even if RocksDB
  // is compiled in release mode
  bool force_consistency_checks_;

  EpochNumberRequirement epoch_number_requirement_;

<<<<<<< HEAD
=======
  OffpeakTimeOption offpeak_time_option_;

>>>>>>> 49ce8a10
  friend class Version;
  friend class VersionSet;
};

struct ObsoleteFileInfo {
  FileMetaData* metadata;
  std::string path;
  // If true, the FileMataData should be destroyed but the file should
  // not be deleted. This is because another FileMetaData still references
  // the file, usually because the file is trivial moved so two FileMetadata
  // is managing the file.
  bool only_delete_metadata = false;

  ObsoleteFileInfo() noexcept
      : metadata(nullptr), only_delete_metadata(false) {}
  ObsoleteFileInfo(FileMetaData* f, const std::string& file_path,
                   std::shared_ptr<CacheReservationManager>
                       file_metadata_cache_res_mgr_arg = nullptr)
      : metadata(f),
        path(file_path),
        only_delete_metadata(false),
        file_metadata_cache_res_mgr(file_metadata_cache_res_mgr_arg) {}

  ObsoleteFileInfo(const ObsoleteFileInfo&) = delete;
  ObsoleteFileInfo& operator=(const ObsoleteFileInfo&) = delete;

  ObsoleteFileInfo(ObsoleteFileInfo&& rhs) noexcept : ObsoleteFileInfo() {
    *this = std::move(rhs);
  }

  ObsoleteFileInfo& operator=(ObsoleteFileInfo&& rhs) noexcept {
    path = std::move(rhs.path);
    metadata = rhs.metadata;
    rhs.metadata = nullptr;
    file_metadata_cache_res_mgr = rhs.file_metadata_cache_res_mgr;
    rhs.file_metadata_cache_res_mgr = nullptr;

    return *this;
  }
  void DeleteMetadata() {
    if (file_metadata_cache_res_mgr) {
      Status s = file_metadata_cache_res_mgr->UpdateCacheReservation(
          metadata->ApproximateMemoryUsage(), false /* increase */);
      s.PermitUncheckedError();
    }
    delete metadata;
    metadata = nullptr;
  }

 private:
  std::shared_ptr<CacheReservationManager> file_metadata_cache_res_mgr;
};

class ObsoleteBlobFileInfo {
 public:
  ObsoleteBlobFileInfo(uint64_t blob_file_number, std::string path)
      : blob_file_number_(blob_file_number), path_(std::move(path)) {}

  uint64_t GetBlobFileNumber() const { return blob_file_number_; }
  const std::string& GetPath() const { return path_; }

 private:
  uint64_t blob_file_number_;
  std::string path_;
};

using MultiGetRange = MultiGetContext::Range;
// A column family's version consists of the table and blob files owned by
// the column family at a certain point in time.
class Version {
 public:
  // Append to *iters a sequence of iterators that will
  // yield the contents of this Version when merged together.
  // @param read_options Must outlive any iterator built by
  // `merger_iter_builder`.
  void AddIterators(const ReadOptions& read_options,
                    const FileOptions& soptions,
                    MergeIteratorBuilder* merger_iter_builder,
                    bool allow_unprepared_value);

  // @param read_options Must outlive any iterator built by
  // `merger_iter_builder`.
  void AddIteratorsForLevel(const ReadOptions& read_options,
                            const FileOptions& soptions,
                            MergeIteratorBuilder* merger_iter_builder,
                            int level, bool allow_unprepared_value);

  Status OverlapWithLevelIterator(const ReadOptions&, const FileOptions&,
                                  const Slice& smallest_user_key,
                                  const Slice& largest_user_key, int level,
                                  bool* overlap);

  // Lookup the value for key or get all merge operands for key.
  // If do_merge = true (default) then lookup value for key.
  // Behavior if do_merge = true:
  //    If found, store it in *value and
  //    return OK.  Else return a non-OK status.
  //    Uses *operands to store merge_operator operations to apply later.
  //
  //    If the ReadOptions.read_tier is set to do a read-only fetch, then
  //    *value_found will be set to false if it cannot be determined whether
  //    this value exists without doing IO.
  //
  //    If the key is Deleted, *status will be set to NotFound and
  //                        *key_exists will be set to true.
  //    If no key was found, *status will be set to NotFound and
  //                      *key_exists will be set to false.
  //    If seq is non-null, *seq will be set to the sequence number found
  //    for the key if a key was found.
  // Behavior if do_merge = false
  //    If the key has any merge operands then store them in
  //    merge_context.operands_list and don't merge the operands
  // REQUIRES: lock is not held
  // REQUIRES: pinned_iters_mgr != nullptr
  void Get(const ReadOptions&, const LookupKey& key, PinnableSlice* value,
           PinnableWideColumns* columns, std::string* timestamp, Status* status,
           MergeContext* merge_context,
           SequenceNumber* max_covering_tombstone_seq,
           PinnedIteratorsManager* pinned_iters_mgr,
           bool* value_found = nullptr, bool* key_exists = nullptr,
           SequenceNumber* seq = nullptr, ReadCallback* callback = nullptr,
           bool* is_blob = nullptr, bool do_merge = true);

  void MultiGet(const ReadOptions&, MultiGetRange* range,
                ReadCallback* callback = nullptr);

  // Interprets blob_index_slice as a blob reference, and (assuming the
  // corresponding blob file is part of this Version) retrieves the blob and
  // saves it in *value.
  // REQUIRES: blob_index_slice stores an encoded blob reference
  Status GetBlob(const ReadOptions& read_options, const Slice& user_key,
                 const Slice& blob_index_slice,
                 FilePrefetchBuffer* prefetch_buffer, PinnableSlice* value,
                 uint64_t* bytes_read) const;

  // Retrieves a blob using a blob reference and saves it in *value,
  // assuming the corresponding blob file is part of this Version.
  Status GetBlob(const ReadOptions& read_options, const Slice& user_key,
                 const BlobIndex& blob_index,
                 FilePrefetchBuffer* prefetch_buffer, PinnableSlice* value,
                 uint64_t* bytes_read) const;

  struct BlobReadContext {
    BlobReadContext(const BlobIndex& blob_idx, const KeyContext* key_ctx)
        : blob_index(blob_idx), key_context(key_ctx) {}

    BlobIndex blob_index;
    const KeyContext* key_context;
    PinnableSlice result;
  };

  using BlobReadContexts = std::vector<BlobReadContext>;
  void MultiGetBlob(const ReadOptions& read_options, MultiGetRange& range,
                    std::unordered_map<uint64_t, BlobReadContexts>& blob_ctxs);

  // Loads some stats information from files (if update_stats is set) and
  // populates derived data structures. Call without mutex held. It needs to be
  // called before appending the version to the version set.
  void PrepareAppend(const MutableCFOptions& mutable_cf_options,
                     const ReadOptions& read_options, bool update_stats);

  // Reference count management (so Versions do not disappear out from
  // under live iterators)
  void Ref();
  // Decrease reference count. Delete the object if no reference left
  // and return true. Otherwise, return false.
  bool Unref();

  // Add all files listed in the current version to *live_table_files and
  // *live_blob_files.
  void AddLiveFiles(std::vector<uint64_t>* live_table_files,
                    std::vector<uint64_t>* live_blob_files) const;

  // Remove live files that are in the delete candidate lists.
  void RemoveLiveFiles(
      std::vector<ObsoleteFileInfo>& sst_delete_candidates,
      std::vector<ObsoleteBlobFileInfo>& blob_delete_candidates) const;

  // Return a human readable string that describes this version's contents.
  std::string DebugString(bool hex = false, bool print_stats = false) const;

  // Returns the version number of this version
  uint64_t GetVersionNumber() const { return version_number_; }

  // REQUIRES: lock is held
  // On success, "tp" will contains the table properties of the file
  // specified in "file_meta".  If the file name of "file_meta" is
  // known ahead, passing it by a non-null "fname" can save a
  // file-name conversion.
  Status GetTableProperties(const ReadOptions& read_options,
                            std::shared_ptr<const TableProperties>* tp,
                            const FileMetaData* file_meta,
                            const std::string* fname = nullptr) const;

  // REQUIRES: lock is held
  // On success, *props will be populated with all SSTables' table properties.
  // The keys of `props` are the sst file name, the values of `props` are the
  // tables' properties, represented as std::shared_ptr.
  Status GetPropertiesOfAllTables(const ReadOptions& read_options,
                                  TablePropertiesCollection* props);
  Status GetPropertiesOfAllTables(const ReadOptions& read_options,
                                  TablePropertiesCollection* props, int level);
  Status GetPropertiesOfTablesInRange(const ReadOptions& read_options,
                                      const Range* range, std::size_t n,
                                      TablePropertiesCollection* props) const;

  // Print summary of range delete tombstones in SST files into out_str,
  // with maximum max_entries_to_print entries printed out.
  Status TablesRangeTombstoneSummary(int max_entries_to_print,
                                     std::string* out_str);

  // REQUIRES: lock is held
  // On success, "tp" will contains the aggregated table property among
  // the table properties of all sst files in this version.
  Status GetAggregatedTableProperties(
      const ReadOptions& read_options,
      std::shared_ptr<const TableProperties>* tp, int level = -1);

  uint64_t GetEstimatedActiveKeys() {
    return storage_info_.GetEstimatedActiveKeys();
  }

  size_t GetMemoryUsageByTableReaders(const ReadOptions& read_options);

  ColumnFamilyData* cfd() const { return cfd_; }

  // Return the next Version in the linked list.
  Version* Next() const { return next_; }

  int TEST_refs() const { return refs_; }

  VersionStorageInfo* storage_info() { return &storage_info_; }
  const VersionStorageInfo* storage_info() const { return &storage_info_; }

  VersionSet* version_set() { return vset_; }

  void GetColumnFamilyMetaData(ColumnFamilyMetaData* cf_meta);

<<<<<<< HEAD
  uint64_t GetSstFilesSize(bool include_bottommost = true);
=======
  void GetSstFilesBoundaryKeys(Slice* smallest_user_key,
                               Slice* largest_user_key);

  uint64_t GetSstFilesSize();
>>>>>>> 49ce8a10

  // Retrieves the file_creation_time of the oldest file in the DB.
  // Prerequisite for this API is max_open_files = -1
  void GetCreationTimeOfOldestFile(uint64_t* creation_time);

  const MutableCFOptions& GetMutableCFOptions() { return mutable_cf_options_; }

  InternalIterator* TEST_GetLevelIterator(
      const ReadOptions& read_options, MergeIteratorBuilder* merge_iter_builder,
      int level, bool allow_unprepared_value);

 private:
  Env* env_;
  SystemClock* clock_;

  friend class ReactiveVersionSet;
  friend class VersionSet;
  friend class VersionEditHandler;
  friend class VersionEditHandlerPointInTime;

  const InternalKeyComparator* internal_comparator() const {
    return storage_info_.internal_comparator_;
  }
  const Comparator* user_comparator() const {
    return storage_info_.user_comparator_;
  }

  // Returns true if the filter blocks in the specified level will not be
  // checked during read operations. In certain cases (trivial move or preload),
  // the filter block may already be cached, but we still do not access it such
  // that it eventually expires from the cache.
  bool IsFilterSkipped(int level, const ReadOptions& read_options,
                       bool is_file_last_in_level = false);

  // The helper function of UpdateAccumulatedStats, which may fill the missing
  // fields of file_meta from its associated TableProperties.
  // Returns true if it does initialize FileMetaData.
  bool MaybeInitializeFileMetaData(const ReadOptions& read_options,
                                   FileMetaData* file_meta);

  // Update the accumulated stats associated with the current version.
  // This accumulated stats will be used in compaction.
  void UpdateAccumulatedStats(const ReadOptions& read_options);

  DECLARE_SYNC_AND_ASYNC(
      /* ret_type */ Status, /* func_name */ MultiGetFromSST,
      const ReadOptions& read_options, MultiGetRange file_range,
      int hit_file_level, bool skip_filters, bool skip_range_deletions,
      FdWithKeyRange* f,
      std::unordered_map<uint64_t, BlobReadContexts>& blob_ctxs,
      TableCache::TypedHandle* table_handle, uint64_t& num_filter_read,
      uint64_t& num_index_read, uint64_t& num_sst_read);

#ifdef USE_COROUTINES
  // MultiGet using async IO to read data blocks from SST files in parallel
  // within and across levels
  Status MultiGetAsync(
      const ReadOptions& options, MultiGetRange* range,
      std::unordered_map<uint64_t, BlobReadContexts>* blob_ctxs);

  // A helper function to lookup a batch of keys in a single level. It will
  // queue coroutine tasks to mget_tasks. It may also split the input batch
  // by creating a new batch with keys definitely not in this level and
  // enqueuing it to to_process.
  Status ProcessBatch(
      const ReadOptions& read_options, FilePickerMultiGet* batch,
      std::vector<folly::coro::Task<Status>>& mget_tasks,
      std::unordered_map<uint64_t, BlobReadContexts>* blob_ctxs,
      autovector<FilePickerMultiGet, 4>& batches, std::deque<size_t>& waiting,
      std::deque<size_t>& to_process, unsigned int& num_tasks_queued,
      std::unordered_map<int, std::tuple<uint64_t, uint64_t, uint64_t>>&
          mget_stats);
#endif

  ColumnFamilyData* cfd_;  // ColumnFamilyData to which this Version belongs
  Logger* info_log_;
  Statistics* db_statistics_;
  TableCache* table_cache_;
  BlobSource* blob_source_;
  const MergeOperator* merge_operator_;

  VersionStorageInfo storage_info_;
  VersionSet* vset_;  // VersionSet to which this Version belongs
  Version* next_;     // Next version in linked list
  Version* prev_;     // Previous version in linked list
  int refs_;          // Number of live refs to this version
  const FileOptions file_options_;
  const MutableCFOptions mutable_cf_options_;
  // Cached value to avoid recomputing it on every read.
  const size_t max_file_size_for_l0_meta_pin_;

  // A version number that uniquely represents this version. This is
  // used for debugging and logging purposes only.
  uint64_t version_number_;
  std::shared_ptr<IOTracer> io_tracer_;
  bool use_async_io_;

  Version(ColumnFamilyData* cfd, VersionSet* vset, const FileOptions& file_opt,
          MutableCFOptions mutable_cf_options,
          const std::shared_ptr<IOTracer>& io_tracer,
          uint64_t version_number = 0,
          EpochNumberRequirement epoch_number_requirement =
              EpochNumberRequirement::kMustPresent);

  ~Version();

  // No copying allowed
  Version(const Version&) = delete;
  void operator=(const Version&) = delete;
};

class BaseReferencedVersionBuilder;

class AtomicGroupReadBuffer {
 public:
  AtomicGroupReadBuffer() = default;
  Status AddEdit(VersionEdit* edit);
  void Clear();
  bool IsFull() const;
  bool IsEmpty() const;

  uint64_t TEST_read_edits_in_atomic_group() const {
    return read_edits_in_atomic_group_;
  }
  std::vector<VersionEdit>& replay_buffer() { return replay_buffer_; }

 private:
  uint64_t read_edits_in_atomic_group_ = 0;
  std::vector<VersionEdit> replay_buffer_;
};

// VersionSet is the collection of versions of all the column families of the
// database. Each database owns one VersionSet. A VersionSet has access to all
// column families via ColumnFamilySet, i.e. set of the column families.
class VersionSet {
 public:
  VersionSet(const std::string& dbname, const ImmutableDBOptions* db_options,
             const FileOptions& file_options, Cache* table_cache,
             WriteBufferManager* write_buffer_manager,
             WriteController* write_controller,
             BlockCacheTracer* const block_cache_tracer,
             const std::shared_ptr<IOTracer>& io_tracer,
             const std::string& db_id, const std::string& db_session_id,
             const std::string& daily_offpeak_time_utc,
             ErrorHandler* const error_handler);
  // No copying allowed
  VersionSet(const VersionSet&) = delete;
  void operator=(const VersionSet&) = delete;

  virtual ~VersionSet();

  Status LogAndApplyToDefaultColumnFamily(
      const ReadOptions& read_options, VersionEdit* edit, InstrumentedMutex* mu,
      FSDirectory* dir_contains_current_file, bool new_descriptor_log = false,
      const ColumnFamilyOptions* column_family_options = nullptr) {
    ColumnFamilyData* default_cf = GetColumnFamilySet()->GetDefault();
    const MutableCFOptions* cf_options =
        default_cf->GetLatestMutableCFOptions();
    return LogAndApply(default_cf, *cf_options, read_options, edit, mu,
                       dir_contains_current_file, new_descriptor_log,
                       column_family_options);
  }

  // Apply *edit to the current version to form a new descriptor that
  // is both saved to persistent state and installed as the new
  // current version.  Will release *mu while actually writing to the file.
  // column_family_options has to be set if edit is column family add
  // REQUIRES: *mu is held on entry.
  // REQUIRES: no other thread concurrently calls LogAndApply()
  Status LogAndApply(
      ColumnFamilyData* column_family_data,
      const MutableCFOptions& mutable_cf_options,
      const ReadOptions& read_options, VersionEdit* edit, InstrumentedMutex* mu,
      FSDirectory* dir_contains_current_file, bool new_descriptor_log = false,
      const ColumnFamilyOptions* column_family_options = nullptr,
      const std::function<void(const Status&)>& manifest_wcb = {}) {
    autovector<ColumnFamilyData*> cfds;
    cfds.emplace_back(column_family_data);
    autovector<const MutableCFOptions*> mutable_cf_options_list;
    mutable_cf_options_list.emplace_back(&mutable_cf_options);
    autovector<autovector<VersionEdit*>> edit_lists;
    autovector<VersionEdit*> edit_list;
    edit_list.emplace_back(edit);
    edit_lists.emplace_back(edit_list);
    return LogAndApply(cfds, mutable_cf_options_list, read_options, edit_lists,
                       mu, dir_contains_current_file, new_descriptor_log,
                       column_family_options, {manifest_wcb});
  }
  // The batch version. If edit_list.size() > 1, caller must ensure that
  // no edit in the list column family add or drop
  Status LogAndApply(
      ColumnFamilyData* column_family_data,
      const MutableCFOptions& mutable_cf_options,
      const ReadOptions& read_options,
      const autovector<VersionEdit*>& edit_list, InstrumentedMutex* mu,
      FSDirectory* dir_contains_current_file, bool new_descriptor_log = false,
      const ColumnFamilyOptions* column_family_options = nullptr,
      const std::function<void(const Status&)>& manifest_wcb = {}) {
    autovector<ColumnFamilyData*> cfds;
    cfds.emplace_back(column_family_data);
    autovector<const MutableCFOptions*> mutable_cf_options_list;
    mutable_cf_options_list.emplace_back(&mutable_cf_options);
    autovector<autovector<VersionEdit*>> edit_lists;
    edit_lists.emplace_back(edit_list);
    return LogAndApply(cfds, mutable_cf_options_list, read_options, edit_lists,
                       mu, dir_contains_current_file, new_descriptor_log,
                       column_family_options, {manifest_wcb});
  }

  // The across-multi-cf batch version. If edit_lists contain more than
  // 1 version edits, caller must ensure that no edit in the []list is column
  // family manipulation.
  virtual Status LogAndApply(
      const autovector<ColumnFamilyData*>& cfds,
      const autovector<const MutableCFOptions*>& mutable_cf_options_list,
      const ReadOptions& read_options,
      const autovector<autovector<VersionEdit*>>& edit_lists,
      InstrumentedMutex* mu, FSDirectory* dir_contains_current_file,
      bool new_descriptor_log = false,
      const ColumnFamilyOptions* new_cf_options = nullptr,
      const std::vector<std::function<void(const Status&)>>& manifest_wcbs =
          {});

  static Status GetCurrentManifestPath(const std::string& dbname,
                                       FileSystem* fs,
                                       std::string* manifest_filename,
                                       uint64_t* manifest_file_number);
  void WakeUpWaitingManifestWriters();

  // Recover the last saved descriptor (MANIFEST) from persistent storage.
  // If read_only == true, Recover() will not complain if some column families
  // are not opened
  Status Recover(const std::vector<ColumnFamilyDescriptor>& column_families,
                 bool read_only = false, std::string* db_id = nullptr,
                 bool no_error_if_files_missing = false);

  Status TryRecover(const std::vector<ColumnFamilyDescriptor>& column_families,
                    bool read_only,
                    const std::vector<std::string>& files_in_dbname,
                    std::string* db_id, bool* has_missing_table_file);

  // Try to recover the version set to the most recent consistent state
  // recorded in the specified manifest.
  Status TryRecoverFromOneManifest(
      const std::string& manifest_path,
      const std::vector<ColumnFamilyDescriptor>& column_families,
      bool read_only, std::string* db_id, bool* has_missing_table_file);

  // Recover the next epoch number of each CFs and epoch number
  // of their files (if missing)
  void RecoverEpochNumbers();

  // Reads a manifest file and returns a list of column families in
  // column_families.
  static Status ListColumnFamilies(std::vector<std::string>* column_families,
                                   const std::string& dbname, FileSystem* fs);
  static Status ListColumnFamiliesFromManifest(
      const std::string& manifest_path, FileSystem* fs,
      std::vector<std::string>* column_families);

  // Try to reduce the number of levels. This call is valid when
  // only one level from the new max level to the old
  // max level containing files.
  // The call is static, since number of levels is immutable during
  // the lifetime of a RocksDB instance. It reduces number of levels
  // in a DB by applying changes to manifest.
  // For example, a db currently has 7 levels [0-6], and a call to
  // to reduce to 5 [0-4] can only be executed when only one level
  // among [4-6] contains files.
  static Status ReduceNumberOfLevels(const std::string& dbname,
                                     const Options* options,
                                     const FileOptions& file_options,
                                     int new_levels);

  // Get the checksum information of all live files
  Status GetLiveFilesChecksumInfo(FileChecksumList* checksum_list);

  // printf contents (for debugging)
  Status DumpManifest(Options& options, std::string& manifestFileName,
                      bool verbose, bool hex = false, bool json = false,
                      const std::vector<ColumnFamilyDescriptor>& cf_descs = {});

  const std::string& DbSessionId() const { return db_session_id_; }

  // Return the current manifest file number
  uint64_t manifest_file_number() const { return manifest_file_number_; }

  uint64_t options_file_number() const { return options_file_number_; }

  uint64_t pending_manifest_file_number() const {
    return pending_manifest_file_number_;
  }

  uint64_t current_next_file_number() const { return next_file_number_.load(); }

  uint64_t min_log_number_to_keep() const {
    return min_log_number_to_keep_.load();
  }

  // Allocate and return a new file number
  uint64_t NewFileNumber() { return next_file_number_.fetch_add(1); }

  // Fetch And Add n new file number
  uint64_t FetchAddFileNumber(uint64_t n) {
    return next_file_number_.fetch_add(n);
  }

  void SetNextFileNumber(uint64_t n) { next_file_number_.store(n); }

  // Return the last sequence number.
  uint64_t LastSequence() const {
    return last_sequence_.load(std::memory_order_acquire);
  }

  // Note: memory_order_acquire must be sufficient.
  uint64_t LastAllocatedSequence() const {
    return last_allocated_sequence_.load(std::memory_order_seq_cst);
  }

  // Note: memory_order_acquire must be sufficient.
  uint64_t LastPublishedSequence() const {
    return last_published_sequence_.load(std::memory_order_seq_cst);
  }

  // Set the last sequence number to s.
  void SetLastSequence(uint64_t s) {
    assert(s >= last_sequence_);
    // Last visible sequence must always be less than last written seq
    assert(!db_options_->two_write_queues || s <= last_allocated_sequence_);
    last_sequence_.store(s, std::memory_order_release);
  }

  // REQUIRED: DB mutex must be locked
  uint64_t GetManifestUpdateSequence() const {
    return manifest_update_sequence_;
  }
  // REQUIRED: DB mutex must be locked
  std::string GetReplicationSequence() const { return replication_sequence_; }
  // REQUIRED: DB mutex must be locked
  bool IsReplicationEpochsEmpty() const {
    return replication_epochs_.empty();
  }
  std::optional<uint64_t> GetReplicationEpochForMUS(uint64_t mus) const {
    return replication_epochs_.GetEpochForMUS(mus);
  }
#ifndef NDEBUG
  const ReplicationEpochSet& TEST_GetReplicationEpochSet() const {
    return replication_epochs_;
  }
#endif

  // Note: memory_order_release must be sufficient
  void SetLastPublishedSequence(uint64_t s) {
    assert(s >= last_published_sequence_);
    last_published_sequence_.store(s, std::memory_order_seq_cst);
  }

  // Note: memory_order_release must be sufficient
  void SetLastAllocatedSequence(uint64_t s) {
    assert(s >= last_allocated_sequence_);
    last_allocated_sequence_.store(s, std::memory_order_seq_cst);
  }

  // Note: memory_order_release must be sufficient
  uint64_t FetchAddLastAllocatedSequence(uint64_t s) {
    return last_allocated_sequence_.fetch_add(s, std::memory_order_seq_cst);
  }

  // Mark the specified file number as used.
  // REQUIRED: this is only called during single-threaded recovery or repair.
  void MarkFileNumberUsed(uint64_t number);

  // Mark the specified log number as deleted
  // REQUIRED: this is only called during single-threaded recovery or repair, or
  // from ::LogAndApply where the global mutex is held.
  void MarkMinLogNumberToKeep(uint64_t number);

  // Return the log file number for the log file that is currently
  // being compacted, or zero if there is no such log file.
  uint64_t prev_log_number() const { return prev_log_number_; }

  // Returns the minimum log number which still has data not flushed to any SST
  // file.
  // In non-2PC mode, all the log numbers smaller than this number can be safely
  // deleted, although we still use `min_log_number_to_keep_` to determine when
  // to delete a WAL file.
  uint64_t MinLogNumberWithUnflushedData() const {
    return PreComputeMinLogNumberWithUnflushedData(nullptr);
  }

  // Returns the minimum log number which still has data not flushed to any SST
  // file.
  // Empty column families' log number is considered to be
  // new_log_number_for_empty_cf.
  uint64_t PreComputeMinLogNumberWithUnflushedData(
      uint64_t new_log_number_for_empty_cf) const {
    uint64_t min_log_num = std::numeric_limits<uint64_t>::max();
    for (auto cfd : *column_family_set_) {
      // It's safe to ignore dropped column families here:
      // cfd->IsDropped() becomes true after the drop is persisted in MANIFEST.
      uint64_t num =
          cfd->IsEmpty() ? new_log_number_for_empty_cf : cfd->GetLogNumber();
      if (min_log_num > num && !cfd->IsDropped()) {
        min_log_num = num;
      }
    }
    return min_log_num;
  }
  // Returns the minimum log number which still has data not flushed to any SST
  // file, except data from `cfd_to_skip`.
  uint64_t PreComputeMinLogNumberWithUnflushedData(
      const ColumnFamilyData* cfd_to_skip) const {
    uint64_t min_log_num = std::numeric_limits<uint64_t>::max();
    for (auto cfd : *column_family_set_) {
      if (cfd == cfd_to_skip) {
        continue;
      }
      // It's safe to ignore dropped column families here:
      // cfd->IsDropped() becomes true after the drop is persisted in MANIFEST.
      if (min_log_num > cfd->GetLogNumber() && !cfd->IsDropped()) {
        min_log_num = cfd->GetLogNumber();
      }
    }
    return min_log_num;
  }
  // Returns the minimum log number which still has data not flushed to any SST
  // file, except data from `cfds_to_skip`.
  uint64_t PreComputeMinLogNumberWithUnflushedData(
      const std::unordered_set<const ColumnFamilyData*>& cfds_to_skip) const {
    uint64_t min_log_num = std::numeric_limits<uint64_t>::max();
    for (auto cfd : *column_family_set_) {
      if (cfds_to_skip.count(cfd)) {
        continue;
      }
      // It's safe to ignore dropped column families here:
      // cfd->IsDropped() becomes true after the drop is persisted in MANIFEST.
      if (min_log_num > cfd->GetLogNumber() && !cfd->IsDropped()) {
        min_log_num = cfd->GetLogNumber();
      }
    }
    return min_log_num;
  }

  // Create an iterator that reads over the compaction inputs for "*c".
  // The caller should delete the iterator when no longer needed.
  // @param read_options Must outlive the returned iterator.
  // @param start, end indicates compaction range
  InternalIterator* MakeInputIterator(
      const ReadOptions& read_options, const Compaction* c,
      RangeDelAggregator* range_del_agg,
      const FileOptions& file_options_compactions,
      const std::optional<const Slice>& start,
      const std::optional<const Slice>& end);

  // Add all files listed in any live version to *live_table_files and
  // *live_blob_files. Note that these lists may contain duplicates.
  void AddLiveFiles(std::vector<uint64_t>* live_table_files,
                    std::vector<uint64_t>* live_blob_files) const;

  // Remove live files that are in the delete candidate lists.
  void RemoveLiveFiles(
      std::vector<ObsoleteFileInfo>& sst_delete_candidates,
      std::vector<ObsoleteBlobFileInfo>& blob_delete_candidates) const;

  // Return the approximate size of data to be scanned for range [start, end)
  // in levels [start_level, end_level). If end_level == -1 it will search
  // through all non-empty levels
  uint64_t ApproximateSize(const SizeApproximationOptions& options,
                           const ReadOptions& read_options, Version* v,
                           const Slice& start, const Slice& end,
                           int start_level, int end_level,
                           TableReaderCaller caller);

  // Return the size of the current manifest file
  uint64_t manifest_file_size() const { return manifest_file_size_; }

  Status GetMetadataForFile(uint64_t number, int* filelevel,
                            FileMetaData** metadata, ColumnFamilyData** cfd);

  // This function doesn't support leveldb SST filenames
  void GetLiveFilesMetaData(std::vector<LiveFileMetaData>* metadata);

  void AddObsoleteBlobFile(uint64_t blob_file_number, std::string path) {
    assert(table_cache_);

    table_cache_->Erase(GetSliceForKey(&blob_file_number));

    obsolete_blob_files_.emplace_back(blob_file_number, std::move(path));
  }

  void GetObsoleteFiles(std::vector<ObsoleteFileInfo>* files,
                        std::vector<ObsoleteBlobFileInfo>* blob_files,
                        std::vector<std::string>* manifest_filenames,
                        uint64_t min_pending_output);

  // REQUIRES: DB mutex held
  uint64_t GetObsoleteSstFilesSize() const;

  ColumnFamilySet* GetColumnFamilySet() { return column_family_set_.get(); }

  const UnorderedMap<uint32_t, size_t>& GetRunningColumnFamiliesTimestampSize()
      const {
    return column_family_set_->GetRunningColumnFamiliesTimestampSize();
  }

  const UnorderedMap<uint32_t, size_t>&
  GetColumnFamiliesTimestampSizeForRecord() const {
    return column_family_set_->GetColumnFamiliesTimestampSizeForRecord();
  }

  RefedColumnFamilySet GetRefedColumnFamilySet() {
    return RefedColumnFamilySet(GetColumnFamilySet());
  }

  const FileOptions& file_options() { return file_options_; }
  void ChangeFileOptions(const MutableDBOptions& new_options) {
    file_options_.writable_file_max_buffer_size =
        new_options.writable_file_max_buffer_size;
  }

  // TODO - Consider updating together when file options change in SetDBOptions
  const OffpeakTimeOption& offpeak_time_option() {
    return offpeak_time_option_;
  }
  void ChangeOffpeakTimeOption(const std::string& daily_offpeak_time_utc) {
    offpeak_time_option_.SetFromOffpeakTimeString(daily_offpeak_time_utc);
  }

  const ImmutableDBOptions* db_options() const { return db_options_; }

  static uint64_t GetNumLiveVersions(Version* dummy_versions);

  static uint64_t GetTotalSstFilesSize(Version* dummy_versions);

  static uint64_t GetTotalBlobFileSize(Version* dummy_versions);

  // Get the IO Status returned by written Manifest.
  const IOStatus& io_status() const { return io_status_; }

  // The returned WalSet needs to be accessed with DB mutex held.
  const WalSet& GetWalSet() const { return wals_; }

  // Called when replication epoch has changed
  void UpdateReplicationEpoch(uint64_t epoch) {
    next_replication_epoch_.emplace(epoch);
  }
  void NewManifestOnNextUpdate() {
    new_manifest_on_next_update_.store(true, std::memory_order_relaxed);
  }

  void TEST_CreateAndAppendVersion(ColumnFamilyData* cfd) {
    assert(cfd);

    const auto& mutable_cf_options = *cfd->GetLatestMutableCFOptions();
    Version* const version =
        new Version(cfd, this, file_options_, mutable_cf_options, io_tracer_);

    constexpr bool update_stats = false;
    const ReadOptions read_options;
    version->PrepareAppend(mutable_cf_options, read_options, update_stats);
    AppendVersion(cfd, version);
  }

 protected:
  struct ManifestWriter;

  friend class Version;
  friend class VersionEditHandler;
  friend class VersionEditHandlerPointInTime;
  friend class DumpManifestHandler;
  friend class DBImpl;
  friend class DBImplReadOnly;
  friend class LocalManifestReader;
  friend class ManifestReader;

  struct LogReporter : public log::Reader::Reporter {
    Status* status;
    virtual void Corruption(size_t /*bytes*/, const Status& s) override {
      if (status->ok()) {
        *status = s;
      }
    }
  };

  void Reset();

  // Returns approximated offset of a key in a file for a given version.
  uint64_t ApproximateOffsetOf(const ReadOptions& read_options, Version* v,
                               const FdWithKeyRange& f, const Slice& key,
                               TableReaderCaller caller);

  // Returns approximated data size between start and end keys in a file
  // for a given version.
  uint64_t ApproximateSize(const ReadOptions& read_options, Version* v,
                           const FdWithKeyRange& f, const Slice& start,
                           const Slice& end, TableReaderCaller caller);

  struct MutableCFState {
    uint64_t log_number;
    std::string full_history_ts_low;

    explicit MutableCFState() = default;
    explicit MutableCFState(uint64_t _log_number, std::string ts_low)
        : log_number(_log_number), full_history_ts_low(std::move(ts_low)) {}
  };

  // Save current contents to *log
  Status WriteCurrentStateToManifest(
      const std::unordered_map<uint32_t, MutableCFState>& curr_state,
      const VersionEdit& wal_additions, log::Writer* log, IOStatus& io_s);

  void AppendVersion(ColumnFamilyData* column_family_data, Version* v);

  ColumnFamilyData* CreateColumnFamily(const ColumnFamilyOptions& cf_options,
                                       const ReadOptions& read_options,
                                       const VersionEdit* edit);

<<<<<<< HEAD
  Status VerifyFileMetadata(ColumnFamilyData* cfd, const std::string& fpath,
                            int level, const FileMetaData& meta);

  uint64_t GetCurrentReplicationEpoch() const;
  bool HasReplicationEpochChanged();
=======
  Status VerifyFileMetadata(const ReadOptions& read_options,
                            ColumnFamilyData* cfd, const std::string& fpath,
                            int level, const FileMetaData& meta);
>>>>>>> 49ce8a10

  // Protected by DB mutex.
  WalSet wals_;

  std::unique_ptr<ColumnFamilySet> column_family_set_;
  Cache* table_cache_;
  Env* const env_;
  FileSystemPtr const fs_;
  SystemClock* const clock_;
  const std::string dbname_;
  std::string db_id_;
  const ImmutableDBOptions* const db_options_;
  std::atomic<uint64_t> next_file_number_;
  // Any WAL number smaller than this should be ignored during recovery,
  // and is qualified for being deleted.
  std::atomic<uint64_t> min_log_number_to_keep_ = {0};
  uint64_t manifest_file_number_;
  uint64_t options_file_number_;
  uint64_t options_file_size_;
  uint64_t pending_manifest_file_number_;
  // The last seq visible to reads. It normally indicates the last sequence in
  // the memtable but when using two write queues it could also indicate the
  // last sequence in the WAL visible to reads.
  std::atomic<uint64_t> last_sequence_;
  // The last sequence number of data committed to the descriptor (manifest
  // file).
  SequenceNumber descriptor_last_sequence_ = 0;
  // The last seq that is already allocated. It is applicable only when we have
  // two write queues. In that case seq might or might not have appreated in
  // memtable but it is expected to appear in the WAL.
  // We have last_sequence <= last_allocated_sequence_
  std::atomic<uint64_t> last_allocated_sequence_;
  // The last allocated sequence that is also published to the readers. This is
  // applicable only when last_seq_same_as_publish_seq_ is not set. Otherwise
  // last_sequence_ also indicates the last published seq.
  // We have last_sequence <= last_published_sequence_ <=
  // last_allocated_sequence_
  std::atomic<uint64_t> last_published_sequence_;
  uint64_t prev_log_number_;  // 0 or backing store for memtable being compacted

  // Opened lazily
  std::unique_ptr<log::Writer> descriptor_log_;
  // If true, on next update, we will reset descriptor_log_, and write latest
  // snapshot of VersionSet to a new MANIFEST file

  // Replication epoch we are switching to.  Value is only set when
  // `UpdateReplicationEpoch` is called, and reset to empty on when first
  // manifest update is done successfully. Protected by DB mutex
  std::optional<uint64_t> next_replication_epoch_;
  // Protected by DB mutex.
  std::atomic_bool new_manifest_on_next_update_{false};

  // generates a increasing version number for every new version
  uint64_t current_version_number_;

  // Protected by the DB mutex
  uint64_t manifest_update_sequence_{0};
  // Protected by the DB mutex
  // Current persisted replication sequence
  std::string replication_sequence_;
  // Protected by the DB mutex
  // We maintain all the replication epochs after the
  // persisted replication sequence, including the epoch
  // of the persisted replication sequence
  ReplicationEpochSet replication_epochs_;

  // Queue of writers to the manifest file
  std::deque<ManifestWriter*> manifest_writers_;

  // Current size of manifest file
  uint64_t manifest_file_size_;

  std::vector<ObsoleteFileInfo> obsolete_files_;
  std::vector<ObsoleteBlobFileInfo> obsolete_blob_files_;
  std::vector<std::string> obsolete_manifests_;

  // env options for all reads and writes except compactions
  FileOptions file_options_;

  BlockCacheTracer* const block_cache_tracer_;

  // Store the IO status when Manifest is written
  IOStatus io_status_;

  std::shared_ptr<IOTracer> io_tracer_;

  std::string db_session_id_;

  // Off-peak time option used for compaction scoring
  OffpeakTimeOption offpeak_time_option_;

  // Pointer to the DB's ErrorHandler.
  ErrorHandler* const error_handler_;

 private:
  // REQUIRES db mutex at beginning. may release and re-acquire db mutex
  Status ProcessManifestWrites(std::deque<ManifestWriter>& writers,
                               InstrumentedMutex* mu,
                               FSDirectory* dir_contains_current_file,
                               bool new_descriptor_log,
                               const ColumnFamilyOptions* new_cf_options,
                               const ReadOptions& read_options);

  void LogAndApplyCFHelper(VersionEdit* edit,
                           SequenceNumber* max_last_sequence);
  Status LogAndApplyHelper(ColumnFamilyData* cfd, VersionBuilder* b,
                           VersionEdit* edit, SequenceNumber* max_last_sequence,
                           InstrumentedMutex* mu);
};

// ReactiveVersionSet represents a collection of versions of the column
// families of the database. Users of ReactiveVersionSet, e.g. DBImplSecondary,
// need to replay the MANIFEST (description log in older terms) in order to
// reconstruct and install versions.
class ReactiveVersionSet : public VersionSet {
 public:
  ReactiveVersionSet(const std::string& dbname,
                     const ImmutableDBOptions* _db_options,
                     const FileOptions& _file_options, Cache* table_cache,
                     WriteBufferManager* write_buffer_manager,
                     WriteController* write_controller,
                     const std::shared_ptr<IOTracer>& io_tracer);

  ~ReactiveVersionSet() override;

  Status ReadAndApply(
      InstrumentedMutex* mu,
      std::unique_ptr<log::FragmentBufferedReader>* manifest_reader,
      Status* manifest_read_status,
      std::unordered_set<ColumnFamilyData*>* cfds_changed);

  Status Recover(const std::vector<ColumnFamilyDescriptor>& column_families,
                 std::unique_ptr<log::FragmentBufferedReader>* manifest_reader,
                 std::unique_ptr<log::Reader::Reporter>* manifest_reporter,
                 std::unique_ptr<Status>* manifest_reader_status);
#ifndef NDEBUG
  uint64_t TEST_read_edits_in_atomic_group() const;
#endif  //! NDEBUG

  std::vector<VersionEdit>& replay_buffer();

 protected:
  // REQUIRES db mutex
  Status ApplyOneVersionEditToBuilder(
      VersionEdit& edit, std::unordered_set<ColumnFamilyData*>* cfds_changed,
      VersionEdit* version_edit);

  Status MaybeSwitchManifest(
      log::Reader::Reporter* reporter,
      std::unique_ptr<log::FragmentBufferedReader>* manifest_reader);

 private:
  std::unique_ptr<ManifestTailer> manifest_tailer_;
  // TODO: plumb Env::IOActivity
  const ReadOptions read_options_;
  using VersionSet::LogAndApply;
  using VersionSet::Recover;

  Status LogAndApply(
      const autovector<ColumnFamilyData*>& /*cfds*/,
      const autovector<const MutableCFOptions*>& /*mutable_cf_options_list*/,
      const ReadOptions& /* read_options */,
      const autovector<autovector<VersionEdit*>>& /*edit_lists*/,
      InstrumentedMutex* /*mu*/, FSDirectory* /*dir_contains_current_file*/,
      bool /*new_descriptor_log*/, const ColumnFamilyOptions* /*new_cf_option*/,
      const std::vector<std::function<void(const Status&)>>& /*manifest_wcbs*/)
      override {
    return Status::NotSupported("not supported in reactive mode");
  }

  // No copy allowed
  ReactiveVersionSet(const ReactiveVersionSet&);
  ReactiveVersionSet& operator=(const ReactiveVersionSet&);
};

}  // namespace ROCKSDB_NAMESPACE<|MERGE_RESOLUTION|>--- conflicted
+++ resolved
@@ -135,15 +135,10 @@
                      CompactionStyle compaction_style,
                      VersionStorageInfo* src_vstorage,
                      bool _force_consistency_checks,
-<<<<<<< HEAD
-                     EpochNumberRequirement epoch_number_requirement =
-                         EpochNumberRequirement::kMustPresent);
-=======
                      EpochNumberRequirement epoch_number_requirement,
                      SystemClock* clock,
                      uint32_t bottommost_file_compaction_delay,
                      OffpeakTimeOption offpeak_time_option);
->>>>>>> 49ce8a10
   // No copying allowed
   VersionStorageInfo(const VersionStorageInfo&) = delete;
   void operator=(const VersionStorageInfo&) = delete;
@@ -773,11 +768,8 @@
 
   EpochNumberRequirement epoch_number_requirement_;
 
-<<<<<<< HEAD
-=======
   OffpeakTimeOption offpeak_time_option_;
 
->>>>>>> 49ce8a10
   friend class Version;
   friend class VersionSet;
 };
@@ -1016,14 +1008,10 @@
 
   void GetColumnFamilyMetaData(ColumnFamilyMetaData* cf_meta);
 
-<<<<<<< HEAD
-  uint64_t GetSstFilesSize(bool include_bottommost = true);
-=======
   void GetSstFilesBoundaryKeys(Slice* smallest_user_key,
                                Slice* largest_user_key);
 
-  uint64_t GetSstFilesSize();
->>>>>>> 49ce8a10
+  uint64_t GetSstFilesSize(bool include_bottommost);
 
   // Retrieves the file_creation_time of the oldest file in the DB.
   // Prerequisite for this API is max_open_files = -1
@@ -1641,17 +1629,12 @@
                                        const ReadOptions& read_options,
                                        const VersionEdit* edit);
 
-<<<<<<< HEAD
-  Status VerifyFileMetadata(ColumnFamilyData* cfd, const std::string& fpath,
-                            int level, const FileMetaData& meta);
-
-  uint64_t GetCurrentReplicationEpoch() const;
-  bool HasReplicationEpochChanged();
-=======
   Status VerifyFileMetadata(const ReadOptions& read_options,
                             ColumnFamilyData* cfd, const std::string& fpath,
                             int level, const FileMetaData& meta);
->>>>>>> 49ce8a10
+
+  uint64_t GetCurrentReplicationEpoch() const;
+  bool HasReplicationEpochChanged();
 
   // Protected by DB mutex.
   WalSet wals_;
