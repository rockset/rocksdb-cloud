//  Copyright (c) 2011-present, Facebook, Inc.  All rights reserved.
//  This source code is licensed under both the GPLv2 (found in the
//  COPYING file in the root directory) and Apache 2.0 License
//  (found in the LICENSE.Apache file in the root directory).
//
// Copyright (c) 2011 The LevelDB Authors. All rights reserved.
// Use of this source code is governed by a BSD-style license that can be
// found in the LICENSE file. See the AUTHORS file for names of contributors.
//
// The representation of a DBImpl consists of a set of Versions.  The
// newest version is called "current".  Older versions may be kept
// around to provide a consistent view to live iterators.
//
// Each Version keeps track of a set of table files per level, as well as a
// set of blob files. The entire set of versions is maintained in a
// VersionSet.
//
// Version,VersionSet are thread-compatible, but require external
// synchronization on all accesses.

#pragma once
#include <atomic>
#include <deque>
#include <limits>
#include <map>
#include <memory>
#include <optional>
#include <set>
#include <string>
#include <unordered_set>
#include <utility>
#include <vector>

#include "cache/cache_helpers.h"
#include "db/blob/blob_file_meta.h"
#include "db/blob/blob_index.h"
#include "db/column_family.h"
#include "db/compaction/compaction.h"
#include "db/compaction/compaction_picker.h"
#include "db/dbformat.h"
#include "db/error_handler.h"
#include "db/file_indexer.h"
#include "db/log_reader.h"
#include "db/range_del_aggregator.h"
#include "db/read_callback.h"
#include "db/table_cache.h"
#include "db/version_builder.h"
#include "db/version_edit.h"
#include "db/write_controller.h"
#include "env/file_system_tracer.h"
#if USE_COROUTINES
#include "folly/experimental/coro/BlockingWait.h"
#include "folly/experimental/coro/Collect.h"
#endif
#include "monitoring/instrumented_mutex.h"
#include "options/db_options.h"
#include "options/offpeak_time_info.h"
#include "port/port.h"
#include "rocksdb/env.h"
#include "rocksdb/file_checksum.h"
#include "table/get_context.h"
#include "table/multiget_context.h"
#include "trace_replay/block_cache_tracer.h"
#include "util/autovector.h"
#include "util/coro_utils.h"
#include "util/hash_containers.h"

namespace ROCKSDB_NAMESPACE {

namespace log {
class Writer;
}

class BlobIndex;
class Compaction;
class LogBuffer;
class LookupKey;
class MemTable;
class Version;
class VersionSet;
class WriteBufferManager;
class MergeContext;
class ColumnFamilySet;
class MergeIteratorBuilder;
class SystemClock;
class ManifestTailer;
class FilePickerMultiGet;

// VersionEdit is always supposed to be valid and it is used to point at
// entries in Manifest. Ideally it should not be used as a container to
// carry around few of its fields as function params because it can cause
// readers to think it's a valid entry from Manifest. To avoid that confusion
// introducing VersionEditParams to simply carry around multiple VersionEdit
// params. It need not point to a valid record in Manifest.
using VersionEditParams = VersionEdit;

// Return the smallest index i such that file_level.files[i]->largest >= key.
// Return file_level.num_files if there is no such file.
// REQUIRES: "file_level.files" contains a sorted list of
// non-overlapping files.
extern int FindFile(const InternalKeyComparator& icmp,
                    const LevelFilesBrief& file_level, const Slice& key);

// Returns true iff some file in "files" overlaps the user key range
// [*smallest,*largest].
// smallest==nullptr represents a key smaller than all keys in the DB.
// largest==nullptr represents a key largest than all keys in the DB.
// REQUIRES: If disjoint_sorted_files, file_level.files[]
// contains disjoint ranges in sorted order.
extern bool SomeFileOverlapsRange(const InternalKeyComparator& icmp,
                                  bool disjoint_sorted_files,
                                  const LevelFilesBrief& file_level,
                                  const Slice* smallest_user_key,
                                  const Slice* largest_user_key);

// Generate LevelFilesBrief from vector<FdWithKeyRange*>
// Would copy smallest_key and largest_key data to sequential memory
// arena: Arena used to allocate the memory
extern void DoGenerateLevelFilesBrief(LevelFilesBrief* file_level,
                                      const std::vector<FileMetaData*>& files,
                                      Arena* arena);
enum EpochNumberRequirement {
  kMightMissing,
  kMustPresent,
};

// Information of the storage associated with each Version, including number of
// levels of LSM tree, files information at each level, files marked for
// compaction, blob files, etc.
class VersionStorageInfo {
 public:
  VersionStorageInfo(const InternalKeyComparator* internal_comparator,
                     const Comparator* user_comparator, int num_levels,
                     CompactionStyle compaction_style,
                     VersionStorageInfo* src_vstorage,
                     bool _force_consistency_checks,
<<<<<<< HEAD
                     EpochNumberRequirement epoch_number_requirement =
                         EpochNumberRequirement::kMustPresent);
=======
                     EpochNumberRequirement epoch_number_requirement,
                     SystemClock* clock,
                     uint32_t bottommost_file_compaction_delay,
                     OffpeakTimeOption offpeak_time_option);
>>>>>>> 49ce8a10
  // No copying allowed
  VersionStorageInfo(const VersionStorageInfo&) = delete;
  void operator=(const VersionStorageInfo&) = delete;
  ~VersionStorageInfo();

  void Reserve(int level, size_t size) { files_[level].reserve(size); }

  void AddFile(int level, FileMetaData* f);

  // Resize/Initialize the space for compact_cursor_
  void ResizeCompactCursors(int level) {
    compact_cursor_.resize(level, InternalKey());
  }

  const std::vector<InternalKey>& GetCompactCursors() const {
    return compact_cursor_;
  }

  // REQUIRES: ResizeCompactCursors has been called
  void AddCursorForOneLevel(int level,
                            const InternalKey& smallest_uncompacted_key) {
    compact_cursor_[level] = smallest_uncompacted_key;
  }

  // REQUIRES: lock is held
  // Update the compact cursor and advance the file index using increment
  // so that it can point to the next cursor (increment means the number of
  // input files in this level of the last compaction)
  const InternalKey& GetNextCompactCursor(int level, size_t increment) {
    int cmp_idx = next_file_to_compact_by_size_[level] + (int)increment;
    assert(cmp_idx <= (int)files_by_compaction_pri_[level].size());
    // TODO(zichen): may need to update next_file_to_compact_by_size_
    // for parallel compaction.
    InternalKey new_cursor;
    if (cmp_idx >= (int)files_by_compaction_pri_[level].size()) {
      cmp_idx = 0;
    }
    // TODO(zichen): rethink if this strategy gives us some good guarantee
    return files_[level][files_by_compaction_pri_[level][cmp_idx]]->smallest;
  }

  void ReserveBlob(size_t size) { blob_files_.reserve(size); }

  void AddBlobFile(std::shared_ptr<BlobFileMetaData> blob_file_meta);

  void PrepareForVersionAppend(const ImmutableOptions& immutable_options,
                               const MutableCFOptions& mutable_cf_options);

  // REQUIRES: PrepareForVersionAppend has been called
  void SetFinalized();

  // Update the accumulated stats from a file-meta.
  void UpdateAccumulatedStats(FileMetaData* file_meta);

  // Decrease the current stat from a to-be-deleted file-meta
  void RemoveCurrentStats(FileMetaData* file_meta);

  // Updates internal structures that keep track of compaction scores
  // We use compaction scores to figure out which compaction to do next
  // REQUIRES: db_mutex held!!
  // TODO find a better way to pass compaction_options_fifo.
  void ComputeCompactionScore(const ImmutableOptions& immutable_options,
                              const MutableCFOptions& mutable_cf_options);

  // Estimate est_comp_needed_bytes_
  void EstimateCompactionBytesNeeded(
      const MutableCFOptions& mutable_cf_options);

  // This computes files_marked_for_compaction_ and is called by
  // ComputeCompactionScore()
  void ComputeFilesMarkedForCompaction(int last_level);

  // This computes ttl_expired_files_ and is called by
  // ComputeCompactionScore()
  void ComputeExpiredTtlFiles(const ImmutableOptions& ioptions,
                              const uint64_t ttl);

  // This computes files_marked_for_periodic_compaction_ and is called by
  // ComputeCompactionScore()
  void ComputeFilesMarkedForPeriodicCompaction(
      const ImmutableOptions& ioptions,
      const uint64_t periodic_compaction_seconds, int last_level);

  // This computes bottommost_files_marked_for_compaction_ and is called by
  // ComputeCompactionScore() or UpdateOldestSnapshot().
  //
  // Among bottommost files (assumes they've already been computed), marks the
  // ones that have keys that would be eliminated if recompacted, according to
  // the seqnum of the oldest existing snapshot. Must be called every time
  // oldest snapshot changes as that is when bottom-level files can become
  // eligible for compaction.
  //
  // REQUIRES: DB mutex held
  void ComputeBottommostFilesMarkedForCompaction(bool allow_ingest_behind);

  // This computes files_marked_for_forced_blob_gc_ and is called by
  // ComputeCompactionScore()
  //
  // REQUIRES: DB mutex held
  void ComputeFilesMarkedForForcedBlobGC(
      double blob_garbage_collection_age_cutoff,
      double blob_garbage_collection_force_threshold,
      bool enable_blob_garbage_collection);

  bool level0_non_overlapping() const { return level0_non_overlapping_; }

  // Updates the oldest snapshot and related internal state, like the bottommost
  // files marked for compaction.
  // REQUIRES: DB mutex held
  void UpdateOldestSnapshot(SequenceNumber oldest_snapshot_seqnum,
                            bool allow_ingest_behind);

  int MaxInputLevel() const;
  int MaxOutputLevel(bool allow_ingest_behind) const;

  // Return level number that has idx'th highest score
  int CompactionScoreLevel(int idx) const { return compaction_level_[idx]; }

  // Return idx'th highest score
  double CompactionScore(int idx) const { return compaction_score_[idx]; }

  void GetOverlappingInputs(
      int level, const InternalKey* begin,  // nullptr means before all keys
      const InternalKey* end,               // nullptr means after all keys
      std::vector<FileMetaData*>* inputs,
      int hint_index = -1,        // index of overlap file
      int* file_index = nullptr,  // return index of overlap file
      bool expand_range = true,   // if set, returns files which overlap the
                                  // range and overlap each other. If false,
                                  // then just files intersecting the range
      InternalKey** next_smallest = nullptr)  // if non-null, returns the
      const;  // smallest key of next file not included
  void GetCleanInputsWithinInterval(
      int level, const InternalKey* begin,  // nullptr means before all keys
      const InternalKey* end,               // nullptr means after all keys
      std::vector<FileMetaData*>* inputs,
      int hint_index = -1,        // index of overlap file
      int* file_index = nullptr)  // return index of overlap file
      const;

  void GetOverlappingInputsRangeBinarySearch(
      int level,                 // level > 0
      const InternalKey* begin,  // nullptr means before all keys
      const InternalKey* end,    // nullptr means after all keys
      std::vector<FileMetaData*>* inputs,
      int hint_index,                // index of overlap file
      int* file_index,               // return index of overlap file
      bool within_interval = false,  // if set, force the inputs within interval
      InternalKey** next_smallest = nullptr)  // if non-null, returns the
      const;  // smallest key of next file not included

  // Returns true iff some file in the specified level overlaps
  // some part of [*smallest_user_key,*largest_user_key].
  // smallest_user_key==NULL represents a key smaller than all keys in the DB.
  // largest_user_key==NULL represents a key largest than all keys in the DB.
  bool OverlapInLevel(int level, const Slice* smallest_user_key,
                      const Slice* largest_user_key);

  // Returns true iff the first or last file in inputs contains
  // an overlapping user key to the file "just outside" of it (i.e.
  // just after the last file, or just before the first file)
  // REQUIRES: "*inputs" is a sorted list of non-overlapping files
  bool HasOverlappingUserKey(const std::vector<FileMetaData*>* inputs,
                             int level);

  int num_levels() const { return num_levels_; }

  // REQUIRES: PrepareForVersionAppend has been called
  int num_non_empty_levels() const {
    assert(finalized_);
    return num_non_empty_levels_;
  }

  // REQUIRES: PrepareForVersionAppend has been called
  // This may or may not return number of level files. It is to keep backward
  // compatible behavior in universal compaction.
  int l0_delay_trigger_count() const { return l0_delay_trigger_count_; }

  void set_l0_delay_trigger_count(int v) { l0_delay_trigger_count_ = v; }

  // REQUIRES: This version has been saved (see VersionBuilder::SaveTo)
  int NumLevelFiles(int level) const {
    assert(finalized_);
    return static_cast<int>(files_[level].size());
  }

  // Return the combined file size of all files at the specified level.
  uint64_t NumLevelBytes(int level) const;

  // REQUIRES: This version has been saved (see VersionBuilder::SaveTo)
  const std::vector<FileMetaData*>& LevelFiles(int level) const {
    return files_[level];
  }

  bool HasMissingEpochNumber() const;
  uint64_t GetMaxEpochNumberOfFiles() const;
  EpochNumberRequirement GetEpochNumberRequirement() const {
    return epoch_number_requirement_;
  }
  void SetEpochNumberRequirement(
      EpochNumberRequirement epoch_number_requirement) {
    epoch_number_requirement_ = epoch_number_requirement;
  }
  void RecoverEpochNumbers(ColumnFamilyData* cfd);

  class FileLocation {
   public:
    FileLocation() = default;
    FileLocation(int level, size_t position)
        : level_(level), position_(position) {}

    int GetLevel() const { return level_; }
    size_t GetPosition() const { return position_; }

    bool IsValid() const { return level_ >= 0; }

    bool operator==(const FileLocation& rhs) const {
      return level_ == rhs.level_ && position_ == rhs.position_;
    }

    bool operator!=(const FileLocation& rhs) const { return !(*this == rhs); }

    static FileLocation Invalid() { return FileLocation(); }

   private:
    int level_ = -1;
    size_t position_ = 0;
  };

  // REQUIRES: PrepareForVersionAppend has been called
  FileLocation GetFileLocation(uint64_t file_number) const {
    const auto it = file_locations_.find(file_number);

    if (it == file_locations_.end()) {
      return FileLocation::Invalid();
    }

    assert(it->second.GetLevel() < num_levels_);
    assert(it->second.GetPosition() < files_[it->second.GetLevel()].size());
    assert(files_[it->second.GetLevel()][it->second.GetPosition()]);
    assert(files_[it->second.GetLevel()][it->second.GetPosition()]
               ->fd.GetNumber() == file_number);

    return it->second;
  }

  // REQUIRES: PrepareForVersionAppend has been called
  FileMetaData* GetFileMetaDataByNumber(uint64_t file_number) const {
    auto location = GetFileLocation(file_number);

    if (!location.IsValid()) {
      return nullptr;
    }

    return files_[location.GetLevel()][location.GetPosition()];
  }

  // REQUIRES: This version has been saved (see VersionBuilder::SaveTo)
  using BlobFiles = std::vector<std::shared_ptr<BlobFileMetaData>>;
  const BlobFiles& GetBlobFiles() const { return blob_files_; }

  // REQUIRES: This version has been saved (see VersionBuilder::SaveTo)
  BlobFiles::const_iterator GetBlobFileMetaDataLB(
      uint64_t blob_file_number) const;

  // REQUIRES: This version has been saved (see VersionBuilder::SaveTo)
  std::shared_ptr<BlobFileMetaData> GetBlobFileMetaData(
      uint64_t blob_file_number) const {
    const auto it = GetBlobFileMetaDataLB(blob_file_number);

    assert(it == blob_files_.end() || *it);

    if (it != blob_files_.end() &&
        (*it)->GetBlobFileNumber() == blob_file_number) {
      return *it;
    }

    return std::shared_ptr<BlobFileMetaData>();
  }

  // REQUIRES: This version has been saved (see VersionBuilder::SaveTo)
  struct BlobStats {
    uint64_t total_file_size = 0;
    uint64_t total_garbage_size = 0;
    double space_amp = 0.0;
  };

  BlobStats GetBlobStats() const {
    uint64_t total_file_size = 0;
    uint64_t total_garbage_size = 0;

    for (const auto& meta : blob_files_) {
      assert(meta);

      total_file_size += meta->GetBlobFileSize();
      total_garbage_size += meta->GetGarbageBlobBytes();
    }

    double space_amp = 0.0;
    if (total_file_size > total_garbage_size) {
      space_amp = static_cast<double>(total_file_size) /
                  (total_file_size - total_garbage_size);
    }

    return BlobStats{total_file_size, total_garbage_size, space_amp};
  }

  const ROCKSDB_NAMESPACE::LevelFilesBrief& LevelFilesBrief(int level) const {
    assert(level < static_cast<int>(level_files_brief_.size()));
    return level_files_brief_[level];
  }

  // REQUIRES: PrepareForVersionAppend has been called
  const std::vector<int>& FilesByCompactionPri(int level) const {
    assert(finalized_);
    return files_by_compaction_pri_[level];
  }

  // REQUIRES: ComputeCompactionScore has been called
  // REQUIRES: DB mutex held during access
  const autovector<std::pair<int, FileMetaData*>>& FilesMarkedForCompaction()
      const {
    assert(finalized_);
    return files_marked_for_compaction_;
  }

  void TEST_AddFileMarkedForCompaction(int level, FileMetaData* f) {
    f->marked_for_compaction = true;
    files_marked_for_compaction_.emplace_back(level, f);
  }

  // REQUIRES: ComputeCompactionScore has been called
  // REQUIRES: DB mutex held during access
  // Used by Leveled Compaction only.
  const autovector<std::pair<int, FileMetaData*>>& ExpiredTtlFiles() const {
    assert(finalized_);
    return expired_ttl_files_;
  }

  // REQUIRES: ComputeCompactionScore has been called
  // REQUIRES: DB mutex held during access
  // Used by Leveled and Universal Compaction.
  const autovector<std::pair<int, FileMetaData*>>&
  FilesMarkedForPeriodicCompaction() const {
    assert(finalized_);
    return files_marked_for_periodic_compaction_;
  }

  void TEST_AddFileMarkedForPeriodicCompaction(int level, FileMetaData* f) {
    files_marked_for_periodic_compaction_.emplace_back(level, f);
  }

  // REQUIRES: ComputeCompactionScore has been called
  // REQUIRES: DB mutex held during access
  const autovector<std::pair<int, FileMetaData*>>&
  BottommostFilesMarkedForCompaction() const {
    assert(finalized_);
    return bottommost_files_marked_for_compaction_;
  }

  // REQUIRES: ComputeCompactionScore has been called
  // REQUIRES: DB mutex held during access
  const autovector<std::pair<int, FileMetaData*>>& FilesMarkedForForcedBlobGC()
      const {
    assert(finalized_);
    return files_marked_for_forced_blob_gc_;
  }

  int base_level() const { return base_level_; }
  double level_multiplier() const { return level_multiplier_; }

  // REQUIRES: lock is held
  // Set the index that is used to offset into files_by_compaction_pri_ to find
  // the next compaction candidate file.
  void SetNextCompactionIndex(int level, int index) {
    next_file_to_compact_by_size_[level] = index;
  }

  // REQUIRES: lock is held
  int NextCompactionIndex(int level) const {
    return next_file_to_compact_by_size_[level];
  }

  // REQUIRES: PrepareForVersionAppend has been called
  const FileIndexer& file_indexer() const {
    assert(finalized_);
    return file_indexer_;
  }

  // Only the first few entries of files_by_compaction_pri_ are sorted.
  // There is no need to sort all the files because it is likely
  // that on a running system, we need to look at only the first
  // few largest files because a new version is created every few
  // seconds/minutes (because of concurrent compactions).
  static const size_t kNumberFilesToSort = 50;

  // Return a human-readable short (single-line) summary of the number
  // of files per level.  Uses *scratch as backing store.
  struct LevelSummaryStorage {
    char buffer[1000];
  };
  struct FileSummaryStorage {
    char buffer[3000];
  };
  const char* LevelSummary(LevelSummaryStorage* scratch) const;
  // Return a human-readable short (single-line) summary of files
  // in a specified level.  Uses *scratch as backing store.
  const char* LevelFileSummary(FileSummaryStorage* scratch, int level) const;

  // Return the maximum overlapping data (in bytes) at next level for any
  // file at a level >= 1.
  uint64_t MaxNextLevelOverlappingBytes();

  // Return a human readable string that describes this version's contents.
  std::string DebugString(bool hex = false) const;

  uint64_t GetAverageValueSize() const {
    if (accumulated_num_non_deletions_ == 0) {
      return 0;
    }
    assert(accumulated_raw_key_size_ + accumulated_raw_value_size_ > 0);
    assert(accumulated_file_size_ > 0);
    return accumulated_raw_value_size_ / accumulated_num_non_deletions_ *
           accumulated_file_size_ /
           (accumulated_raw_key_size_ + accumulated_raw_value_size_);
  }

  uint64_t GetEstimatedActiveKeys() const;

  double GetEstimatedCompressionRatioAtLevel(int level) const;

  // re-initializes the index that is used to offset into
  // files_by_compaction_pri_
  // to find the next compaction candidate file.
  void ResetNextCompactionIndex(int level) {
    next_file_to_compact_by_size_[level] = 0;
  }

  const InternalKeyComparator* InternalComparator() const {
    return internal_comparator_;
  }

  // Returns maximum total bytes of data on a given level.
  uint64_t MaxBytesForLevel(int level) const;

  // Returns an estimate of the amount of live data in bytes.
  uint64_t EstimateLiveDataSize() const;

  uint64_t estimated_compaction_needed_bytes() const {
    return estimated_compaction_needed_bytes_;
  }

  void TEST_set_estimated_compaction_needed_bytes(uint64_t v) {
    estimated_compaction_needed_bytes_ = v;
  }

  bool force_consistency_checks() const { return force_consistency_checks_; }

  SequenceNumber bottommost_files_mark_threshold() const {
    return bottommost_files_mark_threshold_;
  }

  // Returns whether any key in [`smallest_key`, `largest_key`] could appear in
  // an older L0 file than `last_l0_idx` or in a greater level than `last_level`
  //
  // @param last_level Level after which we check for overlap
  // @param last_l0_idx If `last_level == 0`, index of L0 file after which we
  //    check for overlap; otherwise, must be -1
  bool RangeMightExistAfterSortedRun(const Slice& smallest_user_key,
                                     const Slice& largest_user_key,
                                     int last_level, int last_l0_idx);

 private:
  void ComputeCompensatedSizes();
  void UpdateNumNonEmptyLevels();
  void CalculateBaseBytes(const ImmutableOptions& ioptions,
                          const MutableCFOptions& options);
  void UpdateFilesByCompactionPri(const ImmutableOptions& immutable_options,
                                  const MutableCFOptions& mutable_cf_options);

  void GenerateFileIndexer() {
    file_indexer_.UpdateIndex(&arena_, num_non_empty_levels_, files_);
  }

  void GenerateLevelFilesBrief();
  void GenerateLevel0NonOverlapping();
  void GenerateBottommostFiles();
  void GenerateFileLocationIndex();

  const InternalKeyComparator* internal_comparator_;
  const Comparator* user_comparator_;
  int num_levels_;            // Number of levels
  int num_non_empty_levels_;  // Number of levels. Any level larger than it
                              // is guaranteed to be empty.
  // Per-level max bytes
  std::vector<uint64_t> level_max_bytes_;

  // A short brief metadata of files per level
  autovector<ROCKSDB_NAMESPACE::LevelFilesBrief> level_files_brief_;
  FileIndexer file_indexer_;
  Arena arena_;  // Used to allocate space for file_levels_

  CompactionStyle compaction_style_;

  // List of files per level, files in each level are arranged
  // in increasing order of keys
  std::vector<FileMetaData*>* files_;

  // Map of all table files in version. Maps file number to (level, position on
  // level).
  using FileLocations = UnorderedMap<uint64_t, FileLocation>;
  FileLocations file_locations_;

  // Vector of blob files in version sorted by blob file number.
  BlobFiles blob_files_;

  // Level that L0 data should be compacted to. All levels < base_level_ should
  // be empty. -1 if it is not level-compaction so it's not applicable.
  int base_level_;

  // Applies to level compaction when
  // `level_compaction_dynamic_level_bytes=true`. All non-empty levels <=
  // lowest_unnecessary_level_ are not needed and will be drained automatically.
  // -1 if there is no unnecessary level,
  int lowest_unnecessary_level_;

  double level_multiplier_;

  // A list for the same set of files that are stored in files_,
  // but files in each level are now sorted based on file
  // size. The file with the largest size is at the front.
  // This vector stores the index of the file from files_.
  std::vector<std::vector<int>> files_by_compaction_pri_;

  // If true, means that files in L0 have keys with non overlapping ranges
  bool level0_non_overlapping_;

  // An index into files_by_compaction_pri_ that specifies the first
  // file that is not yet compacted
  std::vector<int> next_file_to_compact_by_size_;

  // Only the first few entries of files_by_compaction_pri_ are sorted.
  // There is no need to sort all the files because it is likely
  // that on a running system, we need to look at only the first
  // few largest files because a new version is created every few
  // seconds/minutes (because of concurrent compactions).
  static const size_t number_of_files_to_sort_ = 50;

  // This vector contains list of files marked for compaction and also not
  // currently being compacted. It is protected by DB mutex. It is calculated in
  // ComputeCompactionScore(). Used by Leveled and Universal Compaction.
  autovector<std::pair<int, FileMetaData*>> files_marked_for_compaction_;

  autovector<std::pair<int, FileMetaData*>> expired_ttl_files_;

  autovector<std::pair<int, FileMetaData*>>
      files_marked_for_periodic_compaction_;

  // These files are considered bottommost because none of their keys can exist
  // at lower levels. They are not necessarily all in the same level. The marked
  // ones are eligible for compaction because they contain duplicate key
  // versions that are no longer protected by snapshot. These variables are
  // protected by DB mutex and are calculated in `GenerateBottommostFiles()` and
  // `ComputeBottommostFilesMarkedForCompaction()`.
  autovector<std::pair<int, FileMetaData*>> bottommost_files_;
  autovector<std::pair<int, FileMetaData*>>
      bottommost_files_marked_for_compaction_;

  autovector<std::pair<int, FileMetaData*>> files_marked_for_forced_blob_gc_;

  // Threshold for needing to mark another bottommost file. Maintain it so we
  // can quickly check when releasing a snapshot whether more bottommost files
  // became eligible for compaction. It's defined as the min of the max nonzero
  // seqnums of unmarked bottommost files.
  SequenceNumber bottommost_files_mark_threshold_ = kMaxSequenceNumber;

  // Monotonically increases as we release old snapshots. Zero indicates no
  // snapshots have been released yet. When no snapshots remain we set it to the
  // current seqnum, which needs to be protected as a snapshot can still be
  // created that references it.
  SequenceNumber oldest_snapshot_seqnum_ = 0;

  // Level that should be compacted next and its compaction score.
  // Score < 1 means compaction is not strictly needed.  These fields
  // are initialized by ComputeCompactionScore.
  // The most critical level to be compacted is listed first
  // These are used to pick the best compaction level
  std::vector<double> compaction_score_;
  std::vector<int> compaction_level_;
  int l0_delay_trigger_count_ = 0;  // Count used to trigger slow down and stop
                                    // for number of L0 files.

  // Compact cursors for round-robin compactions in each level
  std::vector<InternalKey> compact_cursor_;

  // the following are the sampled temporary stats.
  // the current accumulated size of sampled files.
  uint64_t accumulated_file_size_;
  // the current accumulated size of all raw keys based on the sampled files.
  uint64_t accumulated_raw_key_size_;
  // the current accumulated size of all raw keys based on the sampled files.
  uint64_t accumulated_raw_value_size_;
  // total number of non-deletion entries
  uint64_t accumulated_num_non_deletions_;
  // total number of deletion entries
  uint64_t accumulated_num_deletions_;
  // current number of non_deletion entries
  uint64_t current_num_non_deletions_;
  // current number of deletion entries
  uint64_t current_num_deletions_;
  // current number of file samples
  uint64_t current_num_samples_;
  // Estimated bytes needed to be compacted until all levels' size is down to
  // target sizes.
  uint64_t estimated_compaction_needed_bytes_;

  // Used for computing bottommost files marked for compaction and checking for
  // offpeak time.
  SystemClock* clock_;
  uint32_t bottommost_file_compaction_delay_;

  bool finalized_;

  // If set to true, we will run consistency checks even if RocksDB
  // is compiled in release mode
  bool force_consistency_checks_;

  EpochNumberRequirement epoch_number_requirement_;

<<<<<<< HEAD
=======
  OffpeakTimeOption offpeak_time_option_;

>>>>>>> 49ce8a10
  friend class Version;
  friend class VersionSet;
};

struct ObsoleteFileInfo {
  FileMetaData* metadata;
  std::string path;
  // If true, the FileMataData should be destroyed but the file should
  // not be deleted. This is because another FileMetaData still references
  // the file, usually because the file is trivial moved so two FileMetadata
  // is managing the file.
  bool only_delete_metadata = false;

  ObsoleteFileInfo() noexcept
      : metadata(nullptr), only_delete_metadata(false) {}
  ObsoleteFileInfo(FileMetaData* f, const std::string& file_path,
                   std::shared_ptr<CacheReservationManager>
                       file_metadata_cache_res_mgr_arg = nullptr)
      : metadata(f),
        path(file_path),
        only_delete_metadata(false),
        file_metadata_cache_res_mgr(file_metadata_cache_res_mgr_arg) {}

  ObsoleteFileInfo(const ObsoleteFileInfo&) = delete;
  ObsoleteFileInfo& operator=(const ObsoleteFileInfo&) = delete;

  ObsoleteFileInfo(ObsoleteFileInfo&& rhs) noexcept : ObsoleteFileInfo() {
    *this = std::move(rhs);
  }

  ObsoleteFileInfo& operator=(ObsoleteFileInfo&& rhs) noexcept {
    path = std::move(rhs.path);
    metadata = rhs.metadata;
    rhs.metadata = nullptr;
    file_metadata_cache_res_mgr = rhs.file_metadata_cache_res_mgr;
    rhs.file_metadata_cache_res_mgr = nullptr;

    return *this;
  }
  void DeleteMetadata() {
    if (file_metadata_cache_res_mgr) {
      Status s = file_metadata_cache_res_mgr->UpdateCacheReservation(
          metadata->ApproximateMemoryUsage(), false /* increase */);
      s.PermitUncheckedError();
    }
    delete metadata;
    metadata = nullptr;
  }

 private:
  std::shared_ptr<CacheReservationManager> file_metadata_cache_res_mgr;
};

class ObsoleteBlobFileInfo {
 public:
  ObsoleteBlobFileInfo(uint64_t blob_file_number, std::string path)
      : blob_file_number_(blob_file_number), path_(std::move(path)) {}

  uint64_t GetBlobFileNumber() const { return blob_file_number_; }
  const std::string& GetPath() const { return path_; }

 private:
  uint64_t blob_file_number_;
  std::string path_;
};

using MultiGetRange = MultiGetContext::Range;
// A column family's version consists of the table and blob files owned by
// the column family at a certain point in time.
class Version {
 public:
  // Append to *iters a sequence of iterators that will
  // yield the contents of this Version when merged together.
  // @param read_options Must outlive any iterator built by
  // `merger_iter_builder`.
  void AddIterators(const ReadOptions& read_options,
                    const FileOptions& soptions,
                    MergeIteratorBuilder* merger_iter_builder,
                    bool allow_unprepared_value);

  // @param read_options Must outlive any iterator built by
  // `merger_iter_builder`.
  void AddIteratorsForLevel(const ReadOptions& read_options,
                            const FileOptions& soptions,
                            MergeIteratorBuilder* merger_iter_builder,
                            int level, bool allow_unprepared_value);

  Status OverlapWithLevelIterator(const ReadOptions&, const FileOptions&,
                                  const Slice& smallest_user_key,
                                  const Slice& largest_user_key, int level,
                                  bool* overlap);

  // Lookup the value for key or get all merge operands for key.
  // If do_merge = true (default) then lookup value for key.
  // Behavior if do_merge = true:
  //    If found, store it in *value and
  //    return OK.  Else return a non-OK status.
  //    Uses *operands to store merge_operator operations to apply later.
  //
  //    If the ReadOptions.read_tier is set to do a read-only fetch, then
  //    *value_found will be set to false if it cannot be determined whether
  //    this value exists without doing IO.
  //
  //    If the key is Deleted, *status will be set to NotFound and
  //                        *key_exists will be set to true.
  //    If no key was found, *status will be set to NotFound and
  //                      *key_exists will be set to false.
  //    If seq is non-null, *seq will be set to the sequence number found
  //    for the key if a key was found.
  // Behavior if do_merge = false
  //    If the key has any merge operands then store them in
  //    merge_context.operands_list and don't merge the operands
  // REQUIRES: lock is not held
  // REQUIRES: pinned_iters_mgr != nullptr
  void Get(const ReadOptions&, const LookupKey& key, PinnableSlice* value,
           PinnableWideColumns* columns, std::string* timestamp, Status* status,
           MergeContext* merge_context,
           SequenceNumber* max_covering_tombstone_seq,
           PinnedIteratorsManager* pinned_iters_mgr,
           bool* value_found = nullptr, bool* key_exists = nullptr,
           SequenceNumber* seq = nullptr, ReadCallback* callback = nullptr,
           bool* is_blob = nullptr, bool do_merge = true);

  void MultiGet(const ReadOptions&, MultiGetRange* range,
                ReadCallback* callback = nullptr);

  // Interprets blob_index_slice as a blob reference, and (assuming the
  // corresponding blob file is part of this Version) retrieves the blob and
  // saves it in *value.
  // REQUIRES: blob_index_slice stores an encoded blob reference
  Status GetBlob(const ReadOptions& read_options, const Slice& user_key,
                 const Slice& blob_index_slice,
                 FilePrefetchBuffer* prefetch_buffer, PinnableSlice* value,
                 uint64_t* bytes_read) const;

  // Retrieves a blob using a blob reference and saves it in *value,
  // assuming the corresponding blob file is part of this Version.
  Status GetBlob(const ReadOptions& read_options, const Slice& user_key,
                 const BlobIndex& blob_index,
                 FilePrefetchBuffer* prefetch_buffer, PinnableSlice* value,
                 uint64_t* bytes_read) const;

  struct BlobReadContext {
    BlobReadContext(const BlobIndex& blob_idx, const KeyContext* key_ctx)
        : blob_index(blob_idx), key_context(key_ctx) {}

    BlobIndex blob_index;
    const KeyContext* key_context;
    PinnableSlice result;
  };

  using BlobReadContexts = std::vector<BlobReadContext>;
  void MultiGetBlob(const ReadOptions& read_options, MultiGetRange& range,
                    std::unordered_map<uint64_t, BlobReadContexts>& blob_ctxs);

  // Loads some stats information from files (if update_stats is set) and
  // populates derived data structures. Call without mutex held. It needs to be
  // called before appending the version to the version set.
  void PrepareAppend(const MutableCFOptions& mutable_cf_options,
                     const ReadOptions& read_options, bool update_stats);

  // Reference count management (so Versions do not disappear out from
  // under live iterators)
  void Ref();
  // Decrease reference count. Delete the object if no reference left
  // and return true. Otherwise, return false.
  bool Unref();

  // Add all files listed in the current version to *live_table_files and
  // *live_blob_files.
  void AddLiveFiles(std::vector<uint64_t>* live_table_files,
                    std::vector<uint64_t>* live_blob_files) const;

  // Remove live files that are in the delete candidate lists.
  void RemoveLiveFiles(
      std::vector<ObsoleteFileInfo>& sst_delete_candidates,
      std::vector<ObsoleteBlobFileInfo>& blob_delete_candidates) const;

  // Return a human readable string that describes this version's contents.
  std::string DebugString(bool hex = false, bool print_stats = false) const;

  // Returns the version number of this version
  uint64_t GetVersionNumber() const { return version_number_; }

  // REQUIRES: lock is held
  // On success, "tp" will contains the table properties of the file
  // specified in "file_meta".  If the file name of "file_meta" is
  // known ahead, passing it by a non-null "fname" can save a
  // file-name conversion.
  Status GetTableProperties(const ReadOptions& read_options,
                            std::shared_ptr<const TableProperties>* tp,
                            const FileMetaData* file_meta,
                            const std::string* fname = nullptr) const;

  // REQUIRES: lock is held
  // On success, *props will be populated with all SSTables' table properties.
  // The keys of `props` are the sst file name, the values of `props` are the
  // tables' properties, represented as std::shared_ptr.
  Status GetPropertiesOfAllTables(const ReadOptions& read_options,
                                  TablePropertiesCollection* props);
  Status GetPropertiesOfAllTables(const ReadOptions& read_options,
                                  TablePropertiesCollection* props, int level);
  Status GetPropertiesOfTablesInRange(const ReadOptions& read_options,
                                      const Range* range, std::size_t n,
                                      TablePropertiesCollection* props) const;

  // Print summary of range delete tombstones in SST files into out_str,
  // with maximum max_entries_to_print entries printed out.
  Status TablesRangeTombstoneSummary(int max_entries_to_print,
                                     std::string* out_str);

  // REQUIRES: lock is held
  // On success, "tp" will contains the aggregated table property among
  // the table properties of all sst files in this version.
  Status GetAggregatedTableProperties(
      const ReadOptions& read_options,
      std::shared_ptr<const TableProperties>* tp, int level = -1);

  uint64_t GetEstimatedActiveKeys() {
    return storage_info_.GetEstimatedActiveKeys();
  }

  size_t GetMemoryUsageByTableReaders(const ReadOptions& read_options);

  ColumnFamilyData* cfd() const { return cfd_; }

  // Return the next Version in the linked list.
  Version* Next() const { return next_; }

  int TEST_refs() const { return refs_; }

  VersionStorageInfo* storage_info() { return &storage_info_; }
  const VersionStorageInfo* storage_info() const { return &storage_info_; }

  VersionSet* version_set() { return vset_; }

  void GetColumnFamilyMetaData(ColumnFamilyMetaData* cf_meta);

<<<<<<< HEAD
  uint64_t GetSstFilesSize(bool include_bottommost = true);
=======
  void GetSstFilesBoundaryKeys(Slice* smallest_user_key,
                               Slice* largest_user_key);

  uint64_t GetSstFilesSize();
>>>>>>> 49ce8a10

  // Retrieves the file_creation_time of the oldest file in the DB.
  // Prerequisite for this API is max_open_files = -1
  void GetCreationTimeOfOldestFile(uint64_t* creation_time);

  const MutableCFOptions& GetMutableCFOptions() { return mutable_cf_options_; }

  InternalIterator* TEST_GetLevelIterator(
      const ReadOptions& read_options, MergeIteratorBuilder* merge_iter_builder,
      int level, bool allow_unprepared_value);

 private:
  Env* env_;
  SystemClock* clock_;

  friend class ReactiveVersionSet;
  friend class VersionSet;
  friend class VersionEditHandler;
  friend class VersionEditHandlerPointInTime;

  const InternalKeyComparator* internal_comparator() const {
    return storage_info_.internal_comparator_;
  }
  const Comparator* user_comparator() const {
    return storage_info_.user_comparator_;
  }

  // Returns true if the filter blocks in the specified level will not be
  // checked during read operations. In certain cases (trivial move or preload),
  // the filter block may already be cached, but we still do not access it such
  // that it eventually expires from the cache.
  bool IsFilterSkipped(int level, const ReadOptions& read_options,
                       bool is_file_last_in_level = false);

  // The helper function of UpdateAccumulatedStats, which may fill the missing
  // fields of file_meta from its associated TableProperties.
  // Returns true if it does initialize FileMetaData.
  bool MaybeInitializeFileMetaData(const ReadOptions& read_options,
                                   FileMetaData* file_meta);

  // Update the accumulated stats associated with the current version.
  // This accumulated stats will be used in compaction.
  void UpdateAccumulatedStats(const ReadOptions& read_options);

  DECLARE_SYNC_AND_ASYNC(
      /* ret_type */ Status, /* func_name */ MultiGetFromSST,
      const ReadOptions& read_options, MultiGetRange file_range,
      int hit_file_level, bool skip_filters, bool skip_range_deletions,
      FdWithKeyRange* f,
      std::unordered_map<uint64_t, BlobReadContexts>& blob_ctxs,
      TableCache::TypedHandle* table_handle, uint64_t& num_filter_read,
      uint64_t& num_index_read, uint64_t& num_sst_read);

#ifdef USE_COROUTINES
  // MultiGet using async IO to read data blocks from SST files in parallel
  // within and across levels
  Status MultiGetAsync(
      const ReadOptions& options, MultiGetRange* range,
      std::unordered_map<uint64_t, BlobReadContexts>* blob_ctxs);

  // A helper function to lookup a batch of keys in a single level. It will
  // queue coroutine tasks to mget_tasks. It may also split the input batch
  // by creating a new batch with keys definitely not in this level and
  // enqueuing it to to_process.
  Status ProcessBatch(
      const ReadOptions& read_options, FilePickerMultiGet* batch,
      std::vector<folly::coro::Task<Status>>& mget_tasks,
      std::unordered_map<uint64_t, BlobReadContexts>* blob_ctxs,
      autovector<FilePickerMultiGet, 4>& batches, std::deque<size_t>& waiting,
      std::deque<size_t>& to_process, unsigned int& num_tasks_queued,
      std::unordered_map<int, std::tuple<uint64_t, uint64_t, uint64_t>>&
          mget_stats);
#endif

  ColumnFamilyData* cfd_;  // ColumnFamilyData to which this Version belongs
  Logger* info_log_;
  Statistics* db_statistics_;
  TableCache* table_cache_;
  BlobSource* blob_source_;
  const MergeOperator* merge_operator_;

  VersionStorageInfo storage_info_;
  VersionSet* vset_;  // VersionSet to which this Version belongs
  Version* next_;     // Next version in linked list
  Version* prev_;     // Previous version in linked list
  int refs_;          // Number of live refs to this version
  const FileOptions file_options_;
  const MutableCFOptions mutable_cf_options_;
  // Cached value to avoid recomputing it on every read.
  const size_t max_file_size_for_l0_meta_pin_;

  // A version number that uniquely represents this version. This is
  // used for debugging and logging purposes only.
  uint64_t version_number_;
  std::shared_ptr<IOTracer> io_tracer_;
  bool use_async_io_;

  Version(ColumnFamilyData* cfd, VersionSet* vset, const FileOptions& file_opt,
          MutableCFOptions mutable_cf_options,
          const std::shared_ptr<IOTracer>& io_tracer,
          uint64_t version_number = 0,
          EpochNumberRequirement epoch_number_requirement =
              EpochNumberRequirement::kMustPresent);

  ~Version();

  // No copying allowed
  Version(const Version&) = delete;
  void operator=(const Version&) = delete;
};

class BaseReferencedVersionBuilder;

class AtomicGroupReadBuffer {
 public:
  AtomicGroupReadBuffer() = default;
  Status AddEdit(VersionEdit* edit);
  void Clear();
  bool IsFull() const;
  bool IsEmpty() const;

  uint64_t TEST_read_edits_in_atomic_group() const {
    return read_edits_in_atomic_group_;
  }
  std::vector<VersionEdit>& replay_buffer() { return replay_buffer_; }

 private:
  uint64_t read_edits_in_atomic_group_ = 0;
  std::vector<VersionEdit> replay_buffer_;
};

// VersionSet is the collection of versions of all the column families of the
// database. Each database owns one VersionSet. A VersionSet has access to all
// column families via ColumnFamilySet, i.e. set of the column families.
class VersionSet {
 public:
  VersionSet(const std::string& dbname, const ImmutableDBOptions* db_options,
             const FileOptions& file_options, Cache* table_cache,
             WriteBufferManager* write_buffer_manager,
             WriteController* write_controller,
             BlockCacheTracer* const block_cache_tracer,
             const std::shared_ptr<IOTracer>& io_tracer,
             const std::string& db_id, const std::string& db_session_id,
             const std::string& daily_offpeak_time_utc,
             ErrorHandler* const error_handler);
  // No copying allowed
  VersionSet(const VersionSet&) = delete;
  void operator=(const VersionSet&) = delete;

  virtual ~VersionSet();

  Status LogAndApplyToDefaultColumnFamily(
      const ReadOptions& read_options, VersionEdit* edit, InstrumentedMutex* mu,
      FSDirectory* dir_contains_current_file, bool new_descriptor_log = false,
      const ColumnFamilyOptions* column_family_options = nullptr) {
    ColumnFamilyData* default_cf = GetColumnFamilySet()->GetDefault();
    const MutableCFOptions* cf_options =
        default_cf->GetLatestMutableCFOptions();
    return LogAndApply(default_cf, *cf_options, read_options, edit, mu,
                       dir_contains_current_file, new_descriptor_log,
                       column_family_options);
  }

  // Apply *edit to the current version to form a new descriptor that
  // is both saved to persistent state and installed as the new
  // current version.  Will release *mu while actually writing to the file.
  // column_family_options has to be set if edit is column family add
  // REQUIRES: *mu is held on entry.
  // REQUIRES: no other thread concurrently calls LogAndApply()
  Status LogAndApply(
      ColumnFamilyData* column_family_data,
      const MutableCFOptions& mutable_cf_options,
      const ReadOptions& read_options, VersionEdit* edit, InstrumentedMutex* mu,
      FSDirectory* dir_contains_current_file, bool new_descriptor_log = false,
      const ColumnFamilyOptions* column_family_options = nullptr,
      const std::function<void(const Status&)>& manifest_wcb = {}) {
    autovector<ColumnFamilyData*> cfds;
    cfds.emplace_back(column_family_data);
    autovector<const MutableCFOptions*> mutable_cf_options_list;
    mutable_cf_options_list.emplace_back(&mutable_cf_options);
    autovector<autovector<VersionEdit*>> edit_lists;
    autovector<VersionEdit*> edit_list;
    edit_list.emplace_back(edit);
    edit_lists.emplace_back(edit_list);
    return LogAndApply(cfds, mutable_cf_options_list, read_options, edit_lists,
                       mu, dir_contains_current_file, new_descriptor_log,
                       column_family_options, {manifest_wcb});
  }
  // The batch version. If edit_list.size() > 1, caller must ensure that
  // no edit in the list column family add or drop
  Status LogAndApply(
      ColumnFamilyData* column_family_data,
      const MutableCFOptions& mutable_cf_options,
      const ReadOptions& read_options,
      const autovector<VersionEdit*>& edit_list, InstrumentedMutex* mu,
      FSDirectory* dir_contains_current_file, bool new_descriptor_log = false,
      const ColumnFamilyOptions* column_family_options = nullptr,
      const std::function<void(const Status&)>& manifest_wcb = {}) {
    autovector<ColumnFamilyData*> cfds;
    cfds.emplace_back(column_family_data);
    autovector<const MutableCFOptions*> mutable_cf_options_list;
    mutable_cf_options_list.emplace_back(&mutable_cf_options);
    autovector<autovector<VersionEdit*>> edit_lists;
    edit_lists.emplace_back(edit_list);
    return LogAndApply(cfds, mutable_cf_options_list, read_options, edit_lists,
                       mu, dir_contains_current_file, new_descriptor_log,
                       column_family_options, {manifest_wcb});
  }

  // The across-multi-cf batch version. If edit_lists contain more than
  // 1 version edits, caller must ensure that no edit in the []list is column
  // family manipulation.
  virtual Status LogAndApply(
      const autovector<ColumnFamilyData*>& cfds,
      const autovector<const MutableCFOptions*>& mutable_cf_options_list,
      const ReadOptions& read_options,
      const autovector<autovector<VersionEdit*>>& edit_lists,
      InstrumentedMutex* mu, FSDirectory* dir_contains_current_file,
      bool new_descriptor_log = false,
      const ColumnFamilyOptions* new_cf_options = nullptr,
      const std::vector<std::function<void(const Status&)>>& manifest_wcbs =
          {});

  static Status GetCurrentManifestPath(const std::string& dbname,
                                       FileSystem* fs,
                                       std::string* manifest_filename,
                                       uint64_t* manifest_file_number);
  void WakeUpWaitingManifestWriters();

  // Recover the last saved descriptor (MANIFEST) from persistent storage.
  // If read_only == true, Recover() will not complain if some column families
  // are not opened
  Status Recover(const std::vector<ColumnFamilyDescriptor>& column_families,
                 bool read_only = false, std::string* db_id = nullptr,
                 bool no_error_if_files_missing = false);

  Status TryRecover(const std::vector<ColumnFamilyDescriptor>& column_families,
                    bool read_only,
                    const std::vector<std::string>& files_in_dbname,
                    std::string* db_id, bool* has_missing_table_file);

  // Try to recover the version set to the most recent consistent state
  // recorded in the specified manifest.
  Status TryRecoverFromOneManifest(
      const std::string& manifest_path,
      const std::vector<ColumnFamilyDescriptor>& column_families,
      bool read_only, std::string* db_id, bool* has_missing_table_file);

  // Recover the next epoch number of each CFs and epoch number
  // of their files (if missing)
  void RecoverEpochNumbers();

  // Reads a manifest file and returns a list of column families in
  // column_families.
  static Status ListColumnFamilies(std::vector<std::string>* column_families,
                                   const std::string& dbname, FileSystem* fs);
  static Status ListColumnFamiliesFromManifest(
      const std::string& manifest_path, FileSystem* fs,
      std::vector<std::string>* column_families);

  // Try to reduce the number of levels. This call is valid when
  // only one level from the new max level to the old
  // max level containing files.
  // The call is static, since number of levels is immutable during
  // the lifetime of a RocksDB instance. It reduces number of levels
  // in a DB by applying changes to manifest.
  // For example, a db currently has 7 levels [0-6], and a call to
  // to reduce to 5 [0-4] can only be executed when only one level
  // among [4-6] contains files.
  static Status ReduceNumberOfLevels(const std::string& dbname,
                                     const Options* options,
                                     const FileOptions& file_options,
                                     int new_levels);

  // Get the checksum information of all live files
  Status GetLiveFilesChecksumInfo(FileChecksumList* checksum_list);

  // printf contents (for debugging)
  Status DumpManifest(Options& options, std::string& manifestFileName,
                      bool verbose, bool hex = false, bool json = false,
                      const std::vector<ColumnFamilyDescriptor>& cf_descs = {});

  const std::string& DbSessionId() const { return db_session_id_; }

  // Return the current manifest file number
  uint64_t manifest_file_number() const { return manifest_file_number_; }

  uint64_t options_file_number() const { return options_file_number_; }

  uint64_t pending_manifest_file_number() const {
    return pending_manifest_file_number_;
  }

  uint64_t current_next_file_number() const { return next_file_number_.load(); }

  uint64_t min_log_number_to_keep() const {
    return min_log_number_to_keep_.load();
  }

  // Allocate and return a new file number
  uint64_t NewFileNumber() { return next_file_number_.fetch_add(1); }

  // Fetch And Add n new file number
  uint64_t FetchAddFileNumber(uint64_t n) {
    return next_file_number_.fetch_add(n);
  }

  void SetNextFileNumber(uint64_t n) { next_file_number_.store(n); }

  // Return the last sequence number.
  uint64_t LastSequence() const {
    return last_sequence_.load(std::memory_order_acquire);
  }

  // Note: memory_order_acquire must be sufficient.
  uint64_t LastAllocatedSequence() const {
    return last_allocated_sequence_.load(std::memory_order_seq_cst);
  }

  // Note: memory_order_acquire must be sufficient.
  uint64_t LastPublishedSequence() const {
    return last_published_sequence_.load(std::memory_order_seq_cst);
  }

  // Set the last sequence number to s.
  void SetLastSequence(uint64_t s) {
    assert(s >= last_sequence_);
    // Last visible sequence must always be less than last written seq
    assert(!db_options_->two_write_queues || s <= last_allocated_sequence_);
    last_sequence_.store(s, std::memory_order_release);
  }

  // REQUIRED: DB mutex must be locked
  uint64_t GetManifestUpdateSequence() const {
    return manifest_update_sequence_;
  }
  // REQUIRED: DB mutex must be locked
  std::string GetReplicationSequence() const { return replication_sequence_; }

  // Note: memory_order_release must be sufficient
  void SetLastPublishedSequence(uint64_t s) {
    assert(s >= last_published_sequence_);
    last_published_sequence_.store(s, std::memory_order_seq_cst);
  }

  // Note: memory_order_release must be sufficient
  void SetLastAllocatedSequence(uint64_t s) {
    assert(s >= last_allocated_sequence_);
    last_allocated_sequence_.store(s, std::memory_order_seq_cst);
  }

  // Note: memory_order_release must be sufficient
  uint64_t FetchAddLastAllocatedSequence(uint64_t s) {
    return last_allocated_sequence_.fetch_add(s, std::memory_order_seq_cst);
  }

  // Mark the specified file number as used.
  // REQUIRED: this is only called during single-threaded recovery or repair.
  void MarkFileNumberUsed(uint64_t number);

  // Mark the specified log number as deleted
  // REQUIRED: this is only called during single-threaded recovery or repair, or
  // from ::LogAndApply where the global mutex is held.
  void MarkMinLogNumberToKeep(uint64_t number);

  // Return the log file number for the log file that is currently
  // being compacted, or zero if there is no such log file.
  uint64_t prev_log_number() const { return prev_log_number_; }

  // Returns the minimum log number which still has data not flushed to any SST
  // file.
  // In non-2PC mode, all the log numbers smaller than this number can be safely
  // deleted, although we still use `min_log_number_to_keep_` to determine when
  // to delete a WAL file.
  uint64_t MinLogNumberWithUnflushedData() const {
    return PreComputeMinLogNumberWithUnflushedData(nullptr);
  }

  // Returns the minimum log number which still has data not flushed to any SST
  // file.
  // Empty column families' log number is considered to be
  // new_log_number_for_empty_cf.
  uint64_t PreComputeMinLogNumberWithUnflushedData(
      uint64_t new_log_number_for_empty_cf) const {
    uint64_t min_log_num = std::numeric_limits<uint64_t>::max();
    for (auto cfd : *column_family_set_) {
      // It's safe to ignore dropped column families here:
      // cfd->IsDropped() becomes true after the drop is persisted in MANIFEST.
      uint64_t num =
          cfd->IsEmpty() ? new_log_number_for_empty_cf : cfd->GetLogNumber();
      if (min_log_num > num && !cfd->IsDropped()) {
        min_log_num = num;
      }
    }
    return min_log_num;
  }
  // Returns the minimum log number which still has data not flushed to any SST
  // file, except data from `cfd_to_skip`.
  uint64_t PreComputeMinLogNumberWithUnflushedData(
      const ColumnFamilyData* cfd_to_skip) const {
    uint64_t min_log_num = std::numeric_limits<uint64_t>::max();
    for (auto cfd : *column_family_set_) {
      if (cfd == cfd_to_skip) {
        continue;
      }
      // It's safe to ignore dropped column families here:
      // cfd->IsDropped() becomes true after the drop is persisted in MANIFEST.
      if (min_log_num > cfd->GetLogNumber() && !cfd->IsDropped()) {
        min_log_num = cfd->GetLogNumber();
      }
    }
    return min_log_num;
  }
  // Returns the minimum log number which still has data not flushed to any SST
  // file, except data from `cfds_to_skip`.
  uint64_t PreComputeMinLogNumberWithUnflushedData(
      const std::unordered_set<const ColumnFamilyData*>& cfds_to_skip) const {
    uint64_t min_log_num = std::numeric_limits<uint64_t>::max();
    for (auto cfd : *column_family_set_) {
      if (cfds_to_skip.count(cfd)) {
        continue;
      }
      // It's safe to ignore dropped column families here:
      // cfd->IsDropped() becomes true after the drop is persisted in MANIFEST.
      if (min_log_num > cfd->GetLogNumber() && !cfd->IsDropped()) {
        min_log_num = cfd->GetLogNumber();
      }
    }
    return min_log_num;
  }

  // Create an iterator that reads over the compaction inputs for "*c".
  // The caller should delete the iterator when no longer needed.
  // @param read_options Must outlive the returned iterator.
  // @param start, end indicates compaction range
  InternalIterator* MakeInputIterator(
      const ReadOptions& read_options, const Compaction* c,
      RangeDelAggregator* range_del_agg,
      const FileOptions& file_options_compactions,
      const std::optional<const Slice>& start,
      const std::optional<const Slice>& end);

  // Add all files listed in any live version to *live_table_files and
  // *live_blob_files. Note that these lists may contain duplicates.
  void AddLiveFiles(std::vector<uint64_t>* live_table_files,
                    std::vector<uint64_t>* live_blob_files) const;

  // Remove live files that are in the delete candidate lists.
  void RemoveLiveFiles(
      std::vector<ObsoleteFileInfo>& sst_delete_candidates,
      std::vector<ObsoleteBlobFileInfo>& blob_delete_candidates) const;

  // Return the approximate size of data to be scanned for range [start, end)
  // in levels [start_level, end_level). If end_level == -1 it will search
  // through all non-empty levels
  uint64_t ApproximateSize(const SizeApproximationOptions& options,
                           const ReadOptions& read_options, Version* v,
                           const Slice& start, const Slice& end,
                           int start_level, int end_level,
                           TableReaderCaller caller);

  // Return the size of the current manifest file
  uint64_t manifest_file_size() const { return manifest_file_size_; }

  Status GetMetadataForFile(uint64_t number, int* filelevel,
                            FileMetaData** metadata, ColumnFamilyData** cfd);

  // This function doesn't support leveldb SST filenames
  void GetLiveFilesMetaData(std::vector<LiveFileMetaData>* metadata);

  void AddObsoleteBlobFile(uint64_t blob_file_number, std::string path) {
    assert(table_cache_);

    table_cache_->Erase(GetSliceForKey(&blob_file_number));

    obsolete_blob_files_.emplace_back(blob_file_number, std::move(path));
  }

  void GetObsoleteFiles(std::vector<ObsoleteFileInfo>* files,
                        std::vector<ObsoleteBlobFileInfo>* blob_files,
                        std::vector<std::string>* manifest_filenames,
                        uint64_t min_pending_output);

  // REQUIRES: DB mutex held
  uint64_t GetObsoleteSstFilesSize() const;

  ColumnFamilySet* GetColumnFamilySet() { return column_family_set_.get(); }

  const UnorderedMap<uint32_t, size_t>& GetRunningColumnFamiliesTimestampSize()
      const {
    return column_family_set_->GetRunningColumnFamiliesTimestampSize();
  }

  const UnorderedMap<uint32_t, size_t>&
  GetColumnFamiliesTimestampSizeForRecord() const {
    return column_family_set_->GetColumnFamiliesTimestampSizeForRecord();
  }

  RefedColumnFamilySet GetRefedColumnFamilySet() {
    return RefedColumnFamilySet(GetColumnFamilySet());
  }

  const FileOptions& file_options() { return file_options_; }
  void ChangeFileOptions(const MutableDBOptions& new_options) {
    file_options_.writable_file_max_buffer_size =
        new_options.writable_file_max_buffer_size;
  }

  // TODO - Consider updating together when file options change in SetDBOptions
  const OffpeakTimeOption& offpeak_time_option() {
    return offpeak_time_option_;
  }
  void ChangeOffpeakTimeOption(const std::string& daily_offpeak_time_utc) {
    offpeak_time_option_.SetFromOffpeakTimeString(daily_offpeak_time_utc);
  }

  const ImmutableDBOptions* db_options() const { return db_options_; }

  static uint64_t GetNumLiveVersions(Version* dummy_versions);

  static uint64_t GetTotalSstFilesSize(Version* dummy_versions);

  static uint64_t GetTotalBlobFileSize(Version* dummy_versions);

  // Get the IO Status returned by written Manifest.
  const IOStatus& io_status() const { return io_status_; }

  // The returned WalSet needs to be accessed with DB mutex held.
  const WalSet& GetWalSet() const { return wals_; }

  void NewManifestOnNextUpdate() {
    new_manifest_on_next_update_.store(true, std::memory_order_relaxed);
  }

  void TEST_CreateAndAppendVersion(ColumnFamilyData* cfd) {
    assert(cfd);

    const auto& mutable_cf_options = *cfd->GetLatestMutableCFOptions();
    Version* const version =
        new Version(cfd, this, file_options_, mutable_cf_options, io_tracer_);

    constexpr bool update_stats = false;
    const ReadOptions read_options;
    version->PrepareAppend(mutable_cf_options, read_options, update_stats);
    AppendVersion(cfd, version);
  }

 protected:
  struct ManifestWriter;

  friend class Version;
  friend class VersionEditHandler;
  friend class VersionEditHandlerPointInTime;
  friend class DumpManifestHandler;
  friend class DBImpl;
  friend class DBImplReadOnly;
  friend class LocalManifestReader;
  friend class ManifestReader;

  struct LogReporter : public log::Reader::Reporter {
    Status* status;
    virtual void Corruption(size_t /*bytes*/, const Status& s) override {
      if (status->ok()) {
        *status = s;
      }
    }
  };

  void Reset();

  // Returns approximated offset of a key in a file for a given version.
  uint64_t ApproximateOffsetOf(const ReadOptions& read_options, Version* v,
                               const FdWithKeyRange& f, const Slice& key,
                               TableReaderCaller caller);

  // Returns approximated data size between start and end keys in a file
  // for a given version.
  uint64_t ApproximateSize(const ReadOptions& read_options, Version* v,
                           const FdWithKeyRange& f, const Slice& start,
                           const Slice& end, TableReaderCaller caller);

  struct MutableCFState {
    uint64_t log_number;
    std::string full_history_ts_low;

    explicit MutableCFState() = default;
    explicit MutableCFState(uint64_t _log_number, std::string ts_low)
        : log_number(_log_number), full_history_ts_low(std::move(ts_low)) {}
  };

  // Save current contents to *log
  Status WriteCurrentStateToManifest(
      const std::unordered_map<uint32_t, MutableCFState>& curr_state,
      const VersionEdit& wal_additions, log::Writer* log, IOStatus& io_s);

  void AppendVersion(ColumnFamilyData* column_family_data, Version* v);

  ColumnFamilyData* CreateColumnFamily(const ColumnFamilyOptions& cf_options,
                                       const ReadOptions& read_options,
                                       const VersionEdit* edit);

<<<<<<< HEAD
  Status VerifyFileMetadata(ColumnFamilyData* cfd, const std::string& fpath,
=======
  Status VerifyFileMetadata(const ReadOptions& read_options,
                            ColumnFamilyData* cfd, const std::string& fpath,
>>>>>>> 49ce8a10
                            int level, const FileMetaData& meta);

  // Protected by DB mutex.
  WalSet wals_;

  std::unique_ptr<ColumnFamilySet> column_family_set_;
  Cache* table_cache_;
  Env* const env_;
  FileSystemPtr const fs_;
  SystemClock* const clock_;
  const std::string dbname_;
  std::string db_id_;
  const ImmutableDBOptions* const db_options_;
  std::atomic<uint64_t> next_file_number_;
  // Any WAL number smaller than this should be ignored during recovery,
  // and is qualified for being deleted.
  std::atomic<uint64_t> min_log_number_to_keep_ = {0};
  uint64_t manifest_file_number_;
  uint64_t options_file_number_;
  uint64_t options_file_size_;
  uint64_t pending_manifest_file_number_;
  // The last seq visible to reads. It normally indicates the last sequence in
  // the memtable but when using two write queues it could also indicate the
  // last sequence in the WAL visible to reads.
  std::atomic<uint64_t> last_sequence_;
  // The last sequence number of data committed to the descriptor (manifest
  // file).
  SequenceNumber descriptor_last_sequence_ = 0;
  // The last seq that is already allocated. It is applicable only when we have
  // two write queues. In that case seq might or might not have appreated in
  // memtable but it is expected to appear in the WAL.
  // We have last_sequence <= last_allocated_sequence_
  std::atomic<uint64_t> last_allocated_sequence_;
  // The last allocated sequence that is also published to the readers. This is
  // applicable only when last_seq_same_as_publish_seq_ is not set. Otherwise
  // last_sequence_ also indicates the last published seq.
  // We have last_sequence <= last_published_sequence_ <=
  // last_allocated_sequence_
  std::atomic<uint64_t> last_published_sequence_;
  uint64_t prev_log_number_;  // 0 or backing store for memtable being compacted

  // Opened lazily
  std::unique_ptr<log::Writer> descriptor_log_;
  // If true, on next update, we will reset descriptor_log_, and write latest
  // snapshot of VersionSet to a new MANIFEST file
  std::atomic_bool new_manifest_on_next_update_{false};

  // generates a increasing version number for every new version
  uint64_t current_version_number_;

  // Protected by the DB mutex
  uint64_t manifest_update_sequence_{0};
  // Protected by the DB mutex
  std::string replication_sequence_;

  // Queue of writers to the manifest file
  std::deque<ManifestWriter*> manifest_writers_;

  // Current size of manifest file
  uint64_t manifest_file_size_;

  std::vector<ObsoleteFileInfo> obsolete_files_;
  std::vector<ObsoleteBlobFileInfo> obsolete_blob_files_;
  std::vector<std::string> obsolete_manifests_;

  // env options for all reads and writes except compactions
  FileOptions file_options_;

  BlockCacheTracer* const block_cache_tracer_;

  // Store the IO status when Manifest is written
  IOStatus io_status_;

  std::shared_ptr<IOTracer> io_tracer_;

  std::string db_session_id_;

  // Off-peak time option used for compaction scoring
  OffpeakTimeOption offpeak_time_option_;

  // Pointer to the DB's ErrorHandler.
  ErrorHandler* const error_handler_;

 private:
  // REQUIRES db mutex at beginning. may release and re-acquire db mutex
  Status ProcessManifestWrites(std::deque<ManifestWriter>& writers,
                               InstrumentedMutex* mu,
                               FSDirectory* dir_contains_current_file,
                               bool new_descriptor_log,
                               const ColumnFamilyOptions* new_cf_options,
                               const ReadOptions& read_options);

  void LogAndApplyCFHelper(VersionEdit* edit,
                           SequenceNumber* max_last_sequence);
  Status LogAndApplyHelper(ColumnFamilyData* cfd, VersionBuilder* b,
                           VersionEdit* edit, SequenceNumber* max_last_sequence,
                           InstrumentedMutex* mu);
};

// ReactiveVersionSet represents a collection of versions of the column
// families of the database. Users of ReactiveVersionSet, e.g. DBImplSecondary,
// need to replay the MANIFEST (description log in older terms) in order to
// reconstruct and install versions.
class ReactiveVersionSet : public VersionSet {
 public:
  ReactiveVersionSet(const std::string& dbname,
                     const ImmutableDBOptions* _db_options,
                     const FileOptions& _file_options, Cache* table_cache,
                     WriteBufferManager* write_buffer_manager,
                     WriteController* write_controller,
                     const std::shared_ptr<IOTracer>& io_tracer);

  ~ReactiveVersionSet() override;

  Status ReadAndApply(
      InstrumentedMutex* mu,
      std::unique_ptr<log::FragmentBufferedReader>* manifest_reader,
      Status* manifest_read_status,
      std::unordered_set<ColumnFamilyData*>* cfds_changed);

  Status Recover(const std::vector<ColumnFamilyDescriptor>& column_families,
                 std::unique_ptr<log::FragmentBufferedReader>* manifest_reader,
                 std::unique_ptr<log::Reader::Reporter>* manifest_reporter,
                 std::unique_ptr<Status>* manifest_reader_status);
#ifndef NDEBUG
  uint64_t TEST_read_edits_in_atomic_group() const;
#endif  //! NDEBUG

  std::vector<VersionEdit>& replay_buffer();

 protected:
  // REQUIRES db mutex
  Status ApplyOneVersionEditToBuilder(
      VersionEdit& edit, std::unordered_set<ColumnFamilyData*>* cfds_changed,
      VersionEdit* version_edit);

  Status MaybeSwitchManifest(
      log::Reader::Reporter* reporter,
      std::unique_ptr<log::FragmentBufferedReader>* manifest_reader);

 private:
  std::unique_ptr<ManifestTailer> manifest_tailer_;
  // TODO: plumb Env::IOActivity
  const ReadOptions read_options_;
  using VersionSet::LogAndApply;
  using VersionSet::Recover;

  Status LogAndApply(
      const autovector<ColumnFamilyData*>& /*cfds*/,
      const autovector<const MutableCFOptions*>& /*mutable_cf_options_list*/,
      const ReadOptions& /* read_options */,
      const autovector<autovector<VersionEdit*>>& /*edit_lists*/,
      InstrumentedMutex* /*mu*/, FSDirectory* /*dir_contains_current_file*/,
      bool /*new_descriptor_log*/, const ColumnFamilyOptions* /*new_cf_option*/,
      const std::vector<std::function<void(const Status&)>>& /*manifest_wcbs*/)
      override {
    return Status::NotSupported("not supported in reactive mode");
  }

  // No copy allowed
  ReactiveVersionSet(const ReactiveVersionSet&);
  ReactiveVersionSet& operator=(const ReactiveVersionSet&);
};

}  // namespace ROCKSDB_NAMESPACE<|MERGE_RESOLUTION|>--- conflicted
+++ resolved
@@ -134,15 +134,10 @@
                      CompactionStyle compaction_style,
                      VersionStorageInfo* src_vstorage,
                      bool _force_consistency_checks,
-<<<<<<< HEAD
-                     EpochNumberRequirement epoch_number_requirement =
-                         EpochNumberRequirement::kMustPresent);
-=======
                      EpochNumberRequirement epoch_number_requirement,
                      SystemClock* clock,
                      uint32_t bottommost_file_compaction_delay,
                      OffpeakTimeOption offpeak_time_option);
->>>>>>> 49ce8a10
   // No copying allowed
   VersionStorageInfo(const VersionStorageInfo&) = delete;
   void operator=(const VersionStorageInfo&) = delete;
@@ -772,11 +767,8 @@
 
   EpochNumberRequirement epoch_number_requirement_;
 
-<<<<<<< HEAD
-=======
   OffpeakTimeOption offpeak_time_option_;
 
->>>>>>> 49ce8a10
   friend class Version;
   friend class VersionSet;
 };
@@ -1015,14 +1007,10 @@
 
   void GetColumnFamilyMetaData(ColumnFamilyMetaData* cf_meta);
 
-<<<<<<< HEAD
-  uint64_t GetSstFilesSize(bool include_bottommost = true);
-=======
   void GetSstFilesBoundaryKeys(Slice* smallest_user_key,
                                Slice* largest_user_key);
 
-  uint64_t GetSstFilesSize();
->>>>>>> 49ce8a10
+  uint64_t GetSstFilesSize(bool include_bottommost);
 
   // Retrieves the file_creation_time of the oldest file in the DB.
   // Prerequisite for this API is max_open_files = -1
@@ -1624,12 +1612,8 @@
                                        const ReadOptions& read_options,
                                        const VersionEdit* edit);
 
-<<<<<<< HEAD
-  Status VerifyFileMetadata(ColumnFamilyData* cfd, const std::string& fpath,
-=======
   Status VerifyFileMetadata(const ReadOptions& read_options,
                             ColumnFamilyData* cfd, const std::string& fpath,
->>>>>>> 49ce8a10
                             int level, const FileMetaData& meta);
 
   // Protected by DB mutex.
