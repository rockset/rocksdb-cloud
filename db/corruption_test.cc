--- conflicted
+++ resolved
@@ -229,11 +229,7 @@
     }
     ASSERT_TRUE(!fname.empty()) << filetype;
 
-<<<<<<< HEAD
-    ASSERT_OK(test::CorruptFile(env_, fname, offset, bytes_to_corrupt,
-=======
     ASSERT_OK(test::CorruptFile(env_.get(), fname, offset, bytes_to_corrupt,
->>>>>>> 49ce8a10
                                 /*verify_checksum*/ filetype == kTableFile));
   }
 
@@ -599,13 +595,8 @@
   // Make the file smaller with truncation.
   // First leaving a partial footer, and then completely removing footer.
   for (size_t bytes_lost : {8, 100}) {
-<<<<<<< HEAD
-    ASSERT_OK(
-        test::TruncateFile(env_, filename, metadata[0].size - bytes_lost));
-=======
     ASSERT_OK(test::TruncateFile(env_.get(), filename,
                                  metadata[0].size - bytes_lost));
->>>>>>> 49ce8a10
 
     // Reported well with paranoid checks
     options_.paranoid_checks = true;
