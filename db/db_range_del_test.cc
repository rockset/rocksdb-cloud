--- conflicted
+++ resolved
@@ -2805,8 +2805,6 @@
   ASSERT_OK(iter->status());
 }
 
-<<<<<<< HEAD
-=======
 TEST_F(DBRangeDelTest, RangetombesoneCompensateFilesize) {
   Options opts = CurrentOptions();
   opts.disable_auto_compactions = true;
@@ -3026,7 +3024,6 @@
   db_->ReleaseSnapshot(snapshot);
 }
 
->>>>>>> 3258b5c3
 #endif  // ROCKSDB_LITE
 
 }  // namespace ROCKSDB_NAMESPACE
