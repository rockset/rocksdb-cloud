//  Copyright (c) Meta Platforms, Inc. and affiliates.
//
//  This source code is licensed under both the GPLv2 (found in the
//  COPYING file in the root directory) and Apache 2.0 License
//  (found in the LICENSE.Apache file in the root directory).

#include "util/coro_utils.h"

#if defined(WITHOUT_COROUTINES) || \
    (defined(USE_COROUTINES) && defined(WITH_COROUTINES))

namespace ROCKSDB_NAMESPACE {

// Lookup a batch of keys in a single SST file
DEFINE_SYNC_AND_ASYNC(Status, Version::MultiGetFromSST)
(const ReadOptions& read_options, MultiGetRange file_range, int hit_file_level,
 bool skip_filters, bool skip_range_deletions, FdWithKeyRange* f,
 std::unordered_map<uint64_t, BlobReadContexts>& blob_ctxs,
 TableCache::TypedHandle* table_handle, uint64_t& num_filter_read,
 uint64_t& num_index_read, uint64_t& num_sst_read) {
  bool timer_enabled = GetPerfLevel() >= PerfLevel::kEnableTimeExceptForMutex &&
                       get_perf_context()->per_level_perf_context_enabled;

  Status s;
  StopWatchNano timer(clock_, timer_enabled /* auto_start */);
  s = CO_AWAIT(table_cache_->MultiGet)(
      read_options, *internal_comparator(), *f->file_metadata, &file_range,
      mutable_cf_options_.block_protection_bytes_per_key,
      mutable_cf_options_.prefix_extractor,
      cfd_->internal_stats()->GetFileReadHist(hit_file_level), skip_filters,
      skip_range_deletions, hit_file_level, table_handle);
  // TODO: examine the behavior for corrupted key
  if (timer_enabled) {
    PERF_COUNTER_BY_LEVEL_ADD(get_from_table_nanos, timer.ElapsedNanos(),
                              hit_file_level);
  }
  if (!s.ok()) {
    // TODO: Set status for individual keys appropriately
    for (auto iter = file_range.begin(); iter != file_range.end(); ++iter) {
      *iter->s = s;
      file_range.MarkKeyDone(iter);
    }
    CO_RETURN s;
  }
  uint64_t batch_size = 0;
  for (auto iter = file_range.begin(); s.ok() && iter != file_range.end();
       ++iter) {
    GetContext& get_context = *iter->get_context;
    Status* status = iter->s;
    // The Status in the KeyContext takes precedence over GetContext state
    // Status may be an error if there were any IO errors in the table
    // reader. We never expect Status to be NotFound(), as that is
    // determined by get_context
    assert(!status->IsNotFound());
    if (!status->ok()) {
      file_range.MarkKeyDone(iter);
      continue;
    }

    if (get_context.sample()) {
      sample_file_read_inc(f->file_metadata);
    }
    batch_size++;
    num_index_read += get_context.get_context_stats_.num_index_read;
    num_filter_read += get_context.get_context_stats_.num_filter_read;
    num_sst_read += get_context.get_context_stats_.num_sst_read;
    // Reset these stats since they're specific to a level
    get_context.get_context_stats_.num_index_read = 0;
    get_context.get_context_stats_.num_filter_read = 0;
    get_context.get_context_stats_.num_sst_read = 0;

    // report the counters before returning
    if (get_context.State() != GetContext::kNotFound &&
        get_context.State() != GetContext::kMerge &&
        db_statistics_ != nullptr) {
      get_context.ReportCounters();
    } else {
      if (iter->max_covering_tombstone_seq > 0) {
        // The remaining files we look at will only contain covered keys, so
        // we stop here for this key
        file_range.SkipKey(iter);
      }
    }
    switch (get_context.State()) {
      case GetContext::kNotFound:
        // Keep searching in other files
        break;
      case GetContext::kMerge:
        // TODO: update per-level perfcontext user_key_return_count for kMerge
        break;
      case GetContext::kFound:
        if (hit_file_level == 0) {
          RecordTick(db_statistics_, GET_HIT_L0);
        } else if (hit_file_level == 1) {
          RecordTick(db_statistics_, GET_HIT_L1);
        } else if (hit_file_level >= 2) {
          RecordTick(db_statistics_, GET_HIT_L2_AND_UP);
        }

        PERF_COUNTER_BY_LEVEL_ADD(user_key_return_count, 1, hit_file_level);

        file_range.MarkKeyDone(iter);

        if (iter->is_blob_index) {
          BlobIndex blob_index;
          Status tmp_s;

          if (iter->value) {
            TEST_SYNC_POINT_CALLBACK("Version::MultiGet::TamperWithBlobIndex",
                                     &(*iter));

            tmp_s = blob_index.DecodeFrom(*(iter->value));

          } else {
            assert(iter->columns);

            tmp_s = blob_index.DecodeFrom(
                WideColumnsHelper::GetDefaultColumn(iter->columns->columns()));
          }

          if (tmp_s.ok()) {
            const uint64_t blob_file_num = blob_index.file_number();
            blob_ctxs[blob_file_num].emplace_back(blob_index, &*iter);
          } else {
            *(iter->s) = tmp_s;
          }
        } else {
          if (iter->value) {
            file_range.AddValueSize(iter->value->size());
          } else {
            assert(iter->columns);
            file_range.AddValueSize(iter->columns->serialized_size());
          }

          if (file_range.GetValueSize() > read_options.value_size_soft_limit) {
            s = Status::Aborted();
            break;
          }
        }
        continue;
      case GetContext::kDeleted:
        // Use empty error message for speed
        *status = Status::NotFound();
        file_range.MarkKeyDone(iter);
        continue;
      case GetContext::kCorrupt:
        *status =
            Status::Corruption("corrupted key for ", iter->lkey->user_key());
        file_range.MarkKeyDone(iter);
        continue;
      case GetContext::kUnexpectedBlobIndex:
        ROCKS_LOG_ERROR(info_log_, "Encounter unexpected blob index.");
        *status = Status::NotSupported(
            "Encounter unexpected blob index. Please open DB with "
            "ROCKSDB_NAMESPACE::blob_db::BlobDB instead.");
        file_range.MarkKeyDone(iter);
        continue;
<<<<<<< HEAD
=======
      case GetContext::kMergeOperatorFailed:
        *status = Status::Corruption(Status::SubCode::kMergeOperatorFailed);
        file_range.MarkKeyDone(iter);
        continue;
>>>>>>> 49ce8a10
    }
  }

  RecordInHistogram(db_statistics_, SST_BATCH_SIZE, batch_size);
  CO_RETURN s;
}
}  // namespace ROCKSDB_NAMESPACE
#endif<|MERGE_RESOLUTION|>--- conflicted
+++ resolved
@@ -155,13 +155,10 @@
             "ROCKSDB_NAMESPACE::blob_db::BlobDB instead.");
         file_range.MarkKeyDone(iter);
         continue;
-<<<<<<< HEAD
-=======
       case GetContext::kMergeOperatorFailed:
         *status = Status::Corruption(Status::SubCode::kMergeOperatorFailed);
         file_range.MarkKeyDone(iter);
         continue;
->>>>>>> 49ce8a10
     }
   }
 
