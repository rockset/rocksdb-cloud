--- conflicted
+++ resolved
@@ -1662,7 +1662,6 @@
     Options options = CurrentOptions();
     Random rnd(301);
     BlockBasedTableOptions table_options;
-<<<<<<< HEAD
 
 #ifndef ROCKSDB_LITE
     if (compression_enabled_) {
@@ -1683,8 +1682,6 @@
     }
 #endif //ROCKSDB_LITE
 
-=======
->>>>>>> 148c729d
     table_options.block_cache = uncompressed_cache_;
     if (table_options.block_cache == nullptr) {
       table_options.no_block_cache = true;
@@ -1946,7 +1943,6 @@
     ASSERT_OK(statuses[i]);
     ASSERT_TRUE(CheckValue(key_ints[i], values[i].ToString()));
   }
-<<<<<<< HEAD
   if (compression_enabled() && !has_compressed_cache()) {
     expected_reads += (read_from_cache ? 2 : 3);
   } else {
@@ -1974,9 +1970,6 @@
   } else {
     expected_reads += (read_from_cache ? 4 : 4);
   }
-=======
-  expected_reads += (read_from_cache ? 2 : 4);
->>>>>>> 148c729d
   ASSERT_EQ(env_->random_read_counter_.Read(), expected_reads);
 
   keys.resize(5);
