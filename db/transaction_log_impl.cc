--- conflicted
+++ resolved
@@ -9,20 +9,13 @@
 namespace rocksdb {
 
 TransactionLogIteratorImpl::TransactionLogIteratorImpl(
-<<<<<<< HEAD
     const std::string& dir, const DBOptions* options,
-=======
-    const std::string& dir, const Options* options,
     const TransactionLogIterator::ReadOptions& read_options,
->>>>>>> 5142b370
     const EnvOptions& soptions, const SequenceNumber seq,
     std::unique_ptr<VectorLogPtr> files, DBImpl const* const dbimpl)
     : dir_(dir),
       options_(options),
-<<<<<<< HEAD
-=======
       read_options_(read_options),
->>>>>>> 5142b370
       soptions_(soptions),
       startingSequenceNumber_(seq),
       files_(std::move(files)),
