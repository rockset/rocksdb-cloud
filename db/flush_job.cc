--- conflicted
+++ resolved
@@ -150,10 +150,7 @@
   ThreadStatusUtil::SetThreadOperation(ThreadStatus::OP_FLUSH);
   ThreadStatusUtil::SetThreadOperationProperty(ThreadStatus::COMPACTION_JOB_ID,
                                                job_context_->job_id);
-<<<<<<< HEAD
-=======
-
->>>>>>> 49ce8a10
+
   IOSTATS_RESET(bytes_written);
 }
 
@@ -928,12 +925,8 @@
                          << total_num_entries << "num_deletes"
                          << total_num_deletes << "total_data_size"
                          << total_data_size << "memory_usage"
-<<<<<<< HEAD
-                         << total_memory_usage << "flush_reason"
-=======
                          << total_memory_usage << "num_range_deletes"
                          << total_num_range_deletes << "flush_reason"
->>>>>>> 49ce8a10
                          << GetFlushReasonString(flush_reason_);
 
     {
@@ -988,19 +981,6 @@
           meta_.fd.GetNumber());
       const SequenceNumber job_snapshot_seq =
           job_context_->GetJobSnapshotSequence();
-<<<<<<< HEAD
-      s = BuildTable(
-          dbname_, versions_, db_options_, tboptions, file_options_,
-          cfd_->table_cache(), iter.get(), std::move(range_del_iters), &meta_,
-          &blob_file_additions, existing_snapshots_,
-          earliest_write_conflict_snapshot_, job_snapshot_seq,
-          snapshot_checker_, mutable_cf_options_.paranoid_file_checks,
-          cfd_->internal_stats(), &io_s, io_tracer_,
-          BlobFileCreationReason::kFlush, seqno_to_time_mapping_, event_logger_,
-          job_context_->job_id, io_priority, &table_properties_, write_hint,
-          full_history_ts_low, blob_callback_, base_, &num_input_entries,
-          &memtable_payload_bytes, &memtable_garbage_bytes);
-=======
       const ReadOptions read_options(Env::IOActivity::kFlush);
       s = BuildTable(dbname_, versions_, db_options_, tboptions, file_options_,
                      read_options, cfd_->table_cache(), iter.get(),
@@ -1015,7 +995,6 @@
                      blob_callback_, base_, &num_input_entries,
                      &memtable_payload_bytes, &memtable_garbage_bytes);
       TEST_SYNC_POINT_CALLBACK("FlushJob::WriteLevel0Table:s", &s);
->>>>>>> 49ce8a10
       // TODO: Cleanup io_status in BuildTable and table builders
       assert(!s.ok() || io_s.ok());
       io_s.PermitUncheckedError();
@@ -1076,12 +1055,8 @@
                    meta_.oldest_blob_file_number, meta_.oldest_ancester_time,
                    meta_.file_creation_time, meta_.epoch_number,
                    meta_.file_checksum, meta_.file_checksum_func_name,
-<<<<<<< HEAD
-                   meta_.unique_id, meta_.compensated_range_deletion_size);
-=======
                    meta_.unique_id, meta_.compensated_range_deletion_size,
                    meta_.tail_size, meta_.user_defined_timestamps_persisted);
->>>>>>> 49ce8a10
     edit_->SetBlobFileAdditions(std::move(blob_file_additions));
   }
   // Piggyback FlushJobInfo on the first first flushed memtable.
