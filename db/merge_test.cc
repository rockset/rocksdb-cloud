//  Copyright (c) 2011-present, Facebook, Inc.  All rights reserved.
//  This source code is licensed under both the GPLv2 (found in the
//  COPYING file in the root directory) and Apache 2.0 License
//  (found in the LICENSE.Apache file in the root directory).
//
#include <assert.h>

#include <iostream>
#include <memory>

#include "db/db_impl/db_impl.h"
#include "db/dbformat.h"
#include "db/write_batch_internal.h"
#include "port/stack_trace.h"
#include "rocksdb/cache.h"
#include "rocksdb/comparator.h"
#include "rocksdb/db.h"
#include "rocksdb/env.h"
#include "rocksdb/merge_operator.h"
#include "rocksdb/utilities/db_ttl.h"
#include "test_util/testharness.h"
#include "util/coding.h"
#include "utilities/merge_operators.h"

namespace ROCKSDB_NAMESPACE {

bool use_compression;

class MergeTest : public testing::Test {};

size_t num_merge_operator_calls;
void resetNumMergeOperatorCalls() { num_merge_operator_calls = 0; }

size_t num_partial_merge_calls;
void resetNumPartialMergeCalls() { num_partial_merge_calls = 0; }

class CountMergeOperator : public AssociativeMergeOperator {
 public:
  CountMergeOperator() {
    mergeOperator_ = MergeOperators::CreateUInt64AddOperator();
  }

  bool Merge(const Slice& key, const Slice* existing_value, const Slice& value,
             std::string* new_value, Logger* logger) const override {
    assert(new_value->empty());
    ++num_merge_operator_calls;
    if (existing_value == nullptr) {
      new_value->assign(value.data(), value.size());
      return true;
    }

    return mergeOperator_->PartialMerge(key, *existing_value, value, new_value,
                                        logger);
  }

  bool PartialMergeMulti(const Slice& key,
                         const std::deque<Slice>& operand_list,
                         std::string* new_value,
                         Logger* logger) const override {
    assert(new_value->empty());
    ++num_partial_merge_calls;
    return mergeOperator_->PartialMergeMulti(key, operand_list, new_value,
                                             logger);
  }

  const char* Name() const override { return "UInt64AddOperator"; }

 private:
  std::shared_ptr<MergeOperator> mergeOperator_;
};

class EnvMergeTest : public EnvWrapper {
 public:
  EnvMergeTest() : EnvWrapper(Env::Default()) {}
  //  ~EnvMergeTest() override {}

  uint64_t NowNanos() override {
    ++now_nanos_count_;
    return target()->NowNanos();
  }

  static uint64_t now_nanos_count_;

  static std::unique_ptr<EnvMergeTest> singleton_;

  static EnvMergeTest* GetInstance() {
    if (nullptr == singleton_) singleton_.reset(new EnvMergeTest);
    return singleton_.get();
  }
};

uint64_t EnvMergeTest::now_nanos_count_{0};
std::unique_ptr<EnvMergeTest> EnvMergeTest::singleton_;

std::shared_ptr<DB> OpenDb(const std::string& dbname, const bool ttl = false,
                           const size_t max_successive_merges = 0) {
  DB* db;
  Options options;
  options.create_if_missing = true;
  options.merge_operator = std::make_shared<CountMergeOperator>();
  options.max_successive_merges = max_successive_merges;
  options.env = EnvMergeTest::GetInstance();
  EXPECT_OK(DestroyDB(dbname, Options()));
  Status s;
<<<<<<< HEAD
  options.env = EnvMergeTest::GetInstance();
  DestroyDB(dbname, Options());
=======
>>>>>>> 51b54092
// DBWithTTL is not supported in ROCKSDB_LITE
#ifndef ROCKSDB_LITE
  if (ttl) {
    DBWithTTL* db_with_ttl;
    s = DBWithTTL::Open(options, dbname, &db_with_ttl);
    db = db_with_ttl;
  } else {
    s = DB::Open(options, dbname, &db);
  }
#else
  assert(!ttl);
  s = DB::Open(options, dbname, &db);
#endif  // !ROCKSDB_LITE
  EXPECT_OK(s);
  assert(s.ok());
  return std::shared_ptr<DB>(db);
}

// Imagine we are maintaining a set of uint64 counters.
// Each counter has a distinct name. And we would like
// to support four high level operations:
// set, add, get and remove
// This is a quick implementation without a Merge operation.
class Counters {
 protected:
  std::shared_ptr<DB> db_;

  WriteOptions put_option_;
  ReadOptions get_option_;
  WriteOptions delete_option_;

  uint64_t default_;

 public:
  explicit Counters(std::shared_ptr<DB> db, uint64_t defaultCount = 0)
      : db_(db),
        put_option_(),
        get_option_(),
        delete_option_(),
        default_(defaultCount) {
    assert(db_);
  }

  virtual ~Counters() {}

  // public interface of Counters.
  // All four functions return false
  // if the underlying level db operation failed.

  // mapped to a levedb Put
  bool set(const std::string& key, uint64_t value) {
    // just treat the internal rep of int64 as the string
    char buf[sizeof(value)];
    EncodeFixed64(buf, value);
    Slice slice(buf, sizeof(value));
    auto s = db_->Put(put_option_, key, slice);

    if (s.ok()) {
      return true;
    } else {
      std::cerr << s.ToString() << std::endl;
      return false;
    }
  }

  // mapped to a rocksdb Delete
  bool remove(const std::string& key) {
    auto s = db_->Delete(delete_option_, key);

    if (s.ok()) {
      return true;
    } else {
      std::cerr << s.ToString() << std::endl;
      return false;
    }
  }

  // mapped to a rocksdb Get
  bool get(const std::string& key, uint64_t* value) {
    std::string str;
    auto s = db_->Get(get_option_, key, &str);

    if (s.IsNotFound()) {
      // return default value if not found;
      *value = default_;
      return true;
    } else if (s.ok()) {
      // deserialization
      if (str.size() != sizeof(uint64_t)) {
        std::cerr << "value corruption\n";
        return false;
      }
      *value = DecodeFixed64(&str[0]);
      return true;
    } else {
      std::cerr << s.ToString() << std::endl;
      return false;
    }
  }

  // 'add' is implemented as get -> modify -> set
  // An alternative is a single merge operation, see MergeBasedCounters
  virtual bool add(const std::string& key, uint64_t value) {
    uint64_t base = default_;
    return get(key, &base) && set(key, base + value);
  }

  // convenience functions for testing
  void assert_set(const std::string& key, uint64_t value) {
    assert(set(key, value));
  }

  void assert_remove(const std::string& key) { assert(remove(key)); }

  uint64_t assert_get(const std::string& key) {
    uint64_t value = default_;
    int result = get(key, &value);
    assert(result);
    if (result == 0) exit(1);  // Disable unused variable warning.
    return value;
  }

  void assert_add(const std::string& key, uint64_t value) {
    int result = add(key, value);
    assert(result);
    if (result == 0) exit(1);  // Disable unused variable warning.
  }
};

// Implement 'add' directly with the new Merge operation
class MergeBasedCounters : public Counters {
 private:
  WriteOptions merge_option_;  // for merge

 public:
  explicit MergeBasedCounters(std::shared_ptr<DB> db, uint64_t defaultCount = 0)
      : Counters(db, defaultCount), merge_option_() {}

  // mapped to a rocksdb Merge operation
  bool add(const std::string& key, uint64_t value) override {
    char encoded[sizeof(uint64_t)];
    EncodeFixed64(encoded, value);
    Slice slice(encoded, sizeof(uint64_t));
    auto s = db_->Merge(merge_option_, key, slice);

    if (s.ok()) {
      return true;
    } else {
      std::cerr << s.ToString() << std::endl;
      return false;
    }
  }
};

void dumpDb(DB* db) {
  auto it = std::unique_ptr<Iterator>(db->NewIterator(ReadOptions()));
  for (it->SeekToFirst(); it->Valid(); it->Next()) {
    // uint64_t value = DecodeFixed64(it->value().data());
    // std::cout << it->key().ToString() << ": " << value << std::endl;
  }
  assert(it->status().ok());  // Check for any errors found during the scan
}

void testCounters(Counters& counters, DB* db, bool test_compaction) {
  FlushOptions o;
  o.wait = true;

  counters.assert_set("a", 1);

  if (test_compaction) {
    ASSERT_OK(db->Flush(o));
  }

  ASSERT_EQ(counters.assert_get("a"), 1);

  counters.assert_remove("b");

  // defaut value is 0 if non-existent
  ASSERT_EQ(counters.assert_get("b"), 0);

  counters.assert_add("a", 2);

  if (test_compaction) {
    ASSERT_OK(db->Flush(o));
  }

  // 1+2 = 3
  ASSERT_EQ(counters.assert_get("a"), 3);

  dumpDb(db);

  // 1+...+49 = ?
  uint64_t sum = 0;
  for (int i = 1; i < 50; i++) {
    counters.assert_add("b", i);
    sum += i;
  }
  ASSERT_EQ(counters.assert_get("b"), sum);

  dumpDb(db);

  if (test_compaction) {
    ASSERT_OK(db->Flush(o));

    ASSERT_OK(db->CompactRange(CompactRangeOptions(), nullptr, nullptr));

    dumpDb(db);

    ASSERT_EQ(counters.assert_get("a"), 3);
    ASSERT_EQ(counters.assert_get("b"), sum);
  }
}

void testCountersWithFlushAndCompaction(Counters& counters, DB* db) {
  ASSERT_OK(db->Put({}, "1", "1"));
  ASSERT_OK(db->Flush(FlushOptions()));

  std::atomic<int> cnt{0};
  const auto get_thread_id = [&cnt]() {
    thread_local int thread_id{cnt++};
    return thread_id;
  };
  SyncPoint::GetInstance()->DisableProcessing();
  SyncPoint::GetInstance()->ClearAllCallBacks();
  SyncPoint::GetInstance()->SetCallBack(
      "VersionSet::LogAndApply:BeforeWriterWaiting", [&](void* /*arg*/) {
        int thread_id = get_thread_id();
        if (1 == thread_id) {
          TEST_SYNC_POINT(
              "testCountersWithFlushAndCompaction::bg_compact_thread:0");
        } else if (2 == thread_id) {
          TEST_SYNC_POINT(
              "testCountersWithFlushAndCompaction::bg_flush_thread:0");
        }
      });
  SyncPoint::GetInstance()->SetCallBack(
      "VersionSet::LogAndApply:WriteManifest", [&](void* /*arg*/) {
        int thread_id = get_thread_id();
        if (0 == thread_id) {
          TEST_SYNC_POINT(
              "testCountersWithFlushAndCompaction::set_options_thread:0");
          TEST_SYNC_POINT(
              "testCountersWithFlushAndCompaction::set_options_thread:1");
        }
      });
  SyncPoint::GetInstance()->SetCallBack(
      "VersionSet::LogAndApply:WakeUpAndDone", [&](void* arg) {
        auto* mutex = reinterpret_cast<InstrumentedMutex*>(arg);
        mutex->AssertHeld();
        int thread_id = get_thread_id();
        ASSERT_EQ(2, thread_id);
        mutex->Unlock();
        TEST_SYNC_POINT(
            "testCountersWithFlushAndCompaction::bg_flush_thread:1");
        TEST_SYNC_POINT(
            "testCountersWithFlushAndCompaction::bg_flush_thread:2");
        mutex->Lock();
      });
  SyncPoint::GetInstance()->LoadDependency({
      {"testCountersWithFlushAndCompaction::set_options_thread:0",
       "testCountersWithCompactionAndFlush:BeforeCompact"},
      {"testCountersWithFlushAndCompaction::bg_compact_thread:0",
       "testCountersWithFlushAndCompaction:BeforeIncCounters"},
      {"testCountersWithFlushAndCompaction::bg_flush_thread:0",
       "testCountersWithFlushAndCompaction::set_options_thread:1"},
      {"testCountersWithFlushAndCompaction::bg_flush_thread:1",
       "testCountersWithFlushAndCompaction:BeforeVerification"},
      {"testCountersWithFlushAndCompaction:AfterGet",
       "testCountersWithFlushAndCompaction::bg_flush_thread:2"},
  });
  SyncPoint::GetInstance()->EnableProcessing();

  port::Thread set_options_thread([&]() {
    ASSERT_OK(reinterpret_cast<DBImpl*>(db)->SetOptions(
        {{"disable_auto_compactions", "false"}}));
  });
  TEST_SYNC_POINT("testCountersWithCompactionAndFlush:BeforeCompact");
  port::Thread compact_thread([&]() {
    ASSERT_OK(reinterpret_cast<DBImpl*>(db)->CompactRange(
        CompactRangeOptions(), db->DefaultColumnFamily(), nullptr, nullptr));
  });

  TEST_SYNC_POINT("testCountersWithFlushAndCompaction:BeforeIncCounters");
  counters.add("test-key", 1);

  FlushOptions flush_opts;
  flush_opts.wait = false;
  ASSERT_OK(db->Flush(flush_opts));

  TEST_SYNC_POINT("testCountersWithFlushAndCompaction:BeforeVerification");
  std::string expected;
  PutFixed64(&expected, 1);
  std::string actual;
  Status s = db->Get(ReadOptions(), "test-key", &actual);
  TEST_SYNC_POINT("testCountersWithFlushAndCompaction:AfterGet");
  set_options_thread.join();
  compact_thread.join();
  ASSERT_OK(s);
  ASSERT_EQ(expected, actual);
  SyncPoint::GetInstance()->DisableProcessing();
  SyncPoint::GetInstance()->ClearAllCallBacks();
}

void testSuccessiveMerge(Counters& counters, size_t max_num_merges,
                         size_t num_merges) {
  counters.assert_remove("z");
  uint64_t sum = 0;

  for (size_t i = 1; i <= num_merges; ++i) {
    resetNumMergeOperatorCalls();
    counters.assert_add("z", i);
    sum += i;

    if (i % (max_num_merges + 1) == 0) {
      ASSERT_EQ(num_merge_operator_calls, max_num_merges + 1);
    } else {
      ASSERT_EQ(num_merge_operator_calls, 0);
    }

    resetNumMergeOperatorCalls();
    ASSERT_EQ(counters.assert_get("z"), sum);
    ASSERT_EQ(num_merge_operator_calls, i % (max_num_merges + 1));
  }
}

void testPartialMerge(Counters* counters, DB* db, size_t max_merge,
                      size_t min_merge, size_t count) {
  FlushOptions o;
  o.wait = true;

  // Test case 1: partial merge should be called when the number of merge
  //              operands exceeds the threshold.
  uint64_t tmp_sum = 0;
  resetNumPartialMergeCalls();
  for (size_t i = 1; i <= count; i++) {
    counters->assert_add("b", i);
    tmp_sum += i;
  }
  ASSERT_OK(db->Flush(o));
  ASSERT_OK(db->CompactRange(CompactRangeOptions(), nullptr, nullptr));
  ASSERT_EQ(tmp_sum, counters->assert_get("b"));
  if (count > max_merge) {
    // in this case, FullMerge should be called instead.
    ASSERT_EQ(num_partial_merge_calls, 0U);
  } else {
    // if count >= min_merge, then partial merge should be called once.
    ASSERT_EQ((count >= min_merge), (num_partial_merge_calls == 1));
  }

  // Test case 2: partial merge should not be called when a put is found.
  resetNumPartialMergeCalls();
  tmp_sum = 0;
  ASSERT_OK(db->Put(ROCKSDB_NAMESPACE::WriteOptions(), "c", "10"));
  for (size_t i = 1; i <= count; i++) {
    counters->assert_add("c", i);
    tmp_sum += i;
  }
  ASSERT_OK(db->Flush(o));
  ASSERT_OK(db->CompactRange(CompactRangeOptions(), nullptr, nullptr));
  ASSERT_EQ(tmp_sum, counters->assert_get("c"));
  ASSERT_EQ(num_partial_merge_calls, 0U);
  ASSERT_EQ(EnvMergeTest::now_nanos_count_, 0U);
}

void testSingleBatchSuccessiveMerge(DB* db, size_t max_num_merges,
                                    size_t num_merges) {
  ASSERT_GT(num_merges, max_num_merges);

  Slice key("BatchSuccessiveMerge");
  uint64_t merge_value = 1;
  char buf[sizeof(merge_value)];
  EncodeFixed64(buf, merge_value);
  Slice merge_value_slice(buf, sizeof(merge_value));

  // Create the batch
  WriteBatch batch;
  for (size_t i = 0; i < num_merges; ++i) {
    ASSERT_OK(batch.Merge(key, merge_value_slice));
  }

  // Apply to memtable and count the number of merges
  resetNumMergeOperatorCalls();
  ASSERT_OK(db->Write(WriteOptions(), &batch));
  ASSERT_EQ(
      num_merge_operator_calls,
      static_cast<size_t>(num_merges - (num_merges % (max_num_merges + 1))));

  // Get the value
  resetNumMergeOperatorCalls();
  std::string get_value_str;
  ASSERT_OK(db->Get(ReadOptions(), key, &get_value_str));
  assert(get_value_str.size() == sizeof(uint64_t));
  uint64_t get_value = DecodeFixed64(&get_value_str[0]);
  ASSERT_EQ(get_value, num_merges * merge_value);
  ASSERT_EQ(num_merge_operator_calls,
            static_cast<size_t>((num_merges % (max_num_merges + 1))));
}

void runTest(const std::string& dbname, const bool use_ttl = false) {
  {
    auto db = OpenDb(dbname, use_ttl);

    {
      Counters counters(db, 0);
      testCounters(counters, db.get(), true);
    }

    {
      MergeBasedCounters counters(db, 0);
      testCounters(counters, db.get(), use_compression);
    }
  }

  ASSERT_OK(DestroyDB(dbname, Options()));

  {
    size_t max_merge = 5;
    auto db = OpenDb(dbname, use_ttl, max_merge);
    MergeBasedCounters counters(db, 0);
    testCounters(counters, db.get(), use_compression);
    testSuccessiveMerge(counters, max_merge, max_merge * 2);
    testSingleBatchSuccessiveMerge(db.get(), 5, 7);
    ASSERT_OK(db->Close());
    ASSERT_OK(DestroyDB(dbname, Options()));
  }

  {
    size_t max_merge = 100;
    // Min merge is hard-coded to 2.
    uint32_t min_merge = 2;
    for (uint32_t count = min_merge - 1; count <= min_merge + 1; count++) {
      auto db = OpenDb(dbname, use_ttl, max_merge);
      MergeBasedCounters counters(db, 0);
      testPartialMerge(&counters, db.get(), max_merge, min_merge, count);
      ASSERT_OK(db->Close());
      ASSERT_OK(DestroyDB(dbname, Options()));
    }
    {
      auto db = OpenDb(dbname, use_ttl, max_merge);
      MergeBasedCounters counters(db, 0);
      testPartialMerge(&counters, db.get(), max_merge, min_merge,
                       min_merge * 10);
      ASSERT_OK(db->Close());
      ASSERT_OK(DestroyDB(dbname, Options()));
    }
  }

  {
    {
      auto db = OpenDb(dbname);
      MergeBasedCounters counters(db, 0);
      counters.add("test-key", 1);
      counters.add("test-key", 1);
      counters.add("test-key", 1);
      ASSERT_OK(db->CompactRange(CompactRangeOptions(), nullptr, nullptr));
    }

    DB* reopen_db;
    ASSERT_OK(DB::Open(Options(), dbname, &reopen_db));
    std::string value;
    ASSERT_NOK(reopen_db->Get(ReadOptions(), "test-key", &value));
    delete reopen_db;
    ASSERT_OK(DestroyDB(dbname, Options()));
  }

  /* Temporary remove this test
  {
    std::cout << "Test merge-operator not set after reopen (recovery case)\n";
    {
      auto db = OpenDb(dbname);
      MergeBasedCounters counters(db, 0);
      counters.add("test-key", 1);
      counters.add("test-key", 1);
      counters.add("test-key", 1);
    }

    DB* reopen_db;
    ASSERT_TRUE(DB::Open(Options(), dbname, &reopen_db).IsInvalidArgument());
  }
  */
}

TEST_F(MergeTest, MergeDbTest) {
  runTest(test::PerThreadDBPath("merge_testdb"));
}

#ifndef ROCKSDB_LITE
TEST_F(MergeTest, MergeDbTtlTest) {
  runTest(test::PerThreadDBPath("merge_testdbttl"),
          true);  // Run test on TTL database
}

TEST_F(MergeTest, MergeWithCompactionAndFlush) {
  const std::string dbname =
      test::PerThreadDBPath("merge_with_compaction_and_flush");
  {
    auto db = OpenDb(dbname);
    {
      MergeBasedCounters counters(db, 0);
      testCountersWithFlushAndCompaction(counters, db.get());
    }
  }
  ASSERT_OK(DestroyDB(dbname, Options()));
}
#endif  // !ROCKSDB_LITE

}  // namespace ROCKSDB_NAMESPACE

int main(int argc, char** argv) {
  ROCKSDB_NAMESPACE::use_compression = false;
  if (argc > 1) {
    ROCKSDB_NAMESPACE::use_compression = true;
  }

  ROCKSDB_NAMESPACE::port::InstallStackTraceHandler();
  ::testing::InitGoogleTest(&argc, argv);
  return RUN_ALL_TESTS();
}<|MERGE_RESOLUTION|>--- conflicted
+++ resolved
@@ -102,11 +102,6 @@
   options.env = EnvMergeTest::GetInstance();
   EXPECT_OK(DestroyDB(dbname, Options()));
   Status s;
-<<<<<<< HEAD
-  options.env = EnvMergeTest::GetInstance();
-  DestroyDB(dbname, Options());
-=======
->>>>>>> 51b54092
 // DBWithTTL is not supported in ROCKSDB_LITE
 #ifndef ROCKSDB_LITE
   if (ttl) {
