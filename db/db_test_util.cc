--- conflicted
+++ resolved
@@ -11,13 +11,7 @@
 #include "db/forward_iterator.h"
 #include "util/stderr_logger.h"
 #include "rocksdb/env_encryption.h"
-<<<<<<< HEAD
-#ifdef USE_AWS
-#include "cloud/cloud_env_impl.h"
-#endif
-=======
 #include "rocksdb/utilities/object_registry.h"
->>>>>>> e3a82bb9
 
 namespace rocksdb {
 
@@ -58,32 +52,6 @@
     : mem_env_(nullptr), encrypted_env_(nullptr), option_config_(kDefault) {
   Env* base_env = Env::Default();
 #ifndef ROCKSDB_LITE
-<<<<<<< HEAD
-      encrypted_env_(
-          !getenv("ENCRYPTED_ENV")
-              ? nullptr
-              : NewEncryptedEnv(mem_env_ ? mem_env_ : Env::Default(),
-                                new CTREncryptionProvider(rot13Cipher_))),
-#else
-      encrypted_env_(nullptr),
-#endif  // ROCKSDB_LITE
-      env_(new SpecialEnv(encrypted_env_
-                              ? encrypted_env_
-                              : (mem_env_ ? mem_env_ : Env::Default()))),
-      option_config_(kDefault),
-      s3_env_(nullptr) {
-
-  std::string mypath = path;
-#ifdef USE_AWS
-  // Randomize the test path so that multiple tests can run in parallel
-  mypath = mypath + "_" + std::to_string(rand());
-  option_env_ = kDefaultEnv;
-  env_->NewLogger(test::TmpDir(env_) + "/rocksdb-cloud.log", &info_log_);
-  info_log_->SetInfoLogLevel(InfoLogLevel::DEBUG_LEVEL);
-  s3_env_ = CreateNewAwsEnv(mypath);
-#endif
-
-=======
   const char* test_env_uri = getenv("TEST_ENV_URI");
   if (test_env_uri) {
     Status s = ObjectRegistry::NewInstance()->NewSharedObject(test_env_uri,
@@ -105,7 +73,6 @@
 #endif  // !ROCKSDB_LITE
   env_ = new SpecialEnv(encrypted_env_ ? encrypted_env_
                                        : (mem_env_ ? mem_env_ : base_env));
->>>>>>> e3a82bb9
   env_->SetBackgroundThreads(1, Env::LOW);
   env_->SetBackgroundThreads(1, Env::HIGH);
   dbname_ = test::PerThreadDBPath(env_, path);
