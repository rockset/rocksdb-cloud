--- conflicted
+++ resolved
@@ -71,31 +71,19 @@
       encrypted_env_(nullptr),
       option_config_(kDefault) {
   Env* base_env = Env::Default();
-<<<<<<< HEAD
-#ifndef ROCKSDB_LITE
-  const char* test_env_uri = getenv("TEST_ENV_URI");
-  if (test_env_uri) {
-    Env* test_env = nullptr;
-    Status s = Env::LoadEnv(test_env_uri, &test_env, &env_guard_);
-    base_env = test_env;
-    EXPECT_OK(s);
-    EXPECT_NE(Env::Default(), base_env);
-    if (env_guard_ != nullptr) {
-      ///**TODO: This should change/become simpler when Env inherits
-      /// Customizable
-      const char* start = strstr(test_env_uri, "id=");
-      if (start != nullptr) {
-        is_cloud_env_ = strncmp(start + 3, "aws", 3) == 0;
-      } else if (strstr(test_env_uri, "provider=") != NULL) {
-        is_cloud_env_ = true;
-      }
-    }
-  }
-#endif  // !ROCKSDB_LITE
-=======
   ConfigOptions config_options;
   EXPECT_OK(test::CreateEnvFromSystem(config_options, &base_env, &env_guard_));
->>>>>>> 7263c8d2
+  if (env_guard_ != nullptr) {
+    ///**TODO: This should change/become simpler when Env inherits
+    /// Customizable
+    const char* test_env_uri = getenv("TEST_ENV_URI");
+    const char* start = strstr(test_env_uri, "id=");
+    if (start != nullptr) {
+      is_cloud_env_ = strncmp(start + 3, "aws", 3) == 0;
+    } else if (strstr(test_env_uri, "provider=") != NULL) {
+      is_cloud_env_ = true;
+    }
+  }
   EXPECT_NE(nullptr, base_env);
   if (getenv("MEM_ENV")) {
     mem_env_ = new MockEnv(base_env);
