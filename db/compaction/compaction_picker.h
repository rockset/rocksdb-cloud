--- conflicted
+++ resolved
@@ -93,10 +93,6 @@
 // into a valid one by adding more files, the function will return a
 // non-ok status with specific reason.
 //
-<<<<<<< HEAD
-#ifndef ROCKSDB_LITE
-=======
->>>>>>> 49ce8a10
   Status SanitizeCompactionInputFiles(std::unordered_set<uint64_t>* input_files,
                                       const ColumnFamilyMetaData& cf_meta,
                                       const int output_level) const;
