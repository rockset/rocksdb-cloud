--- conflicted
+++ resolved
@@ -1525,8 +1525,6 @@
     env->CreateDirIfMissing(local_name);
   }
 
-<<<<<<< HEAD
-=======
   if (cloud_env_options.hasSstFileCache() &&
       cloud_env_options.keep_local_sst_files) {
     std::string msg =
@@ -1534,15 +1532,6 @@
     return Status::InvalidArgument(msg);
   }
 
-  if (GetCloudType() == CloudType::kCloudNone) {
-    // We don't need to SanitizeDirectory()
-    Log(InfoLogLevel::INFO_LEVEL, info_log_,
-        "[cloud_env_impl] SanitizeDirectory skipping dir %s for non-cloud env",
-        local_name.c_str());
-    return Status::OK();
-  }
-
->>>>>>> e129fb14
   // Shall we reinitialize the clone dir?
   bool do_reinit = true;
   Status st = NeedsReinitialization(local_name, &do_reinit);
