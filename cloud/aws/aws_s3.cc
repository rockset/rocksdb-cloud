--- conflicted
+++ resolved
@@ -453,14 +453,8 @@
   Status stat;
 
   uint64_t now = env_->NowMicros();
-<<<<<<< HEAD
-  if (is_manifest_ && (force || (manifest_last_sync_time_ +
-                                     manifest_durable_periodicity_millis_ * 1000 <
-                                 now))) {
-=======
   if (is_manifest_ && (force ||
       (manifest_last_sync_time_ + 1000 * manifest_durable_periodicity_millis_ < now))) {
->>>>>>> 58b236a3
     // Upload manifest file only if it has not been uploaded in the last
     // manifest_durable_periodicity_millis_  milliseconds.
     stat = CopyToS3(env_, fname_, s3_bucket_, s3_object_, size_hint);
