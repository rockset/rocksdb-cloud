--- conflicted
+++ resolved
@@ -222,15 +222,9 @@
          {0, OptionType::kUnknown, OptionVerificationType::kAlias,
           OptionTypeFlags::kNone,
           [](const ConfigOptions& /*opts*/, const std::string& /*name*/,
-<<<<<<< HEAD
-             const std::string& value, char* addr) {
-            auto bucket = reinterpret_cast<BucketOptions*>(addr);
-            std::string name;
-=======
              const std::string& value, void* addr) {
             auto bucket = static_cast<BucketOptions*>(addr);
             std::string name = value;
->>>>>>> 7263c8d2
             std::string path;
             std::string region;
             ParseTestBucket(value, &name, &path, &region);
