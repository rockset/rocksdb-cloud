# Rocksdb Change Log
<<<<<<< HEAD
## 7.8.3 (11/29/2022)
* Revert an internal change in 7.8.0 associated with some memory usage churn.

## 7.8.2 (11/27/2022)
### Behavior changes
* Make best-efforts recovery verify SST unique ID before Version construction (#10962)
* Fix failed memtable flush retry bug that could cause wrongly ordered updates, which would surface to writers as `Status::Corruption` in case of `force_consistency_checks=true` (default). It affects use cases that enable both parallel flush (`max_background_flushes > 1` or `max_background_jobs >= 8`) and non-default memtable count (`max_write_buffer_number > 2`).
* Tiered Storage: fixed excessive keys written to penultimate level in non-debug builds.

### Bug Fixes
* Fixed a regression in scan for async_io. During seek, valid buffers were getting cleared causing a regression.
* Fixed a performance regression in iterator where range tombstones after `iterate_upper_bound` is processed.

## 7.8.1 (11/2/2022)
### Bug Fixes
* Fix memory corruption error in scans if async_io is enabled. Memory corruption happened if there is IOError while reading the data leading to empty buffer and other buffer already in progress of async read goes again for reading.
=======
## 7.10.2 (02/10/2023)
### Bug Fixes
* Fixed a bug in DB open/recovery from a compressed WAL that was caused due to incorrect handling of certain record fragments with the same offset within a WAL block.

## 7.10.1 (02/01/2023)
### Bug Fixes
* Fixed a data race on `ColumnFamilyData::flush_reason` caused by concurrent flushes.
* Fixed `DisableManualCompaction()` and `CompactRangeOptions::canceled` to cancel compactions even when they are waiting on conflicting compactions to finish
* Fixed a bug in which a successful `GetMergeOperands()` could transiently return `Status::MergeInProgress()`
* Return the correct error (Status::NotSupported()) to MultiGet caller when ReadOptions::async_io flag is true and IO uring is not enabled. Previously, Status::Corruption() was being returned when the actual failure was lack of async IO support.

## 7.10.0 (01/23/2023)
### Behavior changes
* Make best-efforts recovery verify SST unique ID before Version construction (#10962)
* Introduce `epoch_number` and sort L0 files by `epoch_number` instead of `largest_seqno`. `epoch_number` represents the order of a file being flushed or ingested/imported. Compaction output file will be assigned with the minimum `epoch_number` among input files'. For L0, larger `epoch_number` indicates newer L0 file.

### Bug Fixes
* Fixed a regression in iterator where range tombstones after `iterate_upper_bound` is processed.
* Fixed a memory leak in MultiGet with async_io read option, caused by IO errors during table file open
* Fixed a bug that multi-level FIFO compaction deletes one file in non-L0 even when `CompactionOptionsFIFO::max_table_files_size` is no exceeded since #10348 or 7.8.0.
* Fixed a bug caused by `DB::SyncWAL()` affecting `track_and_verify_wals_in_manifest`. Without the fix, application may see "open error: Corruption: Missing WAL with log number" while trying to open the db. The corruption is a false alarm but prevents DB open (#10892).
* Fixed a BackupEngine bug in which RestoreDBFromLatestBackup would fail if the latest backup was deleted and there is another valid backup available.
* Fix L0 file misorder corruption caused by ingesting files of overlapping seqnos with memtable entries' through introducing `epoch_number`. Before the fix, `force_consistency_checks=true` may catch the corruption before it's exposed to readers, in which case writes returning `Status::Corruption` would be expected. Also replace the previous incomplete fix (#5958) to the same corruption with this new and more complete fix.
* Fixed a bug in LockWAL() leading to re-locking mutex (#11020).
* Fixed a heap use after free bug in async scan prefetching when the scan thread and another thread try to read and load the same seek block into cache.
* Fixed a heap use after free in async scan prefetching if dictionary compression is enabled, in which case sync read of the compression dictionary gets mixed with async prefetching
* Fixed a data race bug of `CompactRange()` under `change_level=true` acts on overlapping range with an ongoing file ingestion for level compaction. This will either result in overlapping file ranges corruption at a certain level caught by `force_consistency_checks=true` or protentially two same keys both with seqno 0 in two different levels (i.e, new data ends up in lower/older level). The latter will be caught by assertion in debug build but go silently and result in read returning wrong result in release build. This fix is general so it also replaced previous fixes to a similar problem for `CompactFiles()` (#4665), general `CompactRange()` and auto compaction (commit 5c64fb6 and 87dfc1d).
* Fixed a bug in compaction output cutting where small output files were produced due to TTL file cutting states were not being updated (#11075).

### New Features
* When an SstPartitionerFactory is configured, CompactRange() now automatically selects for compaction any files overlapping a partition boundary that is in the compaction range, even if no actual entries are in the requested compaction range. With this feature, manual compaction can be used to (re-)establish SST partition points when SstPartitioner changes, without a full compaction.
* Add BackupEngine feature to exclude files from backup that are known to be backed up elsewhere, using `CreateBackupOptions::exclude_files_callback`. To restore the DB, the excluded files must be provided in alternative backup directories using `RestoreOptions::alternate_dirs`.

### Public API Changes
* Substantial changes have been made to the Cache class to support internal development goals. Direct use of Cache class members is discouraged and further breaking modifications are expected in the future. SecondaryCache has some related changes and implementations will need to be updated. (Unlike Cache, SecondaryCache is still intended to support user implementations, and disruptive changes will be avoided.) (#10975)
* Add `MergeOperationOutput::op_failure_scope` for merge operator users to control the blast radius of merge operator failures. Existing merge operator users do not need to make any change to preserve the old behavior

### Performance Improvements
* Updated xxHash source code, which should improve kXXH3 checksum speed, at least on ARM (#11098).
* Improved CPU efficiency of DB reads, from block cache access improvements (#10975).

## 7.9.0 (11/21/2022)
### Performance Improvements
* Fixed an iterator performance regression for delete range users when scanning through a consecutive sequence of range tombstones (#10877).

### Bug Fixes
* Fix memory corruption error in scans if async_io is enabled. Memory corruption happened if there is IOError while reading the data leading to empty buffer and other buffer already in progress of async read goes again for reading.
* Fix failed memtable flush retry bug that could cause wrongly ordered updates, which would surface to writers as `Status::Corruption` in case of `force_consistency_checks=true` (default). It affects use cases that enable both parallel flush (`max_background_flushes > 1` or `max_background_jobs >= 8`) and non-default memtable count (`max_write_buffer_number > 2`).
* Fixed an issue where the `READ_NUM_MERGE_OPERANDS` ticker was not updated when the base key-value or tombstone was read from an SST file.
* Fixed a memory safety bug when using a SecondaryCache with `block_cache_compressed`. `block_cache_compressed` no longer attempts to use SecondaryCache features.
* Fixed a regression in scan for async_io. During seek, valid buffers were getting cleared causing a regression.
* Tiered Storage: fixed excessive keys written to penultimate level in non-debug builds.

### New Features
* Add basic support for user-defined timestamp to Merge (#10819).
* Add stats for ReadAsync time spent and async read errors.
* Basic support for the wide-column data model is now available. Wide-column entities can be stored using the `PutEntity` API, and retrieved using `GetEntity` and the new `columns` API of iterator. For compatibility, the classic APIs `Get` and `MultiGet`, as well as iterator's `value` API return the value of the anonymous default column of wide-column entities; also, `GetEntity` and iterator's `columns` return any plain key-values in the form of an entity which only has the anonymous default column. `Merge` (and `GetMergeOperands`) currently also apply to the default column; any other columns of entities are unaffected by `Merge` operations. Note that some features like compaction filters, transactions, user-defined timestamps, and the SST file writer do not yet support wide-column entities; also, there is currently no `MultiGet`-like API to retrieve multiple entities at once. We plan to gradually close the above gaps and also implement new features like column-level operations (e.g. updating or querying only certain columns of an entity).
* Marked HyperClockCache as a production-ready alternative to LRUCache for the block cache. HyperClockCache greatly improves hot-path CPU efficiency under high parallel load or high contention, with some documented caveats and limitations. As much as 4.5x higher ops/sec vs. LRUCache has been seen in db_bench under high parallel load.
* Add periodic diagnostics to info_log (LOG file) for HyperClockCache block cache if performance is degraded by bad `estimated_entry_charge` option.

### Public API Changes
* Marked `block_cache_compressed` as a deprecated feature. Use SecondaryCache instead.
* Added a `SecondaryCache::InsertSaved()` API, with default implementation depending on `Insert()`. Some implementations might need to add a custom implementation of `InsertSaved()`. (Details in API comments.)
>>>>>>> 3258b5c3

## 7.8.0 (10/22/2022)
### New Features
* `DeleteRange()` now supports user-defined timestamp.
* Provide support for async_io with tailing iterators when ReadOptions.tailing is enabled during scans.
* Tiered Storage: allow data moving up from the last level to the penultimate level if the input level is penultimate level or above.
* Added `DB::Properties::kFastBlockCacheEntryStats`, which is similar to `DB::Properties::kBlockCacheEntryStats`, except returns cached (stale) values in more cases to reduce overhead.
* FIFO compaction now supports migrating from a multi-level DB via DB::Open(). During the migration phase, FIFO compaction picker will:
* picks the sst file with the smallest starting key in the bottom-most non-empty level.
* Note that during the migration phase, the file purge order will only be an approximation of "FIFO" as files in lower-level might sometime contain newer keys than files in upper-level.
* Added an option `ignore_max_compaction_bytes_for_input` to ignore max_compaction_bytes limit when adding files to be compacted from input level. This should help reduce write amplification. The option is enabled by default.
* Tiered Storage: allow data moving up from the last level even if it's a last level only compaction, as long as the penultimate level is empty.
* Add a new option IOOptions.do_not_recurse that can be used by underlying file systems to skip recursing through sub directories and list only files in GetChildren API.
* Add option `preserve_internal_time_seconds` to preserve the time information for the latest data. Which can be used to determine the age of data when `preclude_last_level_data_seconds` is enabled. The time information is attached with SST in table property `rocksdb.seqno.time.map` which can be parsed by tool ldb or sst_dump.

### Bug Fixes
* Fix a bug in io_uring_prep_cancel in AbortIO API for posix which expects sqe->addr to match with read request submitted and wrong paramter was being passed.
* Fixed a regression in iterator performance when the entire DB is a single memtable introduced in #10449. The fix is in #10705 and #10716.
* Fixed an optimistic transaction validation bug caused by DBImpl::GetLatestSequenceForKey() returning non-latest seq for merge (#10724).
* Fixed a bug in iterator refresh which could segfault for DeleteRange users (#10739).
* Fixed a bug causing manual flush with `flush_opts.wait=false` to stall when database has stopped all writes (#10001).
* Fixed a bug in iterator refresh that was not freeing up SuperVersion, which could cause excessive resource pinniung (#10770).
* Fixed a bug where RocksDB could be doing compaction endlessly when allow_ingest_behind is true and the bottommost level is not filled (#10767).
* Fixed a memory safety bug in experimental HyperClockCache (#10768)
* Fixed some cases where `ldb update_manifest` and `ldb unsafe_remove_sst_file` are not usable because they were requiring the DB files to match the existing manifest state (before updating the manifest to match a desired state).

### Performance Improvements
* Try to align the compaction output file boundaries to the next level ones, which can reduce more than 10% compaction load for the default level compaction. The feature is enabled by default, to disable, set `AdvancedColumnFamilyOptions.level_compaction_dynamic_file_size` to false. As a side effect, it can create SSTs larger than the target_file_size (capped at 2x target_file_size) or smaller files.
* Improve RoundRobin TTL compaction, which is going to be the same as normal RoundRobin compaction to move the compaction cursor.
* Fix a small CPU regression caused by a change that UserComparatorWrapper was made Customizable, because Customizable itself has small CPU overhead for initialization.
* Fixed an iterator performance regression for delete range users when scanning through a consecutive sequence of range tombstones (#10877).

### Behavior Changes
* Sanitize min_write_buffer_number_to_merge to 1 if atomic flush is enabled to prevent unexpected data loss when WAL is disabled in a multi-column-family setting (#10773).
* With periodic stat dumper waits up every options.stats_dump_period_sec seconds, it won't dump stats for a CF if it has no change in the period, unless 7 periods have been skipped.
* Only periodic stats dumper triggered by options.stats_dump_period_sec will update stats interval. Ones triggered by DB::GetProperty() will not update stats interval and will report based on an interval since the last time stats dump period.

### Public API changes
* Make kXXH3 checksum the new default, because it is faster on common hardware, especially with kCRC32c affected by a performance bug in some versions of clang (https://github.com/facebook/rocksdb/issues/9891). DBs written with this new setting can be read by RocksDB 6.27 and newer.
* Refactor the classes, APIs and data structures for block cache tracing to allow a user provided trace writer to be used. Introduced an abstract BlockCacheTraceWriter class that takes a structured BlockCacheTraceRecord. The BlockCacheTraceWriter implementation can then format and log the record in whatever way it sees fit. The default BlockCacheTraceWriterImpl does file tracing using a user provided TraceWriter. More details in rocksdb/includb/block_cache_trace_writer.h.

## 7.7.0 (09/18/2022)
### Bug Fixes
* Fixed a hang when an operation such as `GetLiveFiles` or `CreateNewBackup` is asked to trigger and wait for memtable flush on a read-only DB. Such indirect requests for memtable flush are now ignored on a read-only DB.
* Fixed bug where `FlushWAL(true /* sync */)` (used by `GetLiveFilesStorageInfo()`, which is used by checkpoint and backup) could cause parallel writes at the tail of a WAL file to never be synced.
* Fix periodic_task unable to re-register the same task type, which may cause `SetOptions()` fail to update periodical_task time like: `stats_dump_period_sec`, `stats_persist_period_sec`.
* Fixed a bug in the rocksdb.prefetched.bytes.discarded stat. It was counting the prefetch buffer size, rather than the actual number of bytes discarded from the buffer.
* Fix bug where the directory containing CURRENT can left unsynced after CURRENT is updated to point to the latest MANIFEST, which leads to risk of unsync data loss of CURRENT.
* Update rocksdb.multiget.io.batch.size stat in non-async MultiGet as well.
* Fix a bug in key range overlap checking with concurrent compactions when user-defined timestamp is enabled. User-defined timestamps should be EXCLUDED when checking if two ranges overlap.
* Fixed a bug where the blob cache prepopulating logic did not consider the secondary cache (see #10603).
* Fixed the rocksdb.num.sst.read.per.level, rocksdb.num.index.and.filter.blocks.read.per.level and rocksdb.num.level.read.per.multiget stats in the MultiGet coroutines

### Public API changes
* Add `rocksdb_column_family_handle_get_id`, `rocksdb_column_family_handle_get_name` to get name, id of column family in C API
* Add a new stat rocksdb.async.prefetch.abort.micros to measure time spent waiting for async prefetch reads to abort

### Java API Changes
* Add CompactionPriority.RoundRobin.
* Revert to using the default metadata charge policy when creating an LRU cache via the Java API.

### Behavior Change
* DBOptions::verify_sst_unique_id_in_manifest is now an on-by-default feature that verifies SST file identity whenever they are opened by a DB, rather than only at DB::Open time.
* Right now, when the option migration tool (OptionChangeMigration()) migrates to FIFO compaction, it compacts all the data into one single SST file and move to L0. This might create a problem for some users: the giant file may be soon deleted to satisfy max_table_files_size, and might cayse the DB to be almost empty. We change the behavior so that the files are cut to be smaller, but these files might not follow the data insertion order. With the change, after the migration, migrated data might not be dropped by insertion order by FIFO compaction.
* When a block is firstly found from `CompressedSecondaryCache`, we just insert a dummy block into the primary cache and don’t erase the block from `CompressedSecondaryCache`. A standalone handle is returned to the caller. Only if the block is found again from `CompressedSecondaryCache` before the dummy block is evicted, we erase the block from `CompressedSecondaryCache` and insert it into the primary cache.
* When a block is firstly evicted from the primary cache to `CompressedSecondaryCache`, we just insert a dummy block in `CompressedSecondaryCache`. Only if it is evicted again before the dummy block is evicted from the cache, it is treated as a hot block and is inserted into `CompressedSecondaryCache`.
* Improved the estimation of memory used by cached blobs by taking into account the size of the object owning the blob value and also the allocator overhead if `malloc_usable_size` is available (see #10583).
* Blob values now have their own category in the cache occupancy statistics, as opposed to being lumped into the "Misc" bucket (see #10601).
* Change the optimize_multiget_for_io experimental ReadOptions flag to default on.

### New Features
*  RocksDB does internal auto prefetching if it notices 2 sequential reads if readahead_size is not specified. New option `num_file_reads_for_auto_readahead` is added in BlockBasedTableOptions which indicates after how many sequential reads internal auto prefetching should be start (default is 2).
* Added new perf context counters `block_cache_standalone_handle_count`, `block_cache_real_handle_count`,`compressed_sec_cache_insert_real_count`, `compressed_sec_cache_insert_dummy_count`, `compressed_sec_cache_uncompressed_bytes`, and `compressed_sec_cache_compressed_bytes`.
* Memory for blobs which are to be inserted into the blob cache is now allocated using the cache's allocator (see #10628 and #10647).
* HyperClockCache is an experimental, lock-free Cache alternative for block cache that offers much improved CPU efficiency under high parallel load or high contention, with some caveats. As much as 4.5x higher ops/sec vs. LRUCache has been seen in db_bench under high parallel load.
* `CompressedSecondaryCacheOptions::enable_custom_split_merge` is added for enabling the custom split and merge feature, which split the compressed value into chunks so that they may better fit jemalloc bins.

### Performance Improvements
* Iterator performance is improved for `DeleteRange()` users. Internally, iterator will skip to the end of a range tombstone when possible, instead of looping through each key and check individually if a key is range deleted.
* Eliminated some allocations and copies in the blob read path. Also, `PinnableSlice` now only points to the blob value and pins the backing resource (cache entry or buffer) in all cases, instead of containing a copy of the blob value. See #10625 and #10647.
* In case of scans with async_io enabled, few optimizations have been added to issue more asynchronous requests in parallel in order to avoid synchronous prefetching.
* `DeleteRange()` users should see improvement in get/iterator performance from mutable memtable (see #10547).

## 7.6.0 (08/19/2022)
### New Features
* Added `prepopulate_blob_cache` to ColumnFamilyOptions. If enabled, prepopulate warm/hot blobs which are already in memory into blob cache at the time of flush. On a flush, the blob that is in memory (in memtables) get flushed to the device. If using Direct IO, additional IO is incurred to read this blob back into memory again, which is avoided by enabling this option. This further helps if the workload exhibits high temporal locality, where most of the reads go to recently written data. This also helps in case of the remote file system since it involves network traffic and higher latencies.
* Support using secondary cache with the blob cache. When creating a blob cache, the user can set a secondary blob cache by configuring `secondary_cache` in LRUCacheOptions.
* Charge memory usage of blob cache when the backing cache of the blob cache and the block cache are different. If an operation reserving memory for blob cache exceeds the avaible space left in the block cache at some point (i.e, causing a cache full under `LRUCacheOptions::strict_capacity_limit` = true), creation will fail with `Status::MemoryLimit()`. To opt in this feature, enable charging `CacheEntryRole::kBlobCache` in `BlockBasedTableOptions::cache_usage_options`.
* Improve subcompaction range partition so that it is likely to be more even. More evenly distribution of subcompaction will improve compaction throughput for some workloads. All input files' index blocks to sample some anchor key points from which we pick positions to partition the input range. This would introduce some CPU overhead in compaction preparation phase, if subcompaction is enabled, but it should be a small fraction of the CPU usage of the whole compaction process. This also brings a behavier change: subcompaction number is much more likely to maxed out than before.
* Add CompactionPri::kRoundRobin, a compaction picking mode that cycles through all the files with a compact cursor in a round-robin manner. This feature is available since 7.5.
* Provide support for subcompactions for user_defined_timestamp.
* Added an option `memtable_protection_bytes_per_key` that turns on memtable per key-value checksum protection. Each memtable entry will be suffixed by a checksum that is computed during writes, and verified in reads/compaction. Detected corruption will be logged and with corruption status returned to user.
* Added a blob-specific cache priority level - bottom level. Blobs are typically lower-value targets for caching than data blocks, since 1) with BlobDB, data blocks containing blob references conceptually form an index structure which has to be consulted before we can read the blob value, and 2) cached blobs represent only a single key-value, while cached data blocks generally contain multiple KVs. The user can specify the new option `low_pri_pool_ratio` in `LRUCacheOptions` to configure the ratio of capacity reserved for low priority cache entries (and therefore the remaining ratio is the space reserved for the bottom level), or configuring the new argument `low_pri_pool_ratio` in `NewLRUCache()` to achieve the same effect.

### Public API changes
* Removed Customizable support for RateLimiter and removed its CreateFromString() and Type() functions.
* `CompactRangeOptions::exclusive_manual_compaction` is now false by default. This ensures RocksDB does not introduce artificial parallelism limitations by default.
* Tiered Storage: change `bottommost_temperture` to `last_level_temperture`. The old option name is kept only for migration, please use the new option. The behavior is changed to apply temperature for the `last_level` SST files only.
* Added a new experimental ReadOption flag called optimize_multiget_for_io, which when set attempts to reduce MultiGet latency by spawning coroutines for keys in multiple levels.

### Bug Fixes
* Fix a bug starting in 7.4.0 in which some fsync operations might be skipped in a DB after any DropColumnFamily on that DB, until it is re-opened. This can lead to data loss on power loss. (For custom FileSystem implementations, this could lead to `FSDirectory::Fsync` or `FSDirectory::Close` after the first `FSDirectory::Close`; Also, valgrind could report call to `close()` with `fd=-1`.)
* Fix a bug where `GenericRateLimiter` could revert the bandwidth set dynamically using `SetBytesPerSecond()` when a user configures a structure enclosing it, e.g., using `GetOptionsFromString()` to configure an `Options` that references an existing `RateLimiter` object.
* Fix race conditions in `GenericRateLimiter`.
* Fix a bug in `FIFOCompactionPicker::PickTTLCompaction` where total_size calculating might cause underflow
* Fix data race bug in hash linked list memtable. With this bug, read request might temporarily miss an old record in the memtable in a race condition to the hash bucket.
* Fix a bug that `best_efforts_recovery` may fail to open the db with mmap read.
* Fixed a bug where blobs read during compaction would pollute the cache.
* Fixed a data race in LRUCache when used with a secondary_cache.
* Fixed a bug where blobs read by iterators would be inserted into the cache even with the `fill_cache` read option set to false.
* Fixed the segfault caused by `AllocateData()` in `CompressedSecondaryCache::SplitValueIntoChunks()` and `MergeChunksIntoValueTest`.
* Fixed a bug in BlobDB where a mix of inlined and blob values could result in an incorrect value being passed to the compaction filter (see #10391).
* Fixed a memory leak bug in stress tests caused by `FaultInjectionSecondaryCache`.

### Behavior Change
* Added checksum handshake during the copying of decompressed WAL fragment. This together with #9875, #10037, #10212, #10114 and #10319 provides end-to-end integrity protection for write batch during recovery.
* To minimize the internal fragmentation caused by the variable size of the compressed blocks in `CompressedSecondaryCache`, the original block is split according to the jemalloc bin size in `Insert()` and then merged back in `Lookup()`.
* PosixLogger is removed and by default EnvLogger will be used for info logging. The behavior of the two loggers should be very similar when using the default Posix Env.
* Remove [min|max]_timestamp from VersionEdit for now since they are not tracked in MANIFEST anyway but consume two empty std::string (up to 64 bytes) for each file. Should they be added back in the future, we should store them more compactly.
* Improve universal tiered storage compaction picker to avoid extra major compaction triggered by size amplification. If `preclude_last_level_data_seconds` is enabled, the size amplification is calculated within non last_level data only which skip the last level and use the penultimate level as the size base.
* If an error is hit when writing to a file (append, sync, etc), RocksDB is more strict with not issuing more operations to it, except closing the file, with exceptions of some WAL file operations in error recovery path.
* A `WriteBufferManager` constructed with `allow_stall == false` will no longer trigger write stall implicitly by thrashing until memtable count limit is reached. Instead, a column family can continue accumulating writes while that CF is flushing, which means memory may increase. Users who prefer stalling writes must now explicitly set `allow_stall == true`.
* Add `CompressedSecondaryCache` into the stress tests.
* Block cache keys have changed, which will cause any persistent caches to miss between versions.

### Performance Improvements
* Instead of constructing `FragmentedRangeTombstoneList` during every read operation, it is now constructed once and stored in immutable memtables. This improves speed of querying range tombstones from immutable memtables.
* When using iterators with the integrated BlobDB implementation, blob cache handles are now released immediately when the iterator's position changes.
* MultiGet can now do more IO in parallel by reading data blocks from SST files in multiple levels, if the optimize_multiget_for_io ReadOption flag is set.

## 7.5.0 (07/15/2022)
### New Features
* Mempurge option flag `experimental_mempurge_threshold` is now a ColumnFamilyOptions and can now be dynamically configured using `SetOptions()`.
* Support backward iteration when `ReadOptions::iter_start_ts` is set.
* Provide support for ReadOptions.async_io with direct_io to improve Seek latency by using async IO to parallelize child iterator seek and doing asynchronous prefetching on sequential scans.
* Added support for blob caching in order to cache frequently used blobs for BlobDB.
  * User can configure the new ColumnFamilyOptions `blob_cache` to enable/disable blob caching.
  * Either sharing the backend cache with the block cache or using a completely separate cache is supported.
  * A new abstraction interface called `BlobSource` for blob read logic gives all users access to blobs, whether they are in the blob cache, secondary cache, or (remote) storage. Blobs can be potentially read both while handling user reads (`Get`, `MultiGet`, or iterator) and during compaction (while dealing with compaction filters, Merges, or garbage collection) but eventually all blob reads go through `Version::GetBlob` or, for MultiGet, `Version::MultiGetBlob` (and then get dispatched to the interface -- `BlobSource`).
* Add experimental tiered compaction feature `AdvancedColumnFamilyOptions::preclude_last_level_data_seconds`, which makes sure the new data inserted within preclude_last_level_data_seconds won't be placed on cold tier (the feature is not complete).

### Public API changes
* Add metadata related structs and functions in C API, including
  * `rocksdb_get_column_family_metadata()` and `rocksdb_get_column_family_metadata_cf()` to obtain `rocksdb_column_family_metadata_t`.
  * `rocksdb_column_family_metadata_t` and its get functions & destroy function.
  * `rocksdb_level_metadata_t` and its and its get functions & destroy function.
  * `rocksdb_file_metadata_t` and its and get functions & destroy functions.
* Add suggest_compact_range() and suggest_compact_range_cf() to C API.
* When using block cache strict capacity limit (`LRUCache` with `strict_capacity_limit=true`), DB operations now fail with Status code `kAborted` subcode `kMemoryLimit` (`IsMemoryLimit()`) instead of `kIncomplete` (`IsIncomplete()`) when the capacity limit is reached, because Incomplete can mean other specific things for some operations. In more detail, `Cache::Insert()` now returns the updated Status code and this usually propagates through RocksDB to the user on failure.
* NewClockCache calls temporarily return an LRUCache (with similar characteristics as the desired ClockCache). This is because ClockCache is being replaced by a new version (the old one had unknown bugs) but this is still under development.
* Add two functions `int ReserveThreads(int threads_to_be_reserved)` and `int ReleaseThreads(threads_to_be_released)` into `Env` class. In the default implementation, both return 0. Newly added `xxxEnv` class that inherits `Env` should implement these two functions for thread reservation/releasing features.
* Add `rocksdb_options_get_prepopulate_blob_cache` and `rocksdb_options_set_prepopulate_blob_cache` to C API.
* Add `prepopulateBlobCache` and `setPrepopulateBlobCache` to Java API.

### Bug Fixes
* Fix a bug in which backup/checkpoint can include a WAL deleted by RocksDB.
* Fix a bug where concurrent compactions might cause unnecessary further write stalling. In some cases, this might cause write rate to drop to minimum.
* Fix a bug in Logger where if dbname and db_log_dir are on different filesystems, dbname creation would fail wrt to db_log_dir path returning an error and fails to open the DB.
* Fix a CPU and memory efficiency issue introduce by https://github.com/facebook/rocksdb/pull/8336 which made InternalKeyComparator configurable as an unintended side effect.

## Behavior Change
* In leveled compaction with dynamic levelling, level multiplier is not anymore adjusted due to oversized L0. Instead, compaction score is adjusted by increasing size level target by adding incoming bytes from upper levels. This would deprioritize compactions from upper levels if more data from L0 is coming. This is to fix some unnecessary full stalling due to drastic change of level targets, while not wasting write bandwidth for compaction while writes are overloaded.
* For track_and_verify_wals_in_manifest, revert to the original behavior before #10087: syncing of live WAL file is not tracked, and we track only the synced sizes of **closed** WALs. (PR #10330).
* WAL compression now computes/verifies checksum during compression/decompression.

### Performance Improvements
* Rather than doing total sort against all files in a level, SortFileByOverlappingRatio() to only find the top 50 files based on score. This can improve write throughput for the use cases where data is loaded in increasing key order and there are a lot of files in one LSM-tree, where applying compaction results is the bottleneck.
* In leveled compaction, L0->L1 trivial move will allow more than one file to be moved in one compaction. This would allow L0 files to be moved down faster when data is loaded in sequential order, making slowdown or stop condition harder to hit. Also seek L0->L1 trivial move when only some files qualify.
* In leveled compaction, try to trivial move more than one files if possible, up to 4 files or max_compaction_bytes. This is to allow higher write throughput for some use cases where data is loaded in sequential order, where appying compaction results is the bottleneck.

## 7.4.0 (06/19/2022)
### Bug Fixes
* Fixed a bug in calculating key-value integrity protection for users of in-place memtable updates. In particular, the affected users would be those who configure `protection_bytes_per_key > 0` on `WriteBatch` or `WriteOptions`, and configure `inplace_callback != nullptr`.
* Fixed a bug where a snapshot taken during SST file ingestion would be unstable.
* Fixed a bug for non-TransactionDB with avoid_flush_during_recovery = true and TransactionDB where in case of crash, min_log_number_to_keep may not change on recovery and persisting a new MANIFEST with advanced log_numbers for some column families, results in "column family inconsistency" error on second recovery. As a solution, RocksDB will persist the new MANIFEST after successfully syncing the new WAL. If a future recovery starts from the new MANIFEST, then it means the new WAL is successfully synced. Due to the sentinel empty write batch at the beginning, kPointInTimeRecovery of WAL is guaranteed to go after this point. If future recovery starts from the old MANIFEST, it means the writing the new MANIFEST failed. We won't have the "SST ahead of WAL" error.
* Fixed a bug where RocksDB DB::Open() may creates and writes to two new MANIFEST files even before recovery succeeds. Now writes to MANIFEST are persisted only after recovery is successful.
* Fix a race condition in WAL size tracking which is caused by an unsafe iterator access after container is changed.
* Fix unprotected concurrent accesses to `WritableFileWriter::filesize_` by `DB::SyncWAL()` and `DB::Put()` in two write queue mode.
* Fix a bug in WAL tracking. Before this PR (#10087), calling `SyncWAL()` on the only WAL file of the db will not log the event in MANIFEST, thus allowing a subsequent `DB::Open` even if the WAL file is missing or corrupted.
* Fix a bug that could return wrong results with `index_type=kHashSearch` and using `SetOptions` to change the `prefix_extractor`.
* Fixed a bug in WAL tracking with wal_compression. WAL compression writes a kSetCompressionType record which is not associated with any sequence number. As result, WalManager::GetSortedWalsOfType() will skip these WALs and not return them to caller, e.g. Checkpoint, Backup, causing the operations to fail.
* Avoid a crash if the IDENTITY file is accidentally truncated to empty. A new DB ID will be written and generated on Open.
* Fixed a possible corruption for users of `manual_wal_flush` and/or `FlushWAL(true /* sync */)`, together with `track_and_verify_wals_in_manifest == true`. For those users, losing unsynced data (e.g., due to power loss) could make future DB opens fail with a `Status::Corruption` complaining about missing WAL data.
* Fixed a bug in `WriteBatchInternal::Append()` where WAL termination point in write batch was not considered and the function appends an incorrect number of checksums.
* Fixed a crash bug introduced in 7.3.0 affecting users of MultiGet with `kDataBlockBinaryAndHash`.

### Public API changes
* Add new API GetUnixTime in Snapshot class which returns the unix time at which Snapshot is taken.
* Add transaction `get_pinned` and `multi_get` to C API.
* Add two-phase commit support to C API.
* Add `rocksdb_transaction_get_writebatch_wi` and `rocksdb_transaction_rebuild_from_writebatch` to C API.
* Add `rocksdb_options_get_blob_file_starting_level` and `rocksdb_options_set_blob_file_starting_level` to C API.
* Add `blobFileStartingLevel` and `setBlobFileStartingLevel` to Java API.
* Add SingleDelete for DB in C API
* Add User Defined Timestamp in C API.
  * `rocksdb_comparator_with_ts_create` to create timestamp aware comparator
  * Put, Get, Delete, SingleDelete, MultiGet APIs has corresponding timestamp aware APIs with suffix `with_ts`
  * And Add C API's for Transaction, SstFileWriter, Compaction as mentioned [here](https://github.com/facebook/rocksdb/wiki/User-defined-Timestamp-(Experimental))
* The contract for implementations of Comparator::IsSameLengthImmediateSuccessor has been updated to work around a design bug in `auto_prefix_mode`.
* The API documentation for `auto_prefix_mode` now notes some corner cases in which it returns different results than `total_order_seek`, due to design bugs that are not easily fixed. Users using built-in comparators and keys at least the size of a fixed prefix length are not affected.
* Obsoleted the NUM_DATA_BLOCKS_READ_PER_LEVEL stat and introduced the NUM_LEVEL_READ_PER_MULTIGET and MULTIGET_COROUTINE_COUNT stats
* Introduced `WriteOptions::protection_bytes_per_key`, which can be used to enable key-value integrity protection for live updates.

### New Features
* Add FileSystem::ReadAsync API in io_tracing
* Add blob garbage collection parameters `blob_garbage_collection_policy` and `blob_garbage_collection_age_cutoff` to both force-enable and force-disable GC, as well as selectively override age cutoff when using CompactRange.
* Add an extra sanity check in `GetSortedWalFiles()` (also used by `GetLiveFilesStorageInfo()`, `BackupEngine`, and `Checkpoint`) to reduce risk of successfully created backup or checkpoint failing to open because of missing WAL file.
* Add a new column family option `blob_file_starting_level` to enable writing blob files during flushes and compactions starting from the specified LSM tree level.
* Add support for timestamped snapshots (#9879)
* Provide support for AbortIO in posix to cancel submitted asynchronous requests using io_uring.
* Add support for rate-limiting batched `MultiGet()` APIs
* Added several new tickers, perf context statistics, and DB properties to BlobDB
  * Added new DB properties "rocksdb.blob-cache-capacity", "rocksdb.blob-cache-usage", "rocksdb.blob-cache-pinned-usage" to show blob cache usage.
  * Added new perf context statistics `blob_cache_hit_count`, `blob_read_count`, `blob_read_byte`, `blob_read_time`, `blob_checksum_time` and `blob_decompress_time`.
  * Added new tickers `BLOB_DB_CACHE_MISS`, `BLOB_DB_CACHE_HIT`, `BLOB_DB_CACHE_ADD`, `BLOB_DB_CACHE_ADD_FAILURES`, `BLOB_DB_CACHE_BYTES_READ` and `BLOB_DB_CACHE_BYTES_WRITE`.

### Behavior changes
* DB::Open(), DB::OpenAsSecondary() will fail if a Logger cannot be created (#9984)
* DB::Write does not hold global `mutex_` if this db instance does not need to switch wal and mem-table (#7516).
* Removed support for reading Bloom filters using obsolete block-based filter format. (Support for writing such filters was dropped in 7.0.) For good read performance on old DBs using these filters, a full compaction is required.
* Per KV checksum in write batch is verified before a write batch is written to WAL to detect any corruption to the write batch (#10114).

### Performance Improvements
* When compiled with folly (Meta-internal integration; experimental in open source build), improve the locking performance (CPU efficiency) of LRUCache by using folly DistributedMutex in place of standard mutex.

## 7.3.0 (05/20/2022)
### Bug Fixes
* Fixed a bug where manual flush would block forever even though flush options had wait=false.
* Fixed a bug where RocksDB could corrupt DBs with `avoid_flush_during_recovery == true` by removing valid WALs, leading to `Status::Corruption` with message like "SST file is ahead of WALs" when attempting to reopen.
* Fixed a bug in async_io path where incorrect length of data is read by FilePrefetchBuffer if data is consumed from two populated buffers and request for more data is sent.
* Fixed a CompactionFilter bug. Compaction filter used to use `Delete` to remove keys, even if the keys should be removed with `SingleDelete`. Mixing `Delete` and `SingleDelete` may cause undefined behavior.
* Fixed a bug in `WritableFileWriter::WriteDirect` and `WritableFileWriter::WriteDirectWithChecksum`. The rate_limiter_priority specified in ReadOptions was not passed to the RateLimiter when requesting a token.
* Fixed a bug which might cause process crash when I/O error happens when reading an index block in MultiGet().

### New Features
* DB::GetLiveFilesStorageInfo is ready for production use.
* Add new stats PREFETCHED_BYTES_DISCARDED which records number of prefetched bytes discarded by RocksDB FilePrefetchBuffer on destruction and POLL_WAIT_MICROS records wait time for FS::Poll API completion.
* RemoteCompaction supports table_properties_collector_factories override on compaction worker.
* Start tracking SST unique id in MANIFEST, which will be used to verify with SST properties during DB open to make sure the SST file is not overwritten or misplaced. A db option `verify_sst_unique_id_in_manifest` is introduced to enable/disable the verification, if enabled all SST files will be opened during DB-open to verify the unique id (default is false), so it's recommended to use it with `max_open_files = -1` to pre-open the files.
* Added the ability to concurrently read data blocks from multiple files in a level in batched MultiGet. This can be enabled by setting the async_io option in ReadOptions. Using this feature requires a FileSystem that supports ReadAsync (PosixFileSystem is not supported yet for this), and for RocksDB to be compiled with folly and c++20.
* Charge memory usage of file metadata. RocksDB holds one file metadata structure in-memory per on-disk table file. If an operation reserving memory for file metadata exceeds the avaible space left in the block
cache at some point (i.e, causing a cache full under `LRUCacheOptions::strict_capacity_limit` = true), creation will fail with `Status::MemoryLimit()`. To opt in this feature,  enable charging `CacheEntryRole::kFileMetadata` in `BlockBasedTableOptions::cache_usage_options`.

### Public API changes
* Add rollback_deletion_type_callback to TransactionDBOptions so that write-prepared transactions know whether to issue a Delete or SingleDelete to cancel a previous key written during prior prepare phase. The PR aims to prevent mixing SingleDeletes and Deletes for the same key that can lead to undefined behaviors for write-prepared transactions.
* EXPERIMENTAL: Add new API AbortIO in file_system to abort the read requests submitted asynchronously.
* CompactionFilter::Decision has a new value: kRemoveWithSingleDelete. If CompactionFilter returns this decision, then CompactionIterator will use `SingleDelete` to mark a key as removed.
* Renamed CompactionFilter::Decision::kRemoveWithSingleDelete to kPurge since the latter sounds more general and hides the implementation details of how compaction iterator handles keys.
* Added ability to specify functions for Prepare and Validate to OptionsTypeInfo.  Added methods to OptionTypeInfo to set the functions via an API.  These methods are intended for RocksDB plugin developers for configuration management.
* Added a new immutable db options, enforce_single_del_contracts. If set to false (default is true), compaction will NOT fail due to a single delete followed by a delete for the same key. The purpose of this temporay option is to help existing use cases migrate.
* Introduce `BlockBasedTableOptions::cache_usage_options` and use that to replace `BlockBasedTableOptions::reserve_table_builder_memory` and  `BlockBasedTableOptions::reserve_table_reader_memory`.
* Changed `GetUniqueIdFromTableProperties` to return a 128-bit unique identifier, which will be the standard size now. The old functionality (192-bit) is available from `GetExtendedUniqueIdFromTableProperties`. Both functions are no longer "experimental" and are ready for production use.
* In IOOptions, mark `prio` as deprecated for future removal.
* In `file_system.h`, mark `IOPriority` as deprecated for future removal.
* Add an option, `CompressionOptions::use_zstd_dict_trainer`, to indicate whether zstd dictionary trainer should be used for generating zstd compression dictionaries. The default value of this option is true for backward compatibility. When this option is set to false, zstd API `ZDICT_finalizeDictionary` is used to generate compression dictionaries.
* Seek API which positions itself every LevelIterator on the correct data block in the correct SST file which can be parallelized if ReadOptions.async_io option is enabled.
* Add new stat number_async_seek in PerfContext that indicates number of async calls made by seek to prefetch data.
* Add support for user-defined timestamps to read only DB.

### Bug Fixes
* RocksDB calls FileSystem::Poll API during FilePrefetchBuffer destruction which impacts performance as it waits for read requets completion which is not needed anymore. Calling FileSystem::AbortIO to abort those requests instead fixes that performance issue.
* Fixed unnecessary block cache contention when queries within a MultiGet batch and across parallel batches access the same data block, which previously could cause severely degraded performance in this unusual case. (In more typical MultiGet cases, this fix is expected to yield a small or negligible performance improvement.)

### Behavior changes
* Enforce the existing contract of SingleDelete so that SingleDelete cannot be mixed with Delete because it leads to undefined behavior. Fix a number of unit tests that violate the contract but happen to pass.
* ldb `--try_load_options` default to true if `--db` is specified and not creating a new DB, the user can still explicitly disable that by `--try_load_options=false` (or explicitly enable that by `--try_load_options`).
* During Flush write or Compaction write/read, the WriteController is used to determine whether DB writes are stalled or slowed down. The priority (Env::IOPriority) can then be determined accordingly and be passed in IOOptions to the file system.

### Performance Improvements
* Avoid calling malloc_usable_size() in LRU Cache's mutex.
* Reduce DB mutex holding time when finding obsolete files to delete. When a file is trivial moved to another level, the internal files will be referenced twice internally and sometimes opened twice too. If a deletion candidate file is not the last reference, we need to destroy the reference and close the file but not deleting the file. Right now we determine it by building a set of all live files. With the improvement, we check the file against all live LSM-tree versions instead.

## 7.2.0 (04/15/2022)
### Bug Fixes
* Fixed bug which caused rocksdb failure in the situation when rocksdb was accessible using UNC path
* Fixed a race condition when 2PC is disabled and WAL tracking in the MANIFEST is enabled. The race condition is between two background flush threads trying to install flush results, causing a WAL deletion not tracked in the MANIFEST. A future DB open may fail.
* Fixed a heap use-after-free race with DropColumnFamily.
* Fixed a bug that `rocksdb.read.block.compaction.micros` cannot track compaction stats (#9722).
* Fixed `file_type`, `relative_filename` and `directory` fields returned by `GetLiveFilesMetaData()`, which were added in inheriting from `FileStorageInfo`.
* Fixed a bug affecting `track_and_verify_wals_in_manifest`. Without the fix, application may see "open error: Corruption: Missing WAL with log number" while trying to open the db. The corruption is a false alarm but prevents DB open (#9766).
* Fix segfault in FilePrefetchBuffer with async_io as it doesn't wait for pending jobs to complete on destruction.
* Fix ERROR_HANDLER_AUTORESUME_RETRY_COUNT stat whose value was set wrong in portal.h
* Fixed a bug for non-TransactionDB with avoid_flush_during_recovery = true and TransactionDB where in case of crash, min_log_number_to_keep may not change on recovery and persisting a new MANIFEST with advanced log_numbers for some column families, results in "column family inconsistency" error on second recovery. As a solution the corrupted WALs whose numbers are larger than the corrupted wal and smaller than the new WAL will be moved to archive folder.
* Fixed a bug in RocksDB DB::Open() which may creates and writes to two new MANIFEST files even before recovery succeeds. Now writes to MANIFEST are persisted only after recovery is successful.

### New Features
* For db_bench when --seed=0 or --seed is not set then it uses the current time as the seed value. Previously it used the value 1000.
* For db_bench when --benchmark lists multiple tests and each test uses a seed for a RNG then the seeds across tests will no longer be repeated.
* Added an option to dynamically charge an updating estimated memory usage of block-based table reader to block cache if block cache available. To enable this feature, set `BlockBasedTableOptions::reserve_table_reader_memory = true`.
* Add new stat ASYNC_READ_BYTES that calculates number of bytes read during async read call and users can check if async code path is being called by RocksDB internal automatic prefetching for sequential reads.
* Enable async prefetching if ReadOptions.readahead_size is set along with ReadOptions.async_io in FilePrefetchBuffer.
* Add event listener support on remote compaction compactor side.
* Added a dedicated integer DB property `rocksdb.live-blob-file-garbage-size` that exposes the total amount of garbage in the blob files in the current version.
* RocksDB does internal auto prefetching if it notices sequential reads. It starts with readahead size `initial_auto_readahead_size` which now can be configured through BlockBasedTableOptions.
* Add a merge operator that allows users to register specific aggregation function so that they can does aggregation using different aggregation types for different keys. See comments in include/rocksdb/utilities/agg_merge.h for actual usage. The feature is experimental and the format is subject to change and we won't provide a migration tool.
* Meta-internal / Experimental: Improve CPU performance by replacing many uses of std::unordered_map with folly::F14FastMap when RocksDB is compiled together with Folly.
* Experimental: Add CompressedSecondaryCache, a concrete implementation of rocksdb::SecondaryCache, that integrates with compression libraries (e.g. LZ4) to hold compressed blocks.

### Behavior changes
* Disallow usage of commit-time-write-batch for write-prepared/write-unprepared transactions if TransactionOptions::use_only_the_last_commit_time_batch_for_recovery is false to prevent two (or more) uncommitted versions of the same key in the database. Otherwise, bottommost compaction may violate the internal key uniqueness invariant of SSTs if the sequence numbers of both internal keys are zeroed out (#9794).
* Make DB::GetUpdatesSince() return NotSupported early for write-prepared/write-unprepared transactions, as the API contract indicates.

### Public API changes
* Exposed APIs to examine results of block cache stats collections in a structured way. In particular, users of `GetMapProperty()` with property `kBlockCacheEntryStats` can now use the functions in `BlockCacheEntryStatsMapKeys` to find stats in the map.
* Add `fail_if_not_bottommost_level` to IngestExternalFileOptions so that ingestion will fail if the file(s) cannot be ingested to the bottommost level.
* Add output parameter `is_in_sec_cache` to `SecondaryCache::Lookup()`. It is to indicate whether the handle is possibly erased from the secondary cache after the Lookup.

## 7.1.0 (03/23/2022)
### New Features
* Allow WriteBatchWithIndex to index a WriteBatch that includes keys with user-defined timestamps. The index itself does not have timestamp.
* Add support for user-defined timestamps to write-committed transaction without API change. The `TransactionDB` layer APIs do not allow timestamps because we require that all user-defined-timestamps-aware operations go through the `Transaction` APIs.
* Added BlobDB options to `ldb`
* `BlockBasedTableOptions::detect_filter_construct_corruption` can now be dynamically configured using `DB::SetOptions`.
* Automatically recover from retryable read IO errors during backgorund flush/compaction.
* Experimental support for preserving file Temperatures through backup and restore, and for updating DB metadata for outside changes to file Temperature (`UpdateManifestForFilesState` or `ldb update_manifest --update_temperatures`).
* Experimental support for async_io in ReadOptions which is used by FilePrefetchBuffer to prefetch some of the data asynchronously,  if reads are sequential and auto readahead is enabled by rocksdb internally.

### Bug Fixes
* Fixed a major performance bug in which Bloom filters generated by pre-7.0 releases are not read by early 7.0.x releases (and vice-versa) due to changes to FilterPolicy::Name() in #9590. This can severely impact read performance and read I/O on upgrade or downgrade with existing DB, but not data correctness.
* Fixed a data race on `versions_` between `DBImpl::ResumeImpl()` and threads waiting for recovery to complete (#9496)
* Fixed a bug caused by race among flush, incoming writes and taking snapshots. Queries to snapshots created with these race condition can return incorrect result, e.g. resurfacing deleted data.
* Fixed a bug that DB flush uses `options.compression` even `options.compression_per_level` is set.
* Fixed a bug that DisableManualCompaction may assert when disable an unscheduled manual compaction.
* Fix a race condition when cancel manual compaction with `DisableManualCompaction`. Also DB close can cancel the manual compaction thread.
* Fixed a potential timer crash when open close DB concurrently.
* Fixed a race condition for `alive_log_files_` in non-two-write-queues mode. The race is between the write_thread_ in WriteToWAL() and another thread executing `FindObsoleteFiles()`. The race condition will be caught if `__glibcxx_requires_nonempty` is enabled.
* Fixed a bug that `Iterator::Refresh()` reads stale keys after DeleteRange() performed.
* Fixed a race condition when disable and re-enable manual compaction.
* Fixed automatic error recovery failure in atomic flush.
* Fixed a race condition when mmaping a WritableFile on POSIX.

### Public API changes
* Added pure virtual FilterPolicy::CompatibilityName(), which is needed for fixing major performance bug involving FilterPolicy naming in SST metadata without affecting Customizable aspect of FilterPolicy. This change only affects those with their own custom or wrapper FilterPolicy classes.
* `options.compression_per_level` is dynamically changeable with `SetOptions()`.
* Added `WriteOptions::rate_limiter_priority`. When set to something other than `Env::IO_TOTAL`, the internal rate limiter (`DBOptions::rate_limiter`) will be charged at the specified priority for writes associated with the API to which the `WriteOptions` was provided. Currently the support covers automatic WAL flushes, which happen during live updates (`Put()`, `Write()`, `Delete()`, etc.) when `WriteOptions::disableWAL == false` and `DBOptions::manual_wal_flush == false`.
* Add DB::OpenAndTrimHistory API. This API will open DB and trim data to the timestamp specified by trim_ts (The data with timestamp larger than specified trim bound will be removed). This API should only be used at a timestamp-enabled column families recovery. If the column family doesn't have timestamp enabled, this API won't trim any data on that column family. This API is not compatible with avoid_flush_during_recovery option.
* Remove BlockBasedTableOptions.hash_index_allow_collision which already takes no effect.

## 7.0.0 (02/20/2022)
### Bug Fixes
* Fixed a major bug in which batched MultiGet could return old values for keys deleted by DeleteRange when memtable Bloom filter is enabled (memtable_prefix_bloom_size_ratio > 0). (The fix includes a substantial MultiGet performance improvement in the unusual case of both memtable_whole_key_filtering and prefix_extractor.)
* Fixed more cases of EventListener::OnTableFileCreated called with OK status, file_size==0, and no SST file kept. Now the status is Aborted.
* Fixed a read-after-free bug in `DB::GetMergeOperands()`.
* Fix a data loss bug for 2PC write-committed transaction caused by concurrent transaction commit and memtable switch (#9571).
* Fixed NUM_INDEX_AND_FILTER_BLOCKS_READ_PER_LEVEL, NUM_DATA_BLOCKS_READ_PER_LEVEL, and NUM_SST_READ_PER_LEVEL stats to be reported once per MultiGet batch per level.

### Performance Improvements
* Mitigated the overhead of building the file location hash table used by the online LSM tree consistency checks, which can improve performance for certain workloads (see #9351).
* Switched to using a sorted `std::vector` instead of `std::map` for storing the metadata objects for blob files, which can improve performance for certain workloads, especially when the number of blob files is high.
* DisableManualCompaction() doesn't have to wait scheduled manual compaction to be executed in thread-pool to cancel the job.

### Public API changes
* Require C++17 compatible compiler (GCC >= 7, Clang >= 5, Visual Studio >= 2017) for compiling RocksDB and any code using RocksDB headers. See #9388.
* Added `ReadOptions::rate_limiter_priority`. When set to something other than `Env::IO_TOTAL`, the internal rate limiter (`DBOptions::rate_limiter`) will be charged at the specified priority for file reads associated with the API to which the `ReadOptions` was provided.
* Remove HDFS support from main repo.
* Remove librados support from main repo.
* Remove obsolete backupable_db.h and type alias `BackupableDBOptions`. Use backup_engine.h and `BackupEngineOptions`. Similar renamings are in the C and Java APIs.
* Removed obsolete utility_db.h and `UtilityDB::OpenTtlDB`. Use db_ttl.h and `DBWithTTL::Open`.
* Remove deprecated API DB::AddFile from main repo.
* Remove deprecated API ObjectLibrary::Register() and the (now obsolete) Regex public API. Use ObjectLibrary::AddFactory() with PatternEntry instead.
* Remove deprecated option DBOption::table_cache_remove_scan_count_limit.
* Remove deprecated API AdvancedColumnFamilyOptions::soft_rate_limit.
* Remove deprecated API AdvancedColumnFamilyOptions::hard_rate_limit.
* Remove deprecated API DBOption::base_background_compactions.
* Remove deprecated API DBOptions::purge_redundant_kvs_while_flush.
* Remove deprecated overloads of API DB::CompactRange.
* Remove deprecated option DBOptions::skip_log_error_on_recovery.
* Remove ReadOptions::iter_start_seqnum which has been deprecated.
* Remove DBOptions::preserved_deletes and DB::SetPreserveDeletesSequenceNumber().
* Remove deprecated API AdvancedColumnFamilyOptions::rate_limit_delay_max_milliseconds.
* Removed timestamp from WriteOptions. Accordingly, added to DB APIs Put, Delete, SingleDelete, etc. accepting an additional argument 'timestamp'. Added Put, Delete, SingleDelete, etc to WriteBatch accepting an additional argument 'timestamp'. Removed WriteBatch::AssignTimestamps(vector<Slice>) API. Renamed WriteBatch::AssignTimestamp() to WriteBatch::UpdateTimestamps() with clarified comments.
* Changed type of cache buffer passed to `Cache::CreateCallback` from `void*` to `const void*`.
* Significant updates to FilterPolicy-related APIs and configuration:
  * Remove public API support for deprecated, inefficient block-based filter (use_block_based_builder=true).
    * Old code and configuration strings that would enable it now quietly enable full filters instead, though any built-in FilterPolicy can still read block-based filters. This includes changing the longstanding default behavior of the Java API.
    * Remove deprecated FilterPolicy::CreateFilter() and FilterPolicy::KeyMayMatch()
    * Remove `rocksdb_filterpolicy_create()` from C API, as the only C API support for custom filter policies is now obsolete.
    * If temporary memory usage in full filter creation is a problem, consider using partitioned filters, smaller SST files, or setting reserve_table_builder_memory=true.
  * Remove support for "filter_policy=experimental_ribbon" configuration
  string. Use something like "filter_policy=ribbonfilter:10" instead.
  * Allow configuration string like "filter_policy=bloomfilter:10" without
  bool, to minimize acknowledgement of obsolete block-based filter.
  * Made FilterPolicy Customizable. Configuration of filter_policy is now accurately saved in OPTIONS file and can be loaded with LoadOptionsFromFile. (Loading an OPTIONS file generated by a previous version only enables reading and using existing filters, not generating new filters. Previously, no filter_policy would be configured from a saved OPTIONS file.)
  * Change meaning of nullptr return from GetBuilderWithContext() from "use
    block-based filter" to "generate no filter in this case."
    * Also, when user specifies bits_per_key < 0.5, we now round this down
    to "no filter" because we expect a filter with >= 80% FP rate is
    unlikely to be worth the CPU cost of accessing it (esp with
    cache_index_and_filter_blocks=1 or partition_filters=1).
    * bits_per_key >= 0.5 and < 1.0 is still rounded up to 1.0 (for 62% FP
    rate)
  * Remove class definitions for FilterBitsBuilder and FilterBitsReader from
    public API, so these can evolve more easily as implementation details.
    Custom FilterPolicy can still decide what kind of built-in filter to use
    under what conditions.
  * Also removed deprecated functions
    * FilterPolicy::GetFilterBitsBuilder()
    * NewExperimentalRibbonFilterPolicy()
  * Remove default implementations of
    * FilterPolicy::GetBuilderWithContext()
* Remove default implementation of Name() from FileSystemWrapper.
* Rename `SizeApproximationOptions.include_memtabtles` to `SizeApproximationOptions.include_memtables`.
* Remove deprecated option DBOptions::max_mem_compaction_level.
* Return Status::InvalidArgument from ObjectRegistry::NewObject if a factory exists but the object ould not be created (returns NotFound if the factory is missing).
* Remove deprecated overloads of API DB::GetApproximateSizes.
* Remove deprecated option DBOptions::new_table_reader_for_compaction_inputs.
* Add Transaction::SetReadTimestampForValidation() and Transaction::SetCommitTimestamp(). Default impl returns NotSupported().
* Add support for decimal patterns to ObjectLibrary::PatternEntry
* Remove deprecated remote compaction APIs `CompactionService::Start()` and `CompactionService::WaitForComplete()`. Please use `CompactionService::StartV2()`, `CompactionService::WaitForCompleteV2()` instead, which provides the same information plus extra data like priority, db_id, etc.
* `ColumnFamilyOptions::OldDefaults` and `DBOptions::OldDefaults` are marked deprecated, as they are no longer maintained.
* Add subcompaction callback APIs: `OnSubcompactionBegin()` and `OnSubcompactionCompleted()`.
* Add file Temperature information to `FileOperationInfo` in event listener API.
* Change the type of SizeApproximationFlags from enum to enum class. Also update the signature of DB::GetApproximateSizes API from uint8_t to SizeApproximationFlags.
* Add Temperature hints information from RocksDB in API `NewSequentialFile()`. backup and checkpoint operations need to open the source files with `NewSequentialFile()`, which will have the temperature hints. Other operations are not covered.

### Behavior Changes
* Disallow the combination of DBOptions.use_direct_io_for_flush_and_compaction == true and DBOptions.writable_file_max_buffer_size == 0. This combination can cause WritableFileWriter::Append() to loop forever, and it does not make much sense in direct IO.
* `ReadOptions::total_order_seek` no longer affects `DB::Get()`. The original motivation for this interaction has been obsolete since RocksDB has been able to detect whether the current prefix extractor is compatible with that used to generate table files, probably RocksDB 5.14.0.

## New Features
* Introduced an option `BlockBasedTableOptions::detect_filter_construct_corruption` for detecting corruption during Bloom Filter (format_version >= 5) and Ribbon Filter construction.
* Improved the SstDumpTool to read the comparator from table properties and use it to read the SST File.
* Extended the column family statistics in the info log so the total amount of garbage in the blob files and the blob file space amplification factor are also logged. Also exposed the blob file space amp via the `rocksdb.blob-stats` DB property.
* Introduced the API rocksdb_create_dir_if_missing in c.h that calls underlying file system's CreateDirIfMissing API to create the directory.
* Added last level and non-last level read statistics: `LAST_LEVEL_READ_*`, `NON_LAST_LEVEL_READ_*`.
* Experimental: Add support for new APIs ReadAsync in FSRandomAccessFile that reads the data asynchronously and Poll API in FileSystem that checks if requested read request has completed or not. ReadAsync takes a callback function. Poll API checks for completion of read IO requests and  should call callback functions to indicate completion of read requests.

## 6.29.0 (01/21/2022)
Note: The next release will be major release 7.0. See https://github.com/facebook/rocksdb/issues/9390 for more info.
### Public API change
* Added values to `TraceFilterType`: `kTraceFilterIteratorSeek`, `kTraceFilterIteratorSeekForPrev`, and `kTraceFilterMultiGet`. They can be set in `TraceOptions` to filter out the operation types after which they are named.
* Added `TraceOptions::preserve_write_order`. When enabled it  guarantees write records are traced in the same order they are logged to WAL and applied to the DB. By default it is disabled (false) to match the legacy behavior and prevent regression.
* Made the Env class extend the Customizable class.  Implementations need to be registered with the ObjectRegistry and to implement a Name() method in order to be created via this method.
* `Options::OldDefaults` is marked deprecated, as it is no longer maintained.
* Add ObjectLibrary::AddFactory and ObjectLibrary::PatternEntry classes.  This method and associated class are the preferred mechanism for registering factories with the ObjectLibrary going forward.  The ObjectLibrary::Register method, which uses regular expressions and may be problematic, is deprecated and will be in a future release.
* Changed `BlockBasedTableOptions::block_size` from `size_t` to `uint64_t`.
* Added API warning against using `Iterator::Refresh()` together with `DB::DeleteRange()`, which are incompatible and have always risked causing the refreshed iterator to return incorrect results.
* Made `AdvancedColumnFamilyOptions.bottommost_temperature` dynamically changeable with `SetOptions()`.

### Behavior Changes
* `DB::DestroyColumnFamilyHandle()` will return Status::InvalidArgument() if called with `DB::DefaultColumnFamily()`.
* On 32-bit platforms, mmap reads are no longer quietly disabled, just discouraged.

### New Features
* Added `Options::DisableExtraChecks()` that can be used to improve peak write performance by disabling checks that should not be necessary in the absence of software logic errors or CPU+memory hardware errors. (Default options are slowly moving toward some performance overheads for extra correctness checking.)

### Performance Improvements
* Improved read performance when a prefix extractor is used (Seek, Get, MultiGet), even compared to version 6.25 baseline (see bug fix below), by optimizing the common case of prefix extractor compatible with table file and unchanging.

### Bug Fixes
* Fix a bug that FlushMemTable may return ok even flush not succeed.
* Fixed a bug of Sync() and Fsync() not using `fcntl(F_FULLFSYNC)` on OS X and iOS.
* Fixed a significant performance regression in version 6.26 when a prefix extractor is used on the read path (Seek, Get, MultiGet). (Excessive time was spent in SliceTransform::AsString().)
* Fixed a race condition in SstFileManagerImpl error recovery code that can cause a crash during process shutdown.

### New Features
* Added RocksJava support for MacOS universal binary (ARM+x86)

## 6.28.0 (2021-12-17)
### New Features
* Introduced 'CommitWithTimestamp' as a new tag. Currently, there is no API for user to trigger a write with this tag to the WAL. This is part of the efforts to support write-commited transactions with user-defined timestamps.
* Introduce SimulatedHybridFileSystem which can help simulating HDD latency in db_bench. Tiered Storage latency simulation can be enabled using -simulate_hybrid_fs_file (note that it doesn't work if db_bench is interrupted in the middle). -simulate_hdd can also be used to simulate all files on HDD.

### Bug Fixes
* Fixed a bug in rocksdb automatic implicit prefetching which got broken because of new feature adaptive_readahead and internal prefetching got disabled when iterator moves from one file to next.
* Fixed a bug in TableOptions.prepopulate_block_cache which causes segmentation fault when used with TableOptions.partition_filters = true and TableOptions.cache_index_and_filter_blocks = true.
* Fixed a bug affecting custom memtable factories which are not registered with the `ObjectRegistry`. The bug could result in failure to save the OPTIONS file.
* Fixed a bug causing two duplicate entries to be appended to a file opened in non-direct mode and tracked by `FaultInjectionTestFS`.
* Fixed a bug in TableOptions.prepopulate_block_cache to support block-based filters also.
* Block cache keys no longer use `FSRandomAccessFile::GetUniqueId()` (previously used when available), so a filesystem recycling unique ids can no longer lead to incorrect result or crash (#7405). For files generated by RocksDB >= 6.24, the cache keys are stable across DB::Open and DB directory move / copy / import / export / migration, etc. Although collisions are still theoretically possible, they are (a) impossible in many common cases, (b) not dependent on environmental factors, and (c) much less likely than a CPU miscalculation while executing RocksDB.
* Fixed a bug in C bindings causing iterator to return incorrect result (#9343).

### Behavior Changes
* MemTableList::TrimHistory now use allocated bytes when max_write_buffer_size_to_maintain > 0(default in TrasactionDB, introduced in PR#5022) Fix #8371.

### Public API change
* Extend WriteBatch::AssignTimestamp and AssignTimestamps API so that both functions can accept an optional `checker` argument that performs additional checking on timestamp sizes.
* Introduce a new EventListener callback that will be called upon the end of automatic error recovery.
* Add IncreaseFullHistoryTsLow API so users can advance each column family's full_history_ts_low seperately.
* Add GetFullHistoryTsLow API so users can query current full_history_low value of specified column family.

### Performance Improvements
* Replaced map property `TableProperties::properties_offsets`  with uint64_t property `external_sst_file_global_seqno_offset` to save table properties's memory.
* Block cache accesses are faster by RocksDB using cache keys of fixed size (16 bytes).

### Java API Changes
* Removed Java API `TableProperties.getPropertiesOffsets()` as it exposed internal details to external users.

## 6.27.0 (2021-11-19)
### New Features
* Added new ChecksumType kXXH3 which is faster than kCRC32c on almost all x86\_64 hardware.
* Added a new online consistency check for BlobDB which validates that the number/total size of garbage blobs does not exceed the number/total size of all blobs in any given blob file.
* Provided support for tracking per-sst user-defined timestamp information in MANIFEST.
* Added new option "adaptive_readahead" in ReadOptions. For iterators, RocksDB does auto-readahead on noticing sequential reads and by enabling this option, readahead_size of current file (if reads are sequential) will be carried forward to next file instead of starting from the scratch at each level (except L0 level files). If reads are not sequential it will fall back to 8KB. This option is applicable only for RocksDB internal prefetch buffer and isn't supported with underlying file system prefetching.
* Added the read count and read bytes related stats to Statistics for tiered storage hot, warm, and cold file reads.
* Added an option to dynamically charge an updating estimated memory usage of block-based table building to block cache if block cache available. It currently only includes charging memory usage of constructing (new) Bloom Filter and Ribbon Filter to block cache. To enable this feature, set `BlockBasedTableOptions::reserve_table_builder_memory = true`.
* Add a new API OnIOError in listener.h that notifies listeners when an IO error occurs during FileSystem operation along with filename, status etc.
* Added compaction readahead support for blob files to the integrated BlobDB implementation, which can improve compaction performance when the database resides on higher-latency storage like HDDs or remote filesystems. Readahead can be configured using the column family option `blob_compaction_readahead_size`.

### Bug Fixes
* Prevent a `CompactRange()` with `CompactRangeOptions::change_level == true` from possibly causing corruption to the LSM state (overlapping files within a level) when run in parallel with another manual compaction. Note that setting `force_consistency_checks == true` (the default) would cause the DB to enter read-only mode in this scenario and return `Status::Corruption`, rather than committing any corruption.
* Fixed a bug in CompactionIterator when write-prepared transaction is used. A released earliest write conflict snapshot may cause assertion failure in dbg mode and unexpected key in opt mode.
* Fix ticker WRITE_WITH_WAL("rocksdb.write.wal"), this bug is caused by a bad extra `RecordTick(stats_, WRITE_WITH_WAL)` (at 2 place), this fix remove the extra `RecordTick`s and fix the corresponding test case.
* EventListener::OnTableFileCreated was previously called with OK status and file_size==0 in cases of no SST file contents written (because there was no content to add) and the empty file deleted before calling the listener. Now the status is Aborted.
* Fixed a bug in CompactionIterator when write-preared transaction is used. Releasing earliest_snapshot during compaction may cause a SingleDelete to be output after a PUT of the same user key whose seq has been zeroed.
* Added input sanitization on negative bytes passed into `GenericRateLimiter::Request`.
* Fixed an assertion failure in CompactionIterator when write-prepared transaction is used. We prove that certain operations can lead to a Delete being followed by a SingleDelete (same user key). We can drop the SingleDelete.
* Fixed a bug of timestamp-based GC which can cause all versions of a key under full_history_ts_low to be dropped. This bug will be triggered when some of the ikeys' timestamps are lower than full_history_ts_low, while others are newer.
* In some cases outside of the DB read and compaction paths, SST block checksums are now checked where they were not before.
* Explicitly check for and disallow the `BlockBasedTableOptions` if insertion into one of {`block_cache`, `block_cache_compressed`, `persistent_cache`} can show up in another of these. (RocksDB expects to be able to use the same key for different physical data among tiers.)
* Users who configured a dedicated thread pool for bottommost compactions by explicitly adding threads to the `Env::Priority::BOTTOM` pool will no longer see RocksDB schedule automatic compactions exceeding the DB's compaction concurrency limit. For details on per-DB compaction concurrency limit, see API docs of `max_background_compactions` and `max_background_jobs`.
* Fixed a bug of background flush thread picking more memtables to flush and prematurely advancing column family's log_number.
* Fixed an assertion failure in ManifestTailer.
* Fixed a bug that could, with WAL enabled, cause backups, checkpoints, and `GetSortedWalFiles()` to fail randomly with an error like `IO error: 001234.log: No such file or directory`

### Behavior Changes
* `NUM_FILES_IN_SINGLE_COMPACTION` was only counting the first input level files, now it's including all input files.
* `TransactionUtil::CheckKeyForConflicts` can also perform conflict-checking based on user-defined timestamps in addition to sequence numbers.
* Removed `GenericRateLimiter`'s minimum refill bytes per period previously enforced.

### Public API change
* When options.ttl is used with leveled compaction with compactinon priority kMinOverlappingRatio, files exceeding half of TTL value will be prioritized more, so that by the time TTL is reached, fewer extra compactions will be scheduled to clear them up. At the same time, when compacting files with data older than half of TTL, output files may be cut off based on those files' boundaries, in order for the early TTL compaction to work properly.
* Made FileSystem and RateLimiter extend the Customizable class and added a CreateFromString method.  Implementations need to be registered with the ObjectRegistry and to implement a Name() method in order to be created via this method.
* Clarified in API comments that RocksDB is not exception safe for callbacks and custom extensions. An exception propagating into RocksDB can lead to undefined behavior, including data loss, unreported corruption, deadlocks, and more.
* Marked `WriteBufferManager` as `final` because it is not intended for extension.
* Removed unimportant implementation details from table_properties.h
* Add API `FSDirectory::FsyncWithDirOptions()`, which provides extra information like directory fsync reason in `DirFsyncOptions`. File system like btrfs is using that to skip directory fsync for creating a new file, or when renaming a file, fsync the target file instead of the directory, which improves the `DB::Open()` speed by ~20%.
* `DB::Open()` is not going be blocked by obsolete file purge if `DBOptions::avoid_unnecessary_blocking_io` is set to true.
* In builds where glibc provides `gettid()`, info log ("LOG" file) lines now print a system-wide thread ID from `gettid()` instead of the process-local `pthread_self()`. For all users, the thread ID format is changed from hexadecimal to decimal integer.
* In builds where glibc provides `pthread_setname_np()`, the background thread names no longer contain an ID suffix. For example, "rocksdb:bottom7" (and all other threads in the `Env::Priority::BOTTOM` pool) are now named "rocksdb:bottom". Previously large thread pools could breach the name size limit (e.g., naming "rocksdb:bottom10" would fail).
* Deprecating `ReadOptions::iter_start_seqnum` and `DBOptions::preserve_deletes`, please try using user defined timestamp feature instead. The options will be removed in a future release, currently it logs a warning message when using.

### Performance Improvements
* Released some memory related to filter construction earlier in `BlockBasedTableBuilder` for `FullFilter` and `PartitionedFilter` case (#9070)

### Behavior Changes
* `NUM_FILES_IN_SINGLE_COMPACTION` was only counting the first input level files, now it's including all input files.

## 6.26.0 (2021-10-20)
### Bug Fixes
* Fixes a bug in directed IO mode when calling MultiGet() for blobs in the same blob file. The bug is caused by not sorting the blob read requests by file offsets.
* Fix the incorrect disabling of SST rate limited deletion when the WAL and DB are in different directories. Only WAL rate limited deletion should be disabled if its in a different directory.
* Fix `DisableManualCompaction()` to cancel compactions even when they are waiting on automatic compactions to drain due to `CompactRangeOptions::exclusive_manual_compactions == true`.
* Fix contract of `Env::ReopenWritableFile()` and `FileSystem::ReopenWritableFile()` to specify any existing file must not be deleted or truncated.
* Fixed bug in calls to `IngestExternalFiles()` with files for multiple column families. The bug could have introduced a delay in ingested file keys becoming visible after `IngestExternalFiles()` returned. Furthermore, mutations to ingested file keys while they were invisible could have been dropped (not necessarily immediately).
* Fixed a possible race condition impacting users of `WriteBufferManager` who constructed it with `allow_stall == true`. The race condition led to undefined behavior (in our experience, typically a process crash).
* Fixed a bug where stalled writes would remain stalled forever after the user calls `WriteBufferManager::SetBufferSize()` with `new_size == 0` to dynamically disable memory limiting.
* Make `DB::close()` thread-safe.
* Fix a bug in atomic flush where one bg flush thread will wait forever for a preceding bg flush thread to commit its result to MANIFEST but encounters an error which is mapped to a soft error (DB not stopped).
* Fix a bug in `BackupEngine` where some internal callers of `GenericRateLimiter::Request()` do not honor `bytes <= GetSingleBurstBytes()`.

### New Features
* Print information about blob files when using "ldb list_live_files_metadata"
* Provided support for SingleDelete with user defined timestamp.
* Experimental new function DB::GetLiveFilesStorageInfo offers essentially a unified version of other functions like GetLiveFiles, GetLiveFilesChecksumInfo, and GetSortedWalFiles. Checkpoints and backups could show small behavioral changes and/or improved performance as they now use this new API.
* Add remote compaction read/write bytes statistics: `REMOTE_COMPACT_READ_BYTES`, `REMOTE_COMPACT_WRITE_BYTES`.
* Introduce an experimental feature to dump out the blocks from block cache and insert them to the secondary cache to reduce the cache warmup time (e.g., used while migrating DB instance). More information are in `class CacheDumper` and `CacheDumpedLoader` at `rocksdb/utilities/cache_dump_load.h` Note that, this feature is subject to the potential change in the future, it is still experimental.
* Introduced a new BlobDB configuration option `blob_garbage_collection_force_threshold`, which can be used to trigger compactions targeting the SST files which reference the oldest blob files when the ratio of garbage in those blob files meets or exceeds the specified threshold. This can reduce space amplification with skewed workloads where the affected SST files might not otherwise get picked up for compaction.
* Added EXPERIMENTAL support for table file (SST) unique identifiers that are stable and universally unique, available with new function `GetUniqueIdFromTableProperties`. Only SST files from RocksDB >= 6.24 support unique IDs.
* Added `GetMapProperty()` support for "rocksdb.dbstats" (`DB::Properties::kDBStats`). As a map property, it includes DB-level internal stats accumulated over the DB's lifetime, such as user write related stats and uptime.

### Public API change
* Made SystemClock extend the Customizable class and added a CreateFromString method.  Implementations need to be registered with the ObjectRegistry and to implement a Name() method in order to be created via this method.
* Made SliceTransform extend the Customizable class and added a CreateFromString method.  Implementations need to be registered with the ObjectRegistry and to implement a Name() method in order to be created via this method.  The Capped and Prefixed transform classes return a short name (no length); use GetId for the fully qualified name.
* Made FileChecksumGenFactory, SstPartitionerFactory, TablePropertiesCollectorFactory, and WalFilter extend the Customizable class and added a CreateFromString method.
* Some fields of SstFileMetaData are deprecated for compatibility with new base class FileStorageInfo.
* Add `file_temperature` to `IngestExternalFileArg` such that when ingesting SST files, we are able to indicate the temperature of the this batch of files.
* If `DB::Close()` failed with a non aborted status, calling `DB::Close()` again will return the original status instead of Status::OK.
* Add CacheTier to advanced_options.h to describe the cache tier we used. Add a `lowest_used_cache_tier` option to `DBOptions` (immutable) and pass it to BlockBasedTableReader. By default it is `CacheTier::kNonVolatileBlockTier`, which means, we always use both block cache (kVolatileTier) and secondary cache (kNonVolatileBlockTier). By set it to `CacheTier::kVolatileTier`, the DB will not use the secondary cache.
* Even when options.max_compaction_bytes is hit, compaction output files are only cut when it aligns with grandparent files' boundaries. options.max_compaction_bytes could be slightly violated with the change, but the violation is no more than one target SST file size, which is usually much smaller.

### Performance Improvements
* Improved CPU efficiency of building block-based table (SST) files (#9039 and #9040).

### Java API Changes
* Add Java API bindings for new integrated BlobDB options
* `keyMayExist()` supports ByteBuffer.
* Fix multiget throwing Null Pointer Exception for num of keys > 70k (https://github.com/facebook/rocksdb/issues/8039).

## 6.25.0 (2021-09-20)
### Bug Fixes
* Allow secondary instance to refresh iterator. Assign read seq after referencing SuperVersion.
* Fixed a bug of secondary instance's last_sequence going backward, and reads on the secondary fail to see recent updates from the primary.
* Fixed a bug that could lead to duplicate DB ID or DB session ID in POSIX environments without /proc/sys/kernel/random/uuid.
* Fix a race in DumpStats() with column family destruction due to not taking a Ref on each entry while iterating the ColumnFamilySet.
* Fix a race in item ref counting in LRUCache when promoting an item from the SecondaryCache.
* Fix a race in BackupEngine if RateLimiter is reconfigured during concurrent Restore operations.
* Fix a bug on POSIX in which failure to create a lock file (e.g. out of space) can prevent future LockFile attempts in the same process on the same file from succeeding.
* Fix a bug that backup_rate_limiter and restore_rate_limiter in BackupEngine could not limit read rates.
* Fix the implementation of `prepopulate_block_cache = kFlushOnly` to only apply to flushes rather than to all generated files.
* Fix WAL log data corruption when using DBOptions.manual_wal_flush(true) and WriteOptions.sync(true) together. The sync WAL should work with locked log_write_mutex_.
* Add checks for validity of the IO uring completion queue entries, and fail the BlockBasedTableReader MultiGet sub-batch if there's an invalid completion
* Add an interface RocksDbIOUringEnable() that, if defined by the user, will allow them to enable/disable the use of IO uring by RocksDB
* Fix the bug that when direct I/O is used and MultiRead() returns a short result, RandomAccessFileReader::MultiRead() still returns full size buffer, with returned short value together with some data in original buffer. This bug is unlikely cause incorrect results, because (1) since FileSystem layer is expected to retry on short result, returning short results is only possible when asking more bytes in the end of the file, which RocksDB doesn't do when using MultiRead(); (2) checksum is unlikely to match.

### New Features
* RemoteCompaction's interface now includes `db_name`, `db_id`, `session_id`, which could help the user uniquely identify compaction job between db instances and sessions.
* Added a ticker statistic, "rocksdb.verify_checksum.read.bytes", reporting how many bytes were read from file to serve `VerifyChecksum()` and `VerifyFileChecksums()` queries.
* Added ticker statistics, "rocksdb.backup.read.bytes" and "rocksdb.backup.write.bytes", reporting how many bytes were read and written during backup.
* Added properties for BlobDB: `rocksdb.num-blob-files`, `rocksdb.blob-stats`, `rocksdb.total-blob-file-size`, and `rocksdb.live-blob-file-size`. The existing property `rocksdb.estimate_live-data-size` was also extended to include live bytes residing in blob files.
* Added two new RateLimiter IOPriorities: `Env::IO_USER`,`Env::IO_MID`. `Env::IO_USER` will have superior priority over all other RateLimiter IOPriorities without being subject to fair scheduling constraint.
* `SstFileWriter` now supports `Put`s and `Delete`s with user-defined timestamps. Note that the ingestion logic itself is not timestamp-aware yet.
* Allow a single write batch to include keys from multiple column families whose timestamps' formats can differ. For example, some column families may disable timestamp, while others enable timestamp.
* Add compaction priority information in RemoteCompaction, which can be used to schedule high priority job first.
* Added new callback APIs `OnBlobFileCreationStarted`,`OnBlobFileCreated`and `OnBlobFileDeleted` in `EventListener` class of listener.h. It notifies listeners during creation/deletion of individual blob files in Integrated BlobDB. It also log blob file creation finished event and deletion event in LOG file.
* Batch blob read requests for `DB::MultiGet` using `MultiRead`.
* Add support for fallback to local compaction, the user can return `CompactionServiceJobStatus::kUseLocal` to instruct RocksDB to run the compaction locally instead of waiting for the remote compaction result.
* Add built-in rate limiter's implementation of `RateLimiter::GetTotalPendingRequest(int64_t* total_pending_requests, const Env::IOPriority pri)` for the total number of requests that are pending for bytes in the rate limiter.
* Charge memory usage during data buffering, from which training samples are gathered for dictionary compression, to block cache. Unbuffering data can now be triggered if the block cache becomes full and `strict_capacity_limit=true` for the block cache, in addition to existing conditions that can trigger unbuffering.

### Public API change
* Remove obsolete implementation details FullKey and ParseFullKey from public API
* Change `SstFileMetaData::size` from `size_t` to `uint64_t`.
* Made Statistics extend the Customizable class and added a CreateFromString method.  Implementations of Statistics need to be registered with the ObjectRegistry and to implement a Name() method in order to be created via this method.
* Extended `FlushJobInfo` and `CompactionJobInfo` in listener.h to provide information about the blob files generated by a flush/compaction and garbage collected during compaction in Integrated BlobDB. Added struct members `blob_file_addition_infos` and `blob_file_garbage_infos` that contain this information.
* Extended parameter `output_file_names` of `CompactFiles` API to also include paths of the blob files generated by the compaction in Integrated BlobDB.
* Most `BackupEngine` functions now return `IOStatus` instead of `Status`. Most existing code should be compatible with this change but some calls might need to be updated.
* Add a new field `level_at_creation` in `TablePropertiesCollectorFactory::Context` to capture the level at creating the SST file (i.e, table), of which the properties are being collected.

### Miscellaneous
* Add a paranoid check where in case FileSystem layer doesn't fill the buffer but returns succeed, checksum is unlikely to match even if buffer contains a previous block. The byte modified is not useful anyway, so it isn't expected to change any behavior when FileSystem is satisfying its contract.

## 6.24.0 (2021-08-20)
### Bug Fixes
* If the primary's CURRENT file is missing or inaccessible, the secondary instance should not hang repeatedly trying to switch to a new MANIFEST. It should instead return the error code encountered while accessing the file.
* Restoring backups with BackupEngine is now a logically atomic operation, so that if a restore operation is interrupted, DB::Open on it will fail. Using BackupEngineOptions::sync (default) ensures atomicity even in case of power loss or OS crash.
* Fixed a race related to the destruction of `ColumnFamilyData` objects. The earlier logic unlocked the DB mutex before destroying the thread-local `SuperVersion` pointers, which could result in a process crash if another thread managed to get a reference to the `ColumnFamilyData` object.
* Removed a call to `RenameFile()` on a non-existent info log file ("LOG") when opening a new DB. Such a call was guaranteed to fail though did not impact applications since we swallowed the error. Now we also stopped swallowing errors in renaming "LOG" file.
* Fixed an issue where `OnFlushCompleted` was not called for atomic flush.
* Fixed a bug affecting the batched `MultiGet` API when used with keys spanning multiple column families and `sorted_input == false`.
* Fixed a potential incorrect result in opt mode and assertion failures caused by releasing snapshot(s) during compaction.
* Fixed passing of BlobFileCompletionCallback to Compaction job and Atomic flush job which was default paramter (nullptr). BlobFileCompletitionCallback is internal callback that manages addition of blob files to SSTFileManager.
* Fixed MultiGet not updating the block_read_count and block_read_byte PerfContext counters.

### New Features
* Made the EventListener extend the Customizable class.
* EventListeners that have a non-empty Name() and that are registered with the ObjectRegistry can now be serialized to/from the OPTIONS file.
* Insert warm blocks (data blocks, uncompressed dict blocks, index and filter blocks) in Block cache during flush under option BlockBasedTableOptions.prepopulate_block_cache. Previously it was enabled for only data blocks.
* BlockBasedTableOptions.prepopulate_block_cache can be dynamically configured using DB::SetOptions.
* Add CompactionOptionsFIFO.age_for_warm, which allows RocksDB to move old files to warm tier in FIFO compactions. Note that file temperature is still an experimental feature.
* Add a comment to suggest btrfs user to disable file preallocation by setting `options.allow_fallocate=false`.
* Fast forward option in Trace replay changed to double type to allow replaying at a lower speed, by settings the value between 0 and 1. This option can be set via `ReplayOptions` in `Replayer::Replay()`, or via `--trace_replay_fast_forward` in db_bench.
* Add property `LiveSstFilesSizeAtTemperature` to retrieve sst file size at different temperature.
* Added a stat rocksdb.secondary.cache.hits.
* Added a PerfContext counter secondary_cache_hit_count.
* The integrated BlobDB implementation now supports the tickers `BLOB_DB_BLOB_FILE_BYTES_READ`, `BLOB_DB_GC_NUM_KEYS_RELOCATED`, and `BLOB_DB_GC_BYTES_RELOCATED`, as well as the histograms `BLOB_DB_COMPRESSION_MICROS` and `BLOB_DB_DECOMPRESSION_MICROS`.
* Added hybrid configuration of Ribbon filter and Bloom filter where some LSM levels use Ribbon for memory space efficiency and some use Bloom for speed. See NewRibbonFilterPolicy. This also changes the default behavior of NewRibbonFilterPolicy to use Bloom for flushes under Leveled and Universal compaction and Ribbon otherwise. The C API function `rocksdb_filterpolicy_create_ribbon` is unchanged but adds new `rocksdb_filterpolicy_create_ribbon_hybrid`.

### Public API change
* Added APIs to decode and replay trace file via Replayer class. Added `DB::NewDefaultReplayer()` to create a default Replayer instance. Added `TraceReader::Reset()` to restart reading a trace file. Created trace_record.h, trace_record_result.h and utilities/replayer.h files to access the decoded Trace records, replay them, and query the actual operation results.
* Added Configurable::GetOptionsMap to the public API for use in creating new Customizable classes.
* Generalized bits_per_key parameters in C API from int to double for greater configurability. Although this is a compatible change for existing C source code, anything depending on C API signatures, such as foreign function interfaces, will need to be updated.

### Performance Improvements
* Try to avoid updating DBOptions if `SetDBOptions()` does not change any option value.

### Behavior Changes
* `StringAppendOperator` additionally accepts a string as the delimiter.
* BackupEngineOptions::sync (default true) now applies to restoring backups in addition to creating backups. This could slow down restores, but ensures they are fully persisted before returning OK. (Consider increasing max_background_operations to improve performance.)

## 6.23.0 (2021-07-16)
### Behavior Changes
* Obsolete keys in the bottommost level that were preserved for a snapshot will now be cleaned upon snapshot release in all cases. This form of compaction (snapshot release triggered compaction) previously had an artificial limitation that multiple tombstones needed to be present.
### Bug Fixes
* Blob file checksums are now printed in hexadecimal format when using the `manifest_dump` `ldb` command.
* `GetLiveFilesMetaData()` now populates the `temperature`, `oldest_ancester_time`, and `file_creation_time` fields of its `LiveFileMetaData` results when the information is available. Previously these fields always contained zero indicating unknown.
* Fix mismatches of OnCompaction{Begin,Completed} in case of DisableManualCompaction().
* Fix continuous logging of an existing background error on every user write
* Fix a bug that `Get()` return Status::OK() and an empty value for non-existent key when `read_options.read_tier = kBlockCacheTier`.
* Fix a bug that stat in `get_context` didn't accumulate to statistics when query is failed.
* Fixed handling of DBOptions::wal_dir with LoadLatestOptions() or ldb --try_load_options on a copied or moved DB. Previously, when the WAL directory is same as DB directory (default), a copied or moved DB would reference the old path of the DB as the WAL directory, potentially corrupting both copies. Under this change, the wal_dir from DB::GetOptions() or LoadLatestOptions() may now be empty, indicating that the current DB directory is used for WALs. This is also a subtle API change.

### New Features
* ldb has a new feature, `list_live_files_metadata`, that shows the live SST files, as well as their LSM storage level and the column family they belong to.
* The new BlobDB implementation now tracks the amount of garbage in each blob file in the MANIFEST.
* Integrated BlobDB now supports Merge with base values (Put/Delete etc.).
* RemoteCompaction supports sub-compaction, the job_id in the user interface is changed from `int` to `uint64_t` to support sub-compaction id.
* Expose statistics option in RemoteCompaction worker.

### Public API change
* Added APIs to the Customizable class to allow developers to create their own Customizable classes.  Created the utilities/customizable_util.h file to contain helper methods for developing new Customizable classes.
* Change signature of SecondaryCache::Name().  Make SecondaryCache customizable and add SecondaryCache::CreateFromString method.

## 6.22.0 (2021-06-18)
### Behavior Changes
* Added two additional tickers, MEMTABLE_PAYLOAD_BYTES_AT_FLUSH and MEMTABLE_GARBAGE_BYTES_AT_FLUSH. These stats can be used to estimate the ratio of "garbage" (outdated) bytes in the memtable that are discarded at flush time.
* Added API comments clarifying safe usage of Disable/EnableManualCompaction and EventListener callbacks for compaction.
### Bug Fixes
* fs_posix.cc GetFreeSpace() always report disk space available to root even when running as non-root.  Linux defaults often have disk mounts with 5 to 10 percent of total space reserved only for root.  Out of space could result for non-root users.
* Subcompactions are now disabled when user-defined timestamps are used, since the subcompaction boundary picking logic is currently not timestamp-aware, which could lead to incorrect results when different subcompactions process keys that only differ by timestamp.
* Fix an issue that `DeleteFilesInRange()` may cause ongoing compaction reports corruption exception, or ASSERT for debug build. There's no actual data loss or corruption that we find.
* Fixed confusingly duplicated output in LOG for periodic stats ("DUMPING STATS"), including "Compaction Stats" and "File Read Latency Histogram By Level".
* Fixed performance bugs in background gathering of block cache entry statistics, that could consume a lot of CPU when there are many column families with a shared block cache.

### New Features
* Marked the Ribbon filter and optimize_filters_for_memory features as production-ready, each enabling memory savings for Bloom-like filters. Use `NewRibbonFilterPolicy` in place of `NewBloomFilterPolicy` to use Ribbon filters instead of Bloom, or `ribbonfilter` in place of `bloomfilter` in configuration string.
* Allow `DBWithTTL` to use `DeleteRange` api just like other DBs. `DeleteRangeCF()` which executes `WriteBatchInternal::DeleteRange()` has been added to the handler in `DBWithTTLImpl::Write()` to implement it.
* Add BlockBasedTableOptions.prepopulate_block_cache.  If enabled, it prepopulate warm/hot data blocks which are already in memory into block cache at the time of flush. On a flush, the data block that is in memory (in memtables) get flushed to the device. If using Direct IO, additional IO is incurred to read this data back into memory again, which is avoided by enabling this option and it also helps with Distributed FileSystem. More details in include/rocksdb/table.h.
* Added a `cancel` field to `CompactRangeOptions`, allowing individual in-process manual range compactions to be cancelled.

### New Features
* Added BlobMetaData to the ColumnFamilyMetaData to return information about blob files

### Public API change
* Added GetAllColumnFamilyMetaData API to retrieve the ColumnFamilyMetaData about all column families.

## 6.21.0 (2021-05-21)
### Bug Fixes
* Fixed a bug in handling file rename error in distributed/network file systems when the server succeeds but client returns error. The bug can cause CURRENT file to point to non-existing MANIFEST file, thus DB cannot be opened.
* Fixed a bug where ingested files were written with incorrect boundary key metadata. In rare cases this could have led to a level's files being wrongly ordered and queries for the boundary keys returning wrong results.
* Fixed a data race between insertion into memtables and the retrieval of the DB properties `rocksdb.cur-size-active-mem-table`, `rocksdb.cur-size-all-mem-tables`, and `rocksdb.size-all-mem-tables`.
* Fixed the false-positive alert when recovering from the WAL file. Avoid reporting "SST file is ahead of WAL" on a newly created empty column family, if the previous WAL file is corrupted.
* Fixed a bug where `GetLiveFiles()` output included a non-existent file called "OPTIONS-000000". Backups and checkpoints, which use `GetLiveFiles()`, failed on DBs impacted by this bug. Read-write DBs were impacted when the latest OPTIONS file failed to write and `fail_if_options_file_error == false`. Read-only DBs were impacted when no OPTIONS files existed.
* Handle return code by io_uring_submit_and_wait() and io_uring_wait_cqe().
* In the IngestExternalFile() API, only try to sync the ingested file if the file is linked and the FileSystem/Env supports reopening a writable file.
* Fixed a bug that `AdvancedColumnFamilyOptions.max_compaction_bytes` is under-calculated for manual compaction (`CompactRange()`). Manual compaction is split to multiple compactions if the compaction size exceed the `max_compaction_bytes`. The bug creates much larger compaction which size exceed the user setting. On the other hand, larger manual compaction size can increase the subcompaction parallelism, you can tune that by setting `max_compaction_bytes`.

### Behavior Changes
* Due to the fix of false-postive alert of "SST file is ahead of WAL", all the CFs with no SST file (CF empty) will bypass the consistency check. We fixed a false-positive, but introduced a very rare true-negative which will be triggered in the following conditions: A CF with some delete operations in the last a few queries which will result in an empty CF (those are flushed to SST file and a compaction triggered which combines this file and all other SST files and generates an empty CF, or there is another reason to write a manifest entry for this CF after a flush that generates no SST file from an empty CF). The deletion entries are logged in a WAL and this WAL was corrupted, while the CF's log number points to the next WAL (due to the flush). Therefore, the DB can only recover to the point without these trailing deletions and cause the inconsistent DB status.

### New Features
* Add new option allow_stall passed during instance creation of WriteBufferManager. When allow_stall is set, WriteBufferManager will stall all writers shared across multiple DBs and columns if memory usage goes beyond specified WriteBufferManager::buffer_size (soft limit). Stall will be cleared when memory is freed after flush and memory usage goes down below buffer_size.
* Allow `CompactionFilter`s to apply in more table file creation scenarios such as flush and recovery. For compatibility, `CompactionFilter`s by default apply during compaction. Users can customize this behavior by overriding `CompactionFilterFactory::ShouldFilterTableFileCreation()`.
* Added more fields to FilterBuildingContext with LSM details, for custom filter policies that vary behavior based on where they are in the LSM-tree.
* Added DB::Properties::kBlockCacheEntryStats for querying statistics on what percentage of block cache is used by various kinds of blocks, etc. using DB::GetProperty and DB::GetMapProperty. The same information is now dumped to info LOG periodically according to `stats_dump_period_sec`.
* Add an experimental Remote Compaction feature, which allows the user to run Compaction on a different host or process. The feature is still under development, currently only works on some basic use cases. The interface will be changed without backward/forward compatibility support.
* RocksDB would validate total entries read in flush, and compare with counter inserted into it. If flush_verify_memtable_count = true (default), flush will fail. Otherwise, only log to info logs.
* Add `TableProperties::num_filter_entries`, which can be used with `TableProperties::filter_size` to calculate the effective bits per filter entry (unique user key or prefix) for a table file.

### Performance Improvements
* BlockPrefetcher is used by iterators to prefetch data if they anticipate more data to be used in future. It is enabled implicitly by rocksdb. Added change to take in account read pattern if reads are sequential. This would disable prefetching for random reads in MultiGet and iterators as readahead_size is increased exponential doing large prefetches.

### Public API change
* Removed a parameter from TableFactory::NewTableBuilder, which should not be called by user code because TableBuilder is not a public API.
* Removed unused structure `CompactionFilterContext`.
* The `skip_filters` parameter to SstFileWriter is now considered deprecated. Use `BlockBasedTableOptions::filter_policy` to control generation of filters.
* ClockCache is known to have bugs that could lead to crash or corruption, so should not be used until fixed. Use NewLRUCache instead.
* Added a new pure virtual function `ApplyToAllEntries` to `Cache`, to replace `ApplyToAllCacheEntries`. Custom `Cache` implementations must add an implementation. Because this function is for gathering statistics, an empty implementation could be acceptable for some applications.
* Added the ObjectRegistry to the ConfigOptions class.  This registry instance will be used to find any customizable loadable objects during initialization.
* Expanded the ObjectRegistry functionality to allow nested ObjectRegistry instances.  Added methods to register a set of functions with the registry/library as a group.
* Deprecated backupable_db.h and BackupableDBOptions in favor of new versions with appropriate names: backup_engine.h and BackupEngineOptions. Old API compatibility is preserved.

### Default Option Change
* When options.arena_block_size <= 0 (default value 0), still use writer_buffer_size / 8 but cap to 1MB. Too large alloation size might not be friendly to allocator and might cause performance issues in extreme cases.

### Build
* By default, try to build with liburing. For make, if ROCKSDB_USE_IO_URING is not set, treat as enable, which means RocksDB will try to build with liburing. Users can disable it with ROCKSDB_USE_IO_URING=0. For cmake, add WITH_LIBURING to control it, with default on.

## 6.20.0 (2021-04-16)
### Behavior Changes
* `ColumnFamilyOptions::sample_for_compression` now takes effect for creation of all block-based tables. Previously it only took effect for block-based tables created by flush.
* `CompactFiles()` can no longer compact files from lower level to up level, which has the risk to corrupt DB (details: #8063). The validation is also added to all compactions.
* Fixed some cases in which DB::OpenForReadOnly() could write to the filesystem. If you want a Logger with a read-only DB, you must now set DBOptions::info_log yourself, such as using CreateLoggerFromOptions().
* get_iostats_context() will never return nullptr. If thread-local support is not available, and user does not opt-out iostats context, then compilation will fail. The same applies to perf context as well.
* Added support for WriteBatchWithIndex::NewIteratorWithBase when overwrite_key=false.  Previously, this combination was not supported and would assert or return nullptr.
* Improve the behavior of WriteBatchWithIndex for Merge operations.  Now more operations may be stored in order to return the correct merged result.

### Bug Fixes
* Use thread-safe `strerror_r()` to get error messages.
* Fixed a potential hang in shutdown for a DB whose `Env` has high-pri thread pool disabled (`Env::GetBackgroundThreads(Env::Priority::HIGH) == 0`)
* Made BackupEngine thread-safe and added documentation comments to clarify what is safe for multiple BackupEngine objects accessing the same backup directory.
* Fixed crash (divide by zero) when compression dictionary is applied to a file containing only range tombstones.
* Fixed a backward iteration bug with partitioned filter enabled: not including the prefix of the last key of the previous filter partition in current filter partition can cause wrong iteration result.
* Fixed a bug that allowed `DBOptions::max_open_files` to be set with a non-negative integer with `ColumnFamilyOptions::compaction_style = kCompactionStyleFIFO`.

### Performance Improvements
* On ARM platform, use `yield` instead of `wfe` to relax cpu to gain better performance.

### Public API change
* Added `TableProperties::slow_compression_estimated_data_size` and `TableProperties::fast_compression_estimated_data_size`. When `ColumnFamilyOptions::sample_for_compression > 0`, they estimate what `TableProperties::data_size` would have been if the "fast" or "slow" (see `ColumnFamilyOptions::sample_for_compression` API doc for definitions) compression had been used instead.
* Update DB::StartIOTrace and remove Env object from the arguments as its redundant and DB already has Env object that is passed down to IOTracer::StartIOTrace
* Added `FlushReason::kWalFull`, which is reported when a memtable is flushed due to the WAL reaching its size limit; those flushes were previously reported as `FlushReason::kWriteBufferManager`. Also, changed the reason for flushes triggered by the write buffer manager to `FlushReason::kWriteBufferManager`; they were previously reported as `FlushReason::kWriteBufferFull`.
* Extend file_checksum_dump ldb command and DB::GetLiveFilesChecksumInfo API for IntegratedBlobDB and get checksum of blob files along with SST files.

### New Features
* Added the ability to open BackupEngine backups as read-only DBs, using BackupInfo::name_for_open and env_for_open provided by BackupEngine::GetBackupInfo() with include_file_details=true.
* Added BackupEngine support for integrated BlobDB, with blob files shared between backups when table files are shared. Because of current limitations, blob files always use the kLegacyCrc32cAndFileSize naming scheme, and incremental backups must read and checksum all blob files in a DB, even for files that are already backed up.
* Added an optional output parameter to BackupEngine::CreateNewBackup(WithMetadata) to return the BackupID of the new backup.
* Added BackupEngine::GetBackupInfo / GetLatestBackupInfo for querying individual backups.
* Made the Ribbon filter a long-term supported feature in terms of the SST schema(compatible with version >= 6.15.0) though the API for enabling it is expected to change.

## 6.19.0 (2021-03-21)
### Bug Fixes
* Fixed the truncation error found in APIs/tools when dumping block-based SST files in a human-readable format. After fix, the block-based table can be fully dumped as a readable file.
* When hitting a write slowdown condition, no write delay (previously 1 millisecond) is imposed until `delayed_write_rate` is actually exceeded, with an initial burst allowance of 1 millisecond worth of bytes. Also, beyond the initial burst allowance, `delayed_write_rate` is now more strictly enforced, especially with multiple column families.

### Public API change
* Changed default `BackupableDBOptions::share_files_with_checksum` to `true` and deprecated `false` because of potential for data loss. Note that accepting this change in behavior can temporarily increase backup data usage because files are not shared between backups using the two different settings. Also removed obsolete option kFlagMatchInterimNaming.
* Add a new option BlockBasedTableOptions::max_auto_readahead_size. RocksDB does auto-readahead for iterators on noticing more than two reads for a table file if user doesn't provide readahead_size. The readahead starts at 8KB and doubles on every additional read upto max_auto_readahead_size and now max_auto_readahead_size can be configured dynamically as well. Found that 256 KB readahead size provides the best performance, based on experiments, for auto readahead. Experiment data is in PR #3282. If value is set 0 then no automatic prefetching will be done by rocksdb. Also changing the value will only affect files opened after the change.
* Add suppport to extend DB::VerifyFileChecksums API to also verify blob files checksum.
* When using the new BlobDB, the amount of data written by flushes/compactions is now broken down into table files and blob files in the compaction statistics; namely, Write(GB) denotes the amount of data written to table files, while Wblob(GB) means the amount of data written to blob files.
* New default BlockBasedTableOptions::format_version=5 to enable new Bloom filter implementation by default, compatible with RocksDB versions >= 6.6.0.
* Add new SetBufferSize API to WriteBufferManager to allow dynamic management of memory allotted to all write buffers.  This allows user code to adjust memory monitoring provided by WriteBufferManager as process memory needs change datasets grow and shrink.
* Clarified the required semantics of Read() functions in FileSystem and Env APIs. Please ensure any custom implementations are compliant.
* For the new integrated BlobDB implementation, compaction statistics now include the amount of data read from blob files during compaction (due to garbage collection or compaction filters). Write amplification metrics have also been extended to account for data read from blob files.
* Add EqualWithoutTimestamp() to Comparator.
* Extend support to track blob files in SSTFileManager whenever a blob file is created/deleted. Blob files will be scheduled to delete via SSTFileManager and SStFileManager will now take blob files in account while calculating size and space limits along with SST files.
* Add new Append and PositionedAppend API with checksum handoff to legacy Env.

### New Features
* Support compaction filters for the new implementation of BlobDB. Add `FilterBlobByKey()` to `CompactionFilter`. Subclasses can override this method so that compaction filters can determine whether the actual blob value has to be read during compaction. Use a new `kUndetermined` in `CompactionFilter::Decision` to indicated that further action is necessary for compaction filter to make a decision.
* Add support to extend retrieval of checksums for blob files from the MANIFEST when checkpointing. During backup, rocksdb can detect corruption in blob files  during file copies.
* Add new options for db_bench --benchmarks: flush, waitforcompaction, compact0, compact1.
* Add an option to BackupEngine::GetBackupInfo to include the name and size of each backed-up file. Especially in the presence of file sharing among backups, this offers detailed insight into backup space usage.
* Enable backward iteration on keys with user-defined timestamps.
* Add statistics and info log for error handler: counters for bg error, bg io error, bg retryable io error, auto resume count, auto resume total retry number, and auto resume sucess; Histogram for auto resume retry count in each recovery call. Note that, each auto resume attempt will have one or multiple retries.

### Behavior Changes
* During flush, only WAL sync retryable IO error is mapped to hard error, which will stall the writes. When WAL is used but only SST file write has retryable IO error, it will be mapped to soft error and write will not be affected.

## 6.18.0 (2021-02-19)
### Behavior Changes
* When retryable IO error occurs during compaction, it is mapped to soft error and set the BG error. However, auto resume is not called to clean the soft error since compaction will reschedule by itself. In this change, When retryable IO error occurs during compaction, BG error is not set. User will be informed the error via EventHelper.
* Introduce a new trace file format for query tracing and replay and trace file version is bump up to 0.2. A payload map is added as the first portion of the payload. We will not have backward compatible issues when adding new entries to trace records. Added the iterator_upper_bound and iterator_lower_bound in Seek and SeekForPrev tracing function. Added them as the new payload member for iterator tracing.

### New Features
* Add support for key-value integrity protection in live updates from the user buffers provided to `WriteBatch` through the write to RocksDB's in-memory update buffer (memtable). This is intended to detect some cases of in-memory data corruption, due to either software or hardware errors. Users can enable protection by constructing their `WriteBatch` with `protection_bytes_per_key == 8`.
* Add support for updating `full_history_ts_low` option in manual compaction, which is for old timestamp data GC.
* Add a mechanism for using Makefile to build external plugin code into the RocksDB libraries/binaries. This intends to simplify compatibility and distribution for plugins (e.g., special-purpose `FileSystem`s) whose source code resides outside the RocksDB repo. See "plugin/README.md" for developer details, and "PLUGINS.md" for a listing of available plugins.
* Added memory pre-fetching for experimental Ribbon filter, which especially optimizes performance with batched MultiGet.
* A new, experimental version of BlobDB (key-value separation) is now available. The new implementation is integrated into the RocksDB core, i.e. it is accessible via the usual `rocksdb::DB` API, as opposed to the separate `rocksdb::blob_db::BlobDB` interface used by the earlier version, and can be configured on a per-column family basis using the configuration options `enable_blob_files`, `min_blob_size`, `blob_file_size`, `blob_compression_type`, `enable_blob_garbage_collection`, and `blob_garbage_collection_age_cutoff`. It extends RocksDB's consistency guarantees to blobs, and offers more features and better performance. Note that some features, most notably `Merge`, compaction filters, and backup/restore are not yet supported, and there is no support for migrating a database created by the old implementation.

### Bug Fixes
* Since 6.15.0, `TransactionDB` returns error `Status`es from calls to `DeleteRange()` and calls to `Write()` where the `WriteBatch` contains a range deletion. Previously such operations may have succeeded while not providing the expected transactional guarantees. There are certain cases where range deletion can still be used on such DBs; see the API doc on `TransactionDB::DeleteRange()` for details.
* `OptimisticTransactionDB` now returns error `Status`es from calls to `DeleteRange()` and calls to `Write()` where the `WriteBatch` contains a range deletion. Previously such operations may have succeeded while not providing the expected transactional guarantees.
* Fix `WRITE_PREPARED`, `WRITE_UNPREPARED` TransactionDB `MultiGet()` may return uncommitted data with snapshot.
* In DB::OpenForReadOnly, if any error happens while checking Manifest file path, it was overridden by Status::NotFound. It has been fixed and now actual error is returned.

### Public API Change
* Added a "only_mutable_options" flag to the ConfigOptions.  When this flag is "true", the Configurable functions and convenience methods (such as GetDBOptionsFromString) will only deal with options that are marked as mutable.  When this flag is true, only options marked as mutable can be configured (a Status::InvalidArgument will be returned) and options not marked as mutable will not be returned or compared.  The default is "false", meaning to compare all options.
* Add new Append and PositionedAppend APIs to FileSystem to bring the data verification information (data checksum information) from upper layer (e.g., WritableFileWriter) to the storage layer. In this way, the customized FileSystem is able to verify the correctness of data being written to the storage on time. Add checksum_handoff_file_types to DBOptions. User can use this option to control which file types (Currently supported file tyes: kWALFile, kTableFile, kDescriptorFile.) should use the new Append and PositionedAppend APIs to handoff the verification information. Currently, RocksDB only use crc32c to calculate the checksum for write handoff.
* Add an option, `CompressionOptions::max_dict_buffer_bytes`, to limit the in-memory buffering for selecting samples for generating/training a dictionary. The limit is currently loosely adhered to.


## 6.17.0 (2021-01-15)
### Behavior Changes
* When verifying full file checksum with `DB::VerifyFileChecksums()`, we now fail with `Status::InvalidArgument` if the name of the checksum generator used for verification does not match the name of the checksum generator used for protecting the file when it was created.
* Since RocksDB does not continue write the same file if a file write fails for any reason, the file scope write IO error is treated the same as retryable IO error. More information about error handling of file scope IO error is included in `ErrorHandler::SetBGError`.

### Bug Fixes
* Version older than 6.15 cannot decode VersionEdits `WalAddition` and `WalDeletion`, fixed this by changing the encoded format of them to be ignorable by older versions.
* Fix a race condition between DB startups and shutdowns in managing the periodic background worker threads. One effect of this race condition could be the process being terminated.

### Public API Change
* Add a public API WriteBufferManager::dummy_entries_in_cache_usage() which reports the size of dummy entries stored in cache (passed to WriteBufferManager). Dummy entries are used to account for DataBlocks.
* Add a SystemClock class that contains the time-related methods from Env.  The original methods in Env may be deprecated in a future release.  This class will allow easier testing, development, and expansion of time-related features.
* Add a public API GetRocksBuildProperties and GetRocksBuildInfoAsString to get properties about the current build.  These properties may include settings related to the GIT settings (branch, timestamp).  This change also sets the "build date" based on the GIT properties, rather than the actual build time, thereby enabling more reproducible builds.

## 6.16.0 (2020-12-18)
### Behavior Changes
* Attempting to write a merge operand without explicitly configuring `merge_operator` now fails immediately, causing the DB to enter read-only mode. Previously, failure was deferred until the `merge_operator` was needed by a user read or a background operation.

### Bug Fixes
* Truncated WALs ending in incomplete records can no longer produce gaps in the recovered data when `WALRecoveryMode::kPointInTimeRecovery` is used. Gaps are still possible when WALs are truncated exactly on record boundaries; for complete protection, users should enable `track_and_verify_wals_in_manifest`.
* Fix a bug where compressed blocks read by MultiGet are not inserted into the compressed block cache when use_direct_reads = true.
* Fixed the issue of full scanning on obsolete files when there are too many outstanding compactions with ConcurrentTaskLimiter enabled.
* Fixed the logic of populating native data structure for `read_amp_bytes_per_bit` during OPTIONS file parsing on big-endian architecture. Without this fix, original code introduced in PR7659, when running on big-endian machine, can mistakenly store read_amp_bytes_per_bit (an uint32) in little endian format. Future access to `read_amp_bytes_per_bit` will give wrong values. Little endian architecture is not affected.
* Fixed prefix extractor with timestamp issues.
* Fixed a bug in atomic flush: in two-phase commit mode, the minimum WAL log number to keep is incorrect.
* Fixed a bug related to checkpoint in PR7789: if there are multiple column families, and the checkpoint is not opened as read only, then in rare cases, data loss may happen in the checkpoint. Since backup engine relies on checkpoint, it may also be affected.
* When ldb --try_load_options is used with the --column_family option, the ColumnFamilyOptions for the specified column family was not loaded from the OPTIONS file. Fix it so its loaded from OPTIONS and then overridden with command line overrides.

### New Features
* User defined timestamp feature supports `CompactRange` and `GetApproximateSizes`.
* Support getting aggregated table properties (kAggregatedTableProperties and kAggregatedTablePropertiesAtLevel) with DB::GetMapProperty, for easier access to the data in a structured format.
* Experimental option BlockBasedTableOptions::optimize_filters_for_memory now works with experimental Ribbon filter (as well as Bloom filter).

### Public API Change
* Deprecated public but rarely-used FilterBitsBuilder::CalculateNumEntry, which is replaced with ApproximateNumEntries taking a size_t parameter and returning size_t.
* To improve portability the functions `Env::GetChildren` and `Env::GetChildrenFileAttributes` will no longer return entries for the special directories `.` or `..`.
* Added a new option `track_and_verify_wals_in_manifest`. If `true`, the log numbers and sizes of the synced WALs are tracked in MANIFEST, then during DB recovery, if a synced WAL is missing from disk, or the WAL's size does not match the recorded size in MANIFEST, an error will be reported and the recovery will be aborted. Note that this option does not work with secondary instance.
* `rocksdb_approximate_sizes` and `rocksdb_approximate_sizes_cf` in the C API now requires an error pointer (`char** errptr`) for receiving any error.
* All overloads of DB::GetApproximateSizes now return Status, so that any failure to obtain the sizes is indicated to the caller.

## 6.15.0 (2020-11-13)
### Bug Fixes
* Fixed a bug in the following combination of features: indexes with user keys (`format_version >= 3`), indexes are partitioned (`index_type == kTwoLevelIndexSearch`), and some index partitions are pinned in memory (`BlockBasedTableOptions::pin_l0_filter_and_index_blocks_in_cache`). The bug could cause keys to be truncated when read from the index leading to wrong read results or other unexpected behavior.
* Fixed a bug when indexes are partitioned (`index_type == kTwoLevelIndexSearch`), some index partitions are pinned in memory (`BlockBasedTableOptions::pin_l0_filter_and_index_blocks_in_cache`), and partitions reads could be mixed between block cache and directly from the file (e.g., with `enable_index_compression == 1` and `mmap_read == 1`, partitions that were stored uncompressed due to poor compression ratio would be read directly from the file via mmap, while partitions that were stored compressed would be read from block cache). The bug could cause index partitions to be mistakenly considered empty during reads leading to wrong read results.
* Since 6.12, memtable lookup should report unrecognized value_type as corruption (#7121).
* Since 6.14, fix false positive flush/compaction `Status::Corruption` failure when `paranoid_file_checks == true` and range tombstones were written to the compaction output files.
* Since 6.14, fix a bug that could cause a stalled write to crash with mixed of slowdown and no_slowdown writes (`WriteOptions.no_slowdown=true`).
* Fixed a bug which causes hang in closing DB when refit level is set in opt build. It was because ContinueBackgroundWork() was called in assert statement which is a no op. It was introduced in 6.14.
* Fixed a bug which causes Get() to return incorrect result when a key's merge operand is applied twice. This can occur if the thread performing Get() runs concurrently with a background flush thread and another thread writing to the MANIFEST file (PR6069).
* Reverted a behavior change silently introduced in 6.14.2, in which the effects of the `ignore_unknown_options` flag (used in option parsing/loading functions) changed.
* Reverted a behavior change silently introduced in 6.14, in which options parsing/loading functions began returning `NotFound` instead of `InvalidArgument` for option names not available in the present version.
* Fixed MultiGet bugs it doesn't return valid data with user defined timestamp.
* Fixed a potential bug caused by evaluating `TableBuilder::NeedCompact()` before `TableBuilder::Finish()` in compaction job. For example, the `NeedCompact()` method of `CompactOnDeletionCollector` returned by built-in `CompactOnDeletionCollectorFactory` requires `BlockBasedTable::Finish()` to return the correct result. The bug can cause a compaction-generated file not to be marked for future compaction based on deletion ratio.
* Fixed a seek issue with prefix extractor and timestamp.
* Fixed a bug of encoding and parsing BlockBasedTableOptions::read_amp_bytes_per_bit as a 64-bit integer.
* Fixed a bug of a recovery corner case, details in PR7621.

### Public API Change
* Deprecate `BlockBasedTableOptions::pin_l0_filter_and_index_blocks_in_cache` and `BlockBasedTableOptions::pin_top_level_index_and_filter`. These options still take effect until users migrate to the replacement APIs in `BlockBasedTableOptions::metadata_cache_options`. Migration guidance can be found in the API comments on the deprecated options.
* Add new API `DB::VerifyFileChecksums` to verify SST file checksum with corresponding entries in the MANIFEST if present. Current implementation requires scanning and recomputing file checksums.

### Behavior Changes
* The dictionary compression settings specified in `ColumnFamilyOptions::compression_opts` now additionally affect files generated by flush and compaction to non-bottommost level. Previously those settings at most affected files generated by compaction to bottommost level, depending on whether `ColumnFamilyOptions::bottommost_compression_opts` overrode them. Users who relied on dictionary compression settings in `ColumnFamilyOptions::compression_opts` affecting only the bottommost level can keep the behavior by moving their dictionary settings to `ColumnFamilyOptions::bottommost_compression_opts` and setting its `enabled` flag.
* When the `enabled` flag is set in `ColumnFamilyOptions::bottommost_compression_opts`, those compression options now take effect regardless of the value in `ColumnFamilyOptions::bottommost_compression`. Previously, those compression options only took effect when `ColumnFamilyOptions::bottommost_compression != kDisableCompressionOption`. Now, they additionally take effect when `ColumnFamilyOptions::bottommost_compression == kDisableCompressionOption` (such a setting causes bottommost compression type to fall back to `ColumnFamilyOptions::compression_per_level` if configured, and otherwise fall back to `ColumnFamilyOptions::compression`).

### New Features
* An EXPERIMENTAL new Bloom alternative that saves about 30% space compared to Bloom filters, with about 3-4x construction time and similar query times is available using NewExperimentalRibbonFilterPolicy.

## 6.14 (2020-10-09)
### Bug fixes
* Fixed a bug after a `CompactRange()` with `CompactRangeOptions::change_level` set fails due to a conflict in the level change step, which caused all subsequent calls to `CompactRange()` with `CompactRangeOptions::change_level` set to incorrectly fail with a `Status::NotSupported("another thread is refitting")` error.
* Fixed a bug that the bottom most level compaction could still be a trivial move even if `BottommostLevelCompaction.kForce` or `kForceOptimized` is set.

### Public API Change
* The methods to create and manage EncrypedEnv have been changed.  The EncryptionProvider is now passed to NewEncryptedEnv as a shared pointer, rather than a raw pointer.  Comparably, the CTREncryptedProvider now takes a shared pointer, rather than a reference, to a BlockCipher.  CreateFromString methods have been added to BlockCipher and EncryptionProvider to provide a single API by which different ciphers and providers can be created, respectively.
* The internal classes (CTREncryptionProvider, ROT13BlockCipher, CTRCipherStream) associated with the EncryptedEnv have been moved out of the public API.  To create a CTREncryptionProvider, one can either use EncryptionProvider::NewCTRProvider, or EncryptionProvider::CreateFromString("CTR").  To create a new ROT13BlockCipher, one can either use BlockCipher::NewROT13Cipher or BlockCipher::CreateFromString("ROT13").
* The EncryptionProvider::AddCipher method has been added to allow keys to be added to an EncryptionProvider.  This API will allow future providers to support multiple cipher keys.
* Add a new option "allow_data_in_errors". When this new option is set by users, it allows users to opt-in to get error messages containing corrupted keys/values. Corrupt keys, values will be logged in the messages, logs, status etc. that will help users with the useful information regarding affected data. By default value of this option is set false to prevent users data to be exposed in the messages so currently, data will be redacted from logs, messages, status by default.
* AdvancedColumnFamilyOptions::force_consistency_checks is now true by default, for more proactive DB corruption detection at virtually no cost (estimated two extra CPU cycles per million on a major production workload). Corruptions reported by these checks now mention "force_consistency_checks" in case a false positive corruption report is suspected and the option needs to be disabled (unlikely). Since existing column families have a saved setting for force_consistency_checks, only new column families will pick up the new default.

### General Improvements
* The settings of the DBOptions and ColumnFamilyOptions are now managed by Configurable objects (see New Features).  The same convenience methods to configure these options still exist but the backend implementation has been unified under a common implementation.

### New Features

* Methods to configure serialize, and compare -- such as TableFactory -- are exposed directly through the Configurable base class (from which these objects inherit).  This change will allow for better and more thorough configuration management and retrieval in the future.  The options for a Configurable object can be set via the ConfigureFromMap, ConfigureFromString, or ConfigureOption method.  The serialized version of the options of an object can be retrieved via the GetOptionString, ToString, or GetOption methods.  The list of options supported by an object can be obtained via the GetOptionNames method.  The "raw" object (such as the BlockBasedTableOption) for an option may be retrieved via the GetOptions method.  Configurable options can be compared via the AreEquivalent method.  The settings within a Configurable object may be validated via the ValidateOptions method.  The object may be intialized (at which point only mutable options may be updated) via the PrepareOptions method.
* Introduce options.check_flush_compaction_key_order with default value to be true. With this option, during flush and compaction, key order will be checked when writing to each SST file. If the order is violated, the flush or compaction will fail.
* Added is_full_compaction to CompactionJobStats, so that the information is available through the EventListener interface.
* Add more stats for MultiGet in Histogram to get number of data blocks, index blocks, filter blocks and sst files read from file system per level.
* SST files have a new table property called db_host_id, which is set to the hostname by default. A new option in DBOptions, db_host_id, allows the property value to be overridden with a user specified string, or disable it completely by making the option string empty.
* Methods to create customizable extensions -- such as TableFactory -- are exposed directly through the Customizable base class (from which these objects inherit).  This change will allow these Customizable classes to be loaded and configured in a standard way (via CreateFromString).  More information on how to write and use Customizable classes is in the customizable.h header file.

## 6.13 (2020-09-12)
### Bug fixes
* Fix a performance regression introduced in 6.4 that makes a upper bound check for every Next() even if keys are within a data block that is within the upper bound.
* Fix a possible corruption to the LSM state (overlapping files within a level) when a `CompactRange()` for refitting levels (`CompactRangeOptions::change_level == true`) and another manual compaction are executed in parallel.
* Sanitize `recycle_log_file_num` to zero when the user attempts to enable it in combination with `WALRecoveryMode::kTolerateCorruptedTailRecords`. Previously the two features were allowed together, which compromised the user's configured crash-recovery guarantees.
* Fix a bug where a level refitting in CompactRange() might race with an automatic compaction that puts the data to the target level of the refitting. The bug has been there for years.
* Fixed a bug in version 6.12 in which BackupEngine::CreateNewBackup could fail intermittently with non-OK status when backing up a read-write DB configured with a DBOptions::file_checksum_gen_factory.
* Fix useless no-op compactions scheduled upon snapshot release when options.disable-auto-compactions = true.
* Fix a bug when max_write_buffer_size_to_maintain is set, immutable flushed memtable destruction is delayed until the next super version is installed. A memtable is not added to delete list because of its reference hold by super version and super version doesn't switch because of empt delete list. So memory usage keeps on increasing beyond write_buffer_size + max_write_buffer_size_to_maintain.
* Avoid converting MERGES to PUTS when allow_ingest_behind is true.
* Fix compression dictionary sampling together with `SstFileWriter`. Previously, the dictionary would be trained/finalized immediately with zero samples. Now, the whole `SstFileWriter` file is buffered in memory and then sampled.
* Fix a bug with `avoid_unnecessary_blocking_io=1` and creating backups (BackupEngine::CreateNewBackup) or checkpoints (Checkpoint::Create). With this setting and WAL enabled, these operations could randomly fail with non-OK status.
* Fix a bug in which bottommost compaction continues to advance the underlying InternalIterator to skip tombstones even after shutdown.

### New Features
* A new field `std::string requested_checksum_func_name` is added to `FileChecksumGenContext`, which enables the checksum factory to create generators for a suite of different functions.
* Added a new subcommand, `ldb unsafe_remove_sst_file`, which removes a lost or corrupt SST file from a DB's metadata. This command involves data loss and must not be used on a live DB.

### Performance Improvements
* Reduce thread number for multiple DB instances by re-using one global thread for statistics dumping and persisting.
* Reduce write-amp in heavy write bursts in `kCompactionStyleLevel` compaction style with `level_compaction_dynamic_level_bytes` set.
* BackupEngine incremental backups no longer read DB table files that are already saved to a shared part of the backup directory, unless `share_files_with_checksum` is used with `kLegacyCrc32cAndFileSize` naming (discouraged).
  * For `share_files_with_checksum`, we are confident there is no regression (vs. pre-6.12) in detecting DB or backup corruption at backup creation time, mostly because the old design did not leverage this extra checksum computation for detecting inconsistencies at backup creation time.
  * For `share_table_files` without "checksum" (not recommended), there is a regression in detecting fundamentally unsafe use of the option, greatly mitigated by file size checking (under "Behavior Changes"). Almost no reason to use `share_files_with_checksum=false` should remain.
  * `DB::VerifyChecksum` and `BackupEngine::VerifyBackup` with checksum checking are still able to catch corruptions that `CreateNewBackup` does not.

### Public API Change
* Expose kTypeDeleteWithTimestamp in EntryType and update GetEntryType() accordingly.
* Added file_checksum and file_checksum_func_name to TableFileCreationInfo, which can pass the table file checksum information through the OnTableFileCreated callback during flush and compaction.
* A warning is added to `DB::DeleteFile()` API describing its known problems and deprecation plan.
* Add a new stats level, i.e. StatsLevel::kExceptTickers (PR7329) to exclude tickers even if application passes a non-null Statistics object.
* Added a new status code IOStatus::IOFenced() for the Env/FileSystem to indicate that writes from this instance are fenced off. Like any other background error, this error is returned to the user in Put/Merge/Delete/Flush calls and can be checked using Status::IsIOFenced().

### Behavior Changes
* File abstraction `FSRandomAccessFile.Prefetch()` default return status is changed from `OK` to `NotSupported`. If the user inherited file doesn't implement prefetch, RocksDB will create internal prefetch buffer to improve read performance.
* When retryabel IO error happens during Flush (manifest write error is excluded) and WAL is disabled, originally it is mapped to kHardError. Now,it is mapped to soft error. So DB will not stall the writes unless the memtable is full. At the same time, when auto resume is triggered to recover the retryable IO error during Flush, SwitchMemtable is not called to avoid generating to many small immutable memtables. If WAL is enabled, no behavior changes.
* When considering whether a table file is already backed up in a shared part of backup directory, BackupEngine would already query the sizes of source (DB) and pre-existing destination (backup) files. BackupEngine now uses these file sizes to detect corruption, as at least one of (a) old backup, (b) backup in progress, or (c) current DB is corrupt if there's a size mismatch.

### Others
* Error in prefetching partitioned index blocks will not be swallowed. It will fail the query and return the IOError users.

## 6.12 (2020-07-28)
### Public API Change
* Encryption file classes now exposed for inheritance in env_encryption.h
* File I/O listener is extended to cover more I/O operations. Now class `EventListener` in listener.h contains new callback functions: `OnFileFlushFinish()`, `OnFileSyncFinish()`, `OnFileRangeSyncFinish()`, `OnFileTruncateFinish()`, and ``OnFileCloseFinish()``.
* `FileOperationInfo` now reports `duration` measured by `std::chrono::steady_clock` and `start_ts` measured by `std::chrono::system_clock` instead of start and finish timestamps measured by `system_clock`. Note that `system_clock` is called before `steady_clock` in program order at operation starts.
* `DB::GetDbSessionId(std::string& session_id)` is added. `session_id` stores a unique identifier that gets reset every time the DB is opened. This DB session ID should be unique among all open DB instances on all hosts, and should be unique among re-openings of the same or other DBs. This identifier is recorded in the LOG file on the line starting with "DB Session ID:".
* `DB::OpenForReadOnly()` now returns `Status::NotFound` when the specified DB directory does not exist. Previously the error returned depended on the underlying `Env`. This change is available in all 6.11 releases as well.
* A parameter `verify_with_checksum` is added to `BackupEngine::VerifyBackup`, which is false by default. If it is ture, `BackupEngine::VerifyBackup` verifies checksums and file sizes of backup files. Pass `false` for `verify_with_checksum` to maintain the previous behavior and performance of `BackupEngine::VerifyBackup`, by only verifying sizes of backup files.

### Behavior Changes
* Best-efforts recovery ignores CURRENT file completely. If CURRENT file is missing during recovery, best-efforts recovery still proceeds with MANIFEST file(s).
* In best-efforts recovery, an error that is not Corruption or IOError::kNotFound or IOError::kPathNotFound will be overwritten silently. Fix this by checking all non-ok cases and return early.
* When `file_checksum_gen_factory` is set to `GetFileChecksumGenCrc32cFactory()`, BackupEngine will compare the crc32c checksums of table files computed when creating a backup to the expected checksums stored in the DB manifest, and will fail `CreateNewBackup()` on mismatch (corruption). If the `file_checksum_gen_factory` is not set or set to any other customized factory, there is no checksum verification to detect if SST files in a DB are corrupt when read, copied, and independently checksummed by BackupEngine.
* When a DB sets `stats_dump_period_sec > 0`, either as the initial value for DB open or as a dynamic option change, the first stats dump is staggered in the following X seconds, where X is an integer in `[0, stats_dump_period_sec)`. Subsequent stats dumps are still spaced `stats_dump_period_sec` seconds apart.
* When the paranoid_file_checks option is true, a hash is generated of all keys and values are generated when the SST file is written, and then the values are read back in to validate the file.  A corruption is signaled if the two hashes do not match.

### Bug fixes
* Compressed block cache was automatically disabled with read-only DBs by mistake. Now it is fixed: compressed block cache will be in effective with read-only DB too.
* Fix a bug of wrong iterator result if another thread finishes an update and a DB flush between two statement.
* Disable file deletion after MANIFEST write/sync failure until db re-open or Resume() so that subsequent re-open will not see MANIFEST referencing deleted SSTs.
* Fix a bug when index_type == kTwoLevelIndexSearch in PartitionedIndexBuilder to update FlushPolicy to point to internal key partitioner when it changes from user-key mode to internal-key mode in index partition.
* Make compaction report InternalKey corruption while iterating over the input.
* Fix a bug which may cause MultiGet to be slow because it may read more data than requested, but this won't affect correctness. The bug was introduced in 6.10 release.
* Fail recovery and report once hitting a physical log record checksum mismatch, while reading MANIFEST. RocksDB should not continue processing the MANIFEST any further.
* Fixed a bug in size-amp-triggered and periodic-triggered universal compaction, where the compression settings for the first input level were used rather than the compression settings for the output (bottom) level.

### New Features
* DB identity (`db_id`) and DB session identity (`db_session_id`) are added to table properties and stored in SST files. SST files generated from SstFileWriter and Repairer have DB identity “SST Writer” and “DB Repairer”, respectively. Their DB session IDs are generated in the same way as `DB::GetDbSessionId`. The session ID for SstFileWriter (resp., Repairer) resets every time `SstFileWriter::Open` (resp., `Repairer::Run`) is called.
* Added experimental option BlockBasedTableOptions::optimize_filters_for_memory for reducing allocated memory size of Bloom filters (~10% savings with Jemalloc) while preserving the same general accuracy. To have an effect, the option requires format_version=5 and malloc_usable_size. Enabling this option is forward and backward compatible with existing format_version=5.
* `BackupableDBOptions::share_files_with_checksum_naming` is added with new default behavior for naming backup files with `share_files_with_checksum`, to address performance and backup integrity issues. See API comments for details.
* Added auto resume function to automatically recover the DB from background Retryable IO Error. When retryable IOError happens during flush and WAL write, the error is mapped to Hard Error and DB will be in read mode. When retryable IO Error happens during compaction, the error will be mapped to Soft Error. DB is still in write/read mode. Autoresume function will create a thread for a DB to call DB->ResumeImpl() to try the recover for Retryable IO Error during flush and WAL write. Compaction will be rescheduled by itself if retryable IO Error happens. Auto resume may also cause other Retryable IO Error during the recovery, so the recovery will fail. Retry the auto resume may solve the issue, so we use max_bgerror_resume_count to decide how many resume cycles will be tried in total. If it is <=0, auto resume retryable IO Error is disabled. Default is INT_MAX, which will lead to a infinit auto resume. bgerror_resume_retry_interval decides the time interval between two auto resumes.
* Option `max_subcompactions` can be set dynamically using DB::SetDBOptions().
* Added experimental ColumnFamilyOptions::sst_partitioner_factory to define determine the partitioning of sst files. This helps compaction to split the files on interesting boundaries (key prefixes) to make propagation of sst files less write amplifying (covering the whole key space).

### Performance Improvements
* Eliminate key copies for internal comparisons while accessing ingested block-based tables.
* Reduce key comparisons during random access in all block-based tables.
* BackupEngine avoids unnecessary repeated checksum computation for backing up a table file to the `shared_checksum` directory when using `share_files_with_checksum_naming = kUseDbSessionId` (new default), except on SST files generated before this version of RocksDB, which fall back on using `kLegacyCrc32cAndFileSize`.

## 6.11 (2020-06-12)
### Bug Fixes
* Fix consistency checking error swallowing in some cases when options.force_consistency_checks = true.
* Fix possible false NotFound status from batched MultiGet using index type kHashSearch.
* Fix corruption caused by enabling delete triggered compaction (NewCompactOnDeletionCollectorFactory) in universal compaction mode, along with parallel compactions. The bug can result in two parallel compactions picking the same input files, resulting in the DB resurrecting older and deleted versions of some keys.
* Fix a use-after-free bug in best-efforts recovery. column_family_memtables_ needs to point to valid ColumnFamilySet.
* Let best-efforts recovery ignore corrupted files during table loading.
* Fix corrupt key read from ingested file when iterator direction switches from reverse to forward at a key that is a prefix of another key in the same file. It is only possible in files with a non-zero global seqno.
* Fix abnormally large estimate from GetApproximateSizes when a range starts near the end of one SST file and near the beginning of another. Now GetApproximateSizes consistently and fairly includes the size of SST metadata in addition to data blocks, attributing metadata proportionally among the data blocks based on their size.
* Fix potential file descriptor leakage in PosixEnv's IsDirectory() and NewRandomAccessFile().
* Fix false negative from the VerifyChecksum() API when there is a checksum mismatch in an index partition block in a BlockBasedTable format table file (index_type is kTwoLevelIndexSearch).
* Fix sst_dump to return non-zero exit code if the specified file is not a recognized SST file or fails requested checks.
* Fix incorrect results from batched MultiGet for duplicate keys, when the duplicate key matches the largest key of an SST file and the value type for the key in the file is a merge value.

### Public API Change
* Flush(..., column_family) may return Status::ColumnFamilyDropped() instead of Status::InvalidArgument() if column_family is dropped while processing the flush request.
* BlobDB now explicitly disallows using the default column family's storage directories as blob directory.
* DeleteRange now returns `Status::InvalidArgument` if the range's end key comes before its start key according to the user comparator. Previously the behavior was undefined.
* ldb now uses options.force_consistency_checks = true by default and "--disable_consistency_checks" is added to disable it.
* DB::OpenForReadOnly no longer creates files or directories if the named DB does not exist, unless create_if_missing is set to true.
* The consistency checks that validate LSM state changes (table file additions/deletions during flushes and compactions) are now stricter, more efficient, and no longer optional, i.e. they are performed even if `force_consistency_checks` is `false`.
* Disable delete triggered compaction (NewCompactOnDeletionCollectorFactory) in universal compaction mode and num_levels = 1 in order to avoid a corruption bug.
* `pin_l0_filter_and_index_blocks_in_cache` no longer applies to L0 files larger than `1.5 * write_buffer_size` to give more predictable memory usage. Such L0 files may exist due to intra-L0 compaction, external file ingestion, or user dynamically changing `write_buffer_size` (note, however, that files that are already pinned will continue being pinned, even after such a dynamic change).
* In point-in-time wal recovery mode, fail database recovery in case of IOError while reading the WAL to avoid data loss.
* A new method `Env::LowerThreadPoolCPUPriority(Priority, CpuPriority)` is added to `Env` to be able to lower to a specific priority such as `CpuPriority::kIdle`.

### New Features
* sst_dump to add a new --readahead_size argument. Users can specify read size when scanning the data. Sst_dump also tries to prefetch tail part of the SST files so usually some number of I/Os are saved there too.
* Generate file checksum in SstFileWriter if Options.file_checksum_gen_factory is set. The checksum and checksum function name are stored in ExternalSstFileInfo after the sst file write is finished.
* Add a value_size_soft_limit in read options which limits the cumulative value size of keys read in batches in MultiGet. Once the cumulative value size of found keys exceeds read_options.value_size_soft_limit, all the remaining keys are returned with status Abort without further finding their values. By default the value_size_soft_limit is std::numeric_limits<uint64_t>::max().
* Enable SST file ingestion with file checksum information when calling IngestExternalFiles(const std::vector<IngestExternalFileArg>& args). Added files_checksums and files_checksum_func_names to IngestExternalFileArg such that user can ingest the sst files with their file checksum information. Added verify_file_checksum to IngestExternalFileOptions (default is True). To be backward compatible, if DB does not enable file checksum or user does not provide checksum information (vectors of files_checksums and files_checksum_func_names are both empty), verification of file checksum is always sucessful. If DB enables file checksum, DB will always generate the checksum for each ingested SST file during Prepare stage of ingestion and store the checksum in Manifest, unless verify_file_checksum is False and checksum information is provided by the application. In this case, we only verify the checksum function name and directly store the ingested checksum in Manifest. If verify_file_checksum is set to True, DB will verify the ingested checksum and function name with the genrated ones. Any mismatch will fail the ingestion. Note that, if IngestExternalFileOptions::write_global_seqno is True, the seqno will be changed in the ingested file. Therefore, the checksum of the file will be changed. In this case, a new checksum will be generated after the seqno is updated and be stored in the Manifest.

### Performance Improvements
* Eliminate redundant key comparisons during random access in block-based tables.

## 6.10 (2020-05-02)
### Bug Fixes
* Fix wrong result being read from ingested file. May happen when a key in the file happen to be prefix of another key also in the file. The issue can further cause more data corruption. The issue exists with rocksdb >= 5.0.0 since DB::IngestExternalFile() was introduced.
* Finish implementation of BlockBasedTableOptions::IndexType::kBinarySearchWithFirstKey. It's now ready for use. Significantly reduces read amplification in some setups, especially for iterator seeks.
* Fix a bug by updating CURRENT file so that it points to the correct MANIFEST file after best-efforts recovery.
* Fixed a bug where ColumnFamilyHandle objects were not cleaned up in case an error happened during BlobDB's open after the base DB had been opened.
* Fix a potential undefined behavior caused by trying to dereference nullable pointer (timestamp argument) in DB::MultiGet.
* Fix a bug caused by not including user timestamp in MultiGet LookupKey construction. This can lead to wrong query result since the trailing bytes of a user key, if not shorter than timestamp, will be mistaken for user timestamp.
* Fix a bug caused by using wrong compare function when sorting the input keys of MultiGet with timestamps.
* Upgraded version of bzip library (1.0.6 -> 1.0.8) used with RocksJava to address potential vulnerabilities if an attacker can manipulate compressed data saved and loaded by RocksDB (not normal). See issue #6703.

### Public API Change
* Add a ConfigOptions argument to the APIs dealing with converting options to and from strings and files.  The ConfigOptions is meant to replace some of the options (such as input_strings_escaped and ignore_unknown_options) and allow for more parameters to be passed in the future without changing the function signature.
* Add NewFileChecksumGenCrc32cFactory to the file checksum public API, such that the builtin Crc32c based file checksum generator factory can be used by applications.
* Add IsDirectory to Env and FS to indicate if a path is a directory.

### New Features
* Added support for pipelined & parallel compression optimization for `BlockBasedTableBuilder`. This optimization makes block building, block compression and block appending a pipeline, and uses multiple threads to accelerate block compression. Users can set `CompressionOptions::parallel_threads` greater than 1 to enable compression parallelism. This feature is experimental for now.
* Provide an allocator for memkind to be used with block cache. This is to work with memory technologies (Intel DCPMM is one such technology currently available) that require different libraries for allocation and management (such as PMDK and memkind). The high capacities available make it possible to provision large caches (up to several TBs in size) beyond what is achievable with DRAM.
* Option `max_background_flushes` can be set dynamically using DB::SetDBOptions().
* Added functionality in sst_dump tool to check the compressed file size for different compression levels and print the time spent on compressing files with each compression type. Added arguments `--compression_level_from` and `--compression_level_to` to report size of all compression levels and one compression_type must be specified with it so that it will report compressed sizes of one compression type with different levels.
* Added statistics for redundant insertions into block cache: rocksdb.block.cache.*add.redundant. (There is currently no coordination to ensure that only one thread loads a table block when many threads are trying to access that same table block.)

### Bug Fixes
* Fix a bug when making options.bottommost_compression, options.compression_opts and options.bottommost_compression_opts dynamically changeable: the modified values are not written to option files or returned back to users when being queried.
* Fix a bug where index key comparisons were unaccounted in `PerfContext::user_key_comparison_count` for lookups in files written with `format_version >= 3`.
* Fix many bloom.filter statistics not being updated in batch MultiGet.

### Performance Improvements
* Improve performance of batch MultiGet with partitioned filters, by sharing block cache lookups to applicable filter blocks.
* Reduced memory copies when fetching and uncompressing compressed blocks from sst files.

## 6.9.0 (2020-03-29)
### Behavior changes
* Since RocksDB 6.8, ttl-based FIFO compaction can drop a file whose oldest key becomes older than options.ttl while others have not. This fix reverts this and makes ttl-based FIFO compaction use the file's flush time as the criterion. This fix also requires that max_open_files = -1 and compaction_options_fifo.allow_compaction = false to function properly.

### Public API Change
* Fix spelling so that API now has correctly spelled transaction state name `COMMITTED`, while the old misspelled `COMMITED` is still available as an alias.
* Updated default format_version in BlockBasedTableOptions from 2 to 4. SST files generated with the new default can be read by RocksDB versions 5.16 and newer, and use more efficient encoding of keys in index blocks.
* A new parameter `CreateBackupOptions` is added to both `BackupEngine::CreateNewBackup` and `BackupEngine::CreateNewBackupWithMetadata`, you can decrease CPU priority of `BackupEngine`'s background threads by setting `decrease_background_thread_cpu_priority` and `background_thread_cpu_priority` in `CreateBackupOptions`.
* Updated the public API of SST file checksum. Introduce the FileChecksumGenFactory to create the FileChecksumGenerator for each SST file, such that the FileChecksumGenerator is not shared and it can be more general for checksum implementations. Changed the FileChecksumGenerator interface from Value, Extend, and GetChecksum to Update, Finalize, and GetChecksum. Finalize should be only called once after all data is processed to generate the final checksum. Temproal data should be maintained by the FileChecksumGenerator object itself and finally it can return the checksum string.

### Bug Fixes
* Fix a bug where range tombstone blocks in ingested files were cached incorrectly during ingestion. If range tombstones were read from those incorrectly cached blocks, the keys they covered would be exposed.
* Fix a data race that might cause crash when calling DB::GetCreationTimeOfOldestFile() by a small chance. The bug was introduced in 6.6 Release.
* Fix a bug where a boolean value optimize_filters_for_hits was for max threads when calling load table handles after a flush or compaction. The value is correct to 1. The bug should not cause user visible problems.
* Fix a bug which might crash the service when write buffer manager fails to insert the dummy handle to the block cache.

### Performance Improvements
* In CompactRange, for levels starting from 0, if the level does not have any file with any key falling in the specified range, the level is skipped. So instead of always compacting from level 0, the compaction starts from the first level with keys in the specified range until the last such level.
* Reduced memory copy when reading sst footer and blobdb in direct IO mode.
* When restarting a database with large numbers of sst files, large amount of CPU time is spent on getting logical block size of the sst files, which slows down the starting progress, this inefficiency is optimized away with an internal cache for the logical block sizes.

### New Features
* Basic support for user timestamp in iterator. Seek/SeekToFirst/Next and lower/upper bounds are supported. Reverse iteration is not supported. Merge is not considered.
* When file lock failure when the lock is held by the current process, return acquiring time and thread ID in the error message.
* Added a new option, best_efforts_recovery (default: false), to allow database to open in a db dir with missing table files. During best efforts recovery, missing table files are ignored, and database recovers to the most recent state without missing table file. Cross-column-family consistency is not guaranteed even if WAL is enabled.
* options.bottommost_compression, options.compression_opts and options.bottommost_compression_opts are now dynamically changeable.

## 6.8.0 (2020-02-24)
### Java API Changes
* Major breaking changes to Java comparators, toward standardizing on ByteBuffer for performant, locale-neutral operations on keys (#6252).
* Added overloads of common API methods using direct ByteBuffers for keys and values (#2283).

### Bug Fixes
* Fix incorrect results while block-based table uses kHashSearch, together with Prev()/SeekForPrev().
* Fix a bug that prevents opening a DB after two consecutive crash with TransactionDB, where the first crash recovers from a corrupted WAL with kPointInTimeRecovery but the second cannot.
* Fixed issue #6316 that can cause a corruption of the MANIFEST file in the middle when writing to it fails due to no disk space.
* Add DBOptions::skip_checking_sst_file_sizes_on_db_open. It disables potentially expensive checking of all sst file sizes in DB::Open().
* BlobDB now ignores trivially moved files when updating the mapping between blob files and SSTs. This should mitigate issue #6338 where out of order flush/compaction notifications could trigger an assertion with the earlier code.
* Batched MultiGet() ignores IO errors while reading data blocks, causing it to potentially continue looking for a key and returning stale results.
* `WriteBatchWithIndex::DeleteRange` returns `Status::NotSupported`. Previously it returned success even though reads on the batch did not account for range tombstones. The corresponding language bindings now cannot be used. In C, that includes `rocksdb_writebatch_wi_delete_range`, `rocksdb_writebatch_wi_delete_range_cf`, `rocksdb_writebatch_wi_delete_rangev`, and `rocksdb_writebatch_wi_delete_rangev_cf`. In Java, that includes `WriteBatchWithIndex::deleteRange`.
* Assign new MANIFEST file number when caller tries to create a new MANIFEST by calling LogAndApply(..., new_descriptor_log=true). This bug can cause MANIFEST being overwritten during recovery if options.write_dbid_to_manifest = true and there are WAL file(s).

### Performance Improvements
* Perfom readahead when reading from option files. Inside DB, options.log_readahead_size will be used as the readahead size. In other cases, a default 512KB is used.

### Public API Change
* The BlobDB garbage collector now emits the statistics `BLOB_DB_GC_NUM_FILES` (number of blob files obsoleted during GC), `BLOB_DB_GC_NUM_NEW_FILES` (number of new blob files generated during GC), `BLOB_DB_GC_FAILURES` (number of failed GC passes), `BLOB_DB_GC_NUM_KEYS_RELOCATED` (number of blobs relocated during GC), and `BLOB_DB_GC_BYTES_RELOCATED` (total size of blobs relocated during GC). On the other hand, the following statistics, which are not relevant for the new GC implementation, are now deprecated: `BLOB_DB_GC_NUM_KEYS_OVERWRITTEN`, `BLOB_DB_GC_NUM_KEYS_EXPIRED`, `BLOB_DB_GC_BYTES_OVERWRITTEN`, `BLOB_DB_GC_BYTES_EXPIRED`, and `BLOB_DB_GC_MICROS`.
* Disable recycle_log_file_num when an inconsistent recovery modes are requested: kPointInTimeRecovery and kAbsoluteConsistency

### New Features
* Added the checksum for each SST file generated by Flush or Compaction. Added sst_file_checksum_func to Options such that user can plugin their own SST file checksum function via override the FileChecksumFunc class. If user does not set the sst_file_checksum_func, SST file checksum calculation will not be enabled. The checksum information inlcuding uint32_t checksum value and a checksum function name (string). The checksum information is stored in FileMetadata in version store and also logged to MANIFEST. A new tool is added to LDB such that user can dump out a list of file checksum information from MANIFEST (stored in an unordered_map).
* `db_bench` now supports `value_size_distribution_type`, `value_size_min`, `value_size_max` options for generating random variable sized value. Added `blob_db_compression_type` option for BlobDB to enable blob compression.
* Replace RocksDB namespace "rocksdb" with flag "ROCKSDB_NAMESPACE" which if is not defined, defined as "rocksdb" in header file rocksdb_namespace.h.

## 6.7.0 (2020-01-21)
### Public API Change
* Added a rocksdb::FileSystem class in include/rocksdb/file_system.h to encapsulate file creation/read/write operations, and an option DBOptions::file_system to allow a user to pass in an instance of rocksdb::FileSystem. If its a non-null value, this will take precendence over DBOptions::env for file operations. A new API rocksdb::FileSystem::Default() returns a platform default object. The DBOptions::env option and Env::Default() API will continue to be used for threading and other OS related functions, and where DBOptions::file_system is not specified, for file operations. For storage developers who are accustomed to rocksdb::Env, the interface in rocksdb::FileSystem is new and will probably undergo some changes as more storage systems are ported to it from rocksdb::Env. As of now, no env other than Posix has been ported to the new interface.
* A new rocksdb::NewSstFileManager() API that allows the caller to pass in separate Env and FileSystem objects.
* Changed Java API for RocksDB.keyMayExist functions to use Holder<byte[]> instead of StringBuilder, so that retrieved values need not decode to Strings.
* A new `OptimisticTransactionDBOptions` Option that allows users to configure occ validation policy. The default policy changes from kValidateSerial to kValidateParallel to reduce mutex contention.

### Bug Fixes
* Fix a bug that can cause unnecessary bg thread to be scheduled(#6104).
* Fix crash caused by concurrent CF iterations and drops(#6147).
* Fix a race condition for cfd->log_number_ between manifest switch and memtable switch (PR 6249) when number of column families is greater than 1.
* Fix a bug on fractional cascading index when multiple files at the same level contain the same smallest user key, and those user keys are for merge operands. In this case, Get() the exact key may miss some merge operands.
* Delcare kHashSearch index type feature-incompatible with index_block_restart_interval larger than 1.
* Fixed an issue where the thread pools were not resized upon setting `max_background_jobs` dynamically through the `SetDBOptions` interface.
* Fix a bug that can cause write threads to hang when a slowdown/stall happens and there is a mix of writers with WriteOptions::no_slowdown set/unset.
* Fixed an issue where an incorrect "number of input records" value was used to compute the "records dropped" statistics for compactions.
* Fix a regression bug that causes segfault when hash is used, max_open_files != -1 and total order seek is used and switched back.

### New Features
* It is now possible to enable periodic compactions for the base DB when using BlobDB.
* BlobDB now garbage collects non-TTL blobs when `enable_garbage_collection` is set to `true` in `BlobDBOptions`. Garbage collection is performed during compaction: any valid blobs located in the oldest N files (where N is the number of non-TTL blob files multiplied by the value of `BlobDBOptions::garbage_collection_cutoff`) encountered during compaction get relocated to new blob files, and old blob files are dropped once they are no longer needed. Note: we recommend enabling periodic compactions for the base DB when using this feature to deal with the case when some old blob files are kept alive by SSTs that otherwise do not get picked for compaction.
* `db_bench` now supports the `garbage_collection_cutoff` option for BlobDB.
* Introduce ReadOptions.auto_prefix_mode. When set to true, iterator will return the same result as total order seek, but may choose to use prefix seek internally based on seek key and iterator upper bound.
* MultiGet() can use IO Uring to parallelize read from the same SST file. This featuer is by default disabled. It can be enabled with environment variable ROCKSDB_USE_IO_URING.

## 6.6.2 (2020-01-13)
### Bug Fixes
* Fixed a bug where non-L0 compaction input files were not considered to compute the `creation_time` of new compaction outputs.

## 6.6.1 (2020-01-02)
### Bug Fixes
* Fix a bug in WriteBatchWithIndex::MultiGetFromBatchAndDB, which is called by Transaction::MultiGet, that causes due to stale pointer access when the number of keys is > 32
* Fixed two performance issues related to memtable history trimming. First, a new SuperVersion is now created only if some memtables were actually trimmed. Second, trimming is only scheduled if there is at least one flushed memtable that is kept in memory for the purposes of transaction conflict checking.
* BlobDB no longer updates the SST to blob file mapping upon failed compactions.
* Fix a bug in which a snapshot read through an iterator could be affected by a DeleteRange after the snapshot (#6062).
* Fixed a bug where BlobDB was comparing the `ColumnFamilyHandle` pointers themselves instead of only the column family IDs when checking whether an API call uses the default column family or not.
* Delete superversions in BackgroundCallPurge.
* Fix use-after-free and double-deleting files in BackgroundCallPurge().

## 6.6.0 (2019-11-25)
### Bug Fixes
* Fix data corruption caused by output of intra-L0 compaction on ingested file not being placed in correct order in L0.
* Fix a data race between Version::GetColumnFamilyMetaData() and Compaction::MarkFilesBeingCompacted() for access to being_compacted (#6056). The current fix acquires the db mutex during Version::GetColumnFamilyMetaData(), which may cause regression.
* Fix a bug in DBIter that is_blob_ state isn't updated when iterating backward using seek.
* Fix a bug when format_version=3, partitioned filters, and prefix search are used in conjunction. The bug could result into Seek::(prefix) returning NotFound for an existing prefix.
* Revert the feature "Merging iterator to avoid child iterator reseek for some cases (#5286)" since it might cause strong results when reseek happens with a different iterator upper bound.
* Fix a bug causing a crash during ingest external file when background compaction cause severe error (file not found).
* Fix a bug when partitioned filters and prefix search are used in conjunction, ::SeekForPrev could return invalid for an existing prefix. ::SeekForPrev might be called by the user, or internally on ::Prev, or within ::Seek if the return value involves Delete or a Merge operand.
* Fix OnFlushCompleted fired before flush result persisted in MANIFEST when there's concurrent flush job. The bug exists since OnFlushCompleted was introduced in rocksdb 3.8.
* Fixed an sst_dump crash on some plain table SST files.
* Fixed a memory leak in some error cases of opening plain table SST files.
* Fix a bug when a crash happens while calling WriteLevel0TableForRecovery for multiple column families, leading to a column family's log number greater than the first corrutped log number when the DB is being opened in PointInTime recovery mode during next recovery attempt (#5856).

### New Features
* Universal compaction to support options.periodic_compaction_seconds. A full compaction will be triggered if any file is over the threshold.
* `GetLiveFilesMetaData` and `GetColumnFamilyMetaData` now expose the file number of SST files as well as the oldest blob file referenced by each SST.
* A batched MultiGet API (DB::MultiGet()) that supports retrieving keys from multiple column families.
* Full and partitioned filters in the block-based table use an improved Bloom filter implementation, enabled with format_version 5 (or above) because previous releases cannot read this filter. This replacement is faster and more accurate, especially for high bits per key or millions of keys in a single (full) filter. For example, the new Bloom filter has the same false positive rate at 9.55 bits per key as the old one at 10 bits per key, and a lower false positive rate at 16 bits per key than the old one at 100 bits per key.
* Added AVX2 instructions to USE_SSE builds to accelerate the new Bloom filter and XXH3-based hash function on compatible x86_64 platforms (Haswell and later, ~2014).
* Support options.ttl or options.periodic_compaction_seconds with options.max_open_files = -1. File's oldest ancester time and file creation time will be written to manifest. If it is availalbe, this information will be used instead of creation_time and file_creation_time in table properties.
* Setting options.ttl for universal compaction now has the same meaning as setting periodic_compaction_seconds.
* SstFileMetaData also returns file creation time and oldest ancester time.
* The `sst_dump` command line tool `recompress` command now displays how many blocks were compressed and how many were not, in particular how many were not compressed because the compression ratio was not met (12.5% threshold for GoodCompressionRatio), as seen in the `number.block.not_compressed` counter stat since version 6.0.0.
* The block cache usage is now takes into account the overhead of metadata per each entry. This results into more accurate management of memory. A side-effect of this feature is that less items are fit into the block cache of the same size, which would result to higher cache miss rates. This can be remedied by increasing the block cache size or passing kDontChargeCacheMetadata to its constuctor to restore the old behavior.
* When using BlobDB, a mapping is maintained and persisted in the MANIFEST between each SST file and the oldest non-TTL blob file it references.
* `db_bench` now supports and by default issues non-TTL Puts to BlobDB. TTL Puts can be enabled by specifying a non-zero value for the `blob_db_max_ttl_range` command line parameter explicitly.
* `sst_dump` now supports printing BlobDB blob indexes in a human-readable format. This can be enabled by specifying the `decode_blob_index` flag on the command line.
* A number of new information elements are now exposed through the EventListener interface. For flushes, the file numbers of the new SST file and the oldest blob file referenced by the SST are propagated. For compactions, the level, file number, and the oldest blob file referenced are passed to the client for each compaction input and output file.

### Public API Change
* RocksDB release 4.1 or older will not be able to open DB generated by the new release. 4.2 was released on Feb 23, 2016.
* TTL Compactions in Level compaction style now initiate successive cascading compactions on a key range so that it reaches the bottom level quickly on TTL expiry. `creation_time` table property for compaction output files is now set to the minimum of the creation times of all compaction inputs.
* With FIFO compaction style, options.periodic_compaction_seconds will have the same meaning as options.ttl. Whichever stricter will be used. With the default options.periodic_compaction_seconds value with options.ttl's default of 0, RocksDB will give a default of 30 days.
* Added an API GetCreationTimeOfOldestFile(uint64_t* creation_time) to get the file_creation_time of the oldest SST file in the DB.
* FilterPolicy now exposes additional API to make it possible to choose filter configurations based on context, such as table level and compaction style. See `LevelAndStyleCustomFilterPolicy` in db_bloom_filter_test.cc. While most existing custom implementations of FilterPolicy should continue to work as before, those wrapping the return of NewBloomFilterPolicy will require overriding new function `GetBuilderWithContext()`, because calling `GetFilterBitsBuilder()` on the FilterPolicy returned by NewBloomFilterPolicy is no longer supported.
* An unlikely usage of FilterPolicy is no longer supported. Calling GetFilterBitsBuilder() on the FilterPolicy returned by NewBloomFilterPolicy will now cause an assertion violation in debug builds, because RocksDB has internally migrated to a more elaborate interface that is expected to evolve further. Custom implementations of FilterPolicy should work as before, except those wrapping the return of NewBloomFilterPolicy, which will require a new override of a protected function in FilterPolicy.
* NewBloomFilterPolicy now takes bits_per_key as a double instead of an int. This permits finer control over the memory vs. accuracy trade-off in the new Bloom filter implementation and should not change source code compatibility.
* The option BackupableDBOptions::max_valid_backups_to_open is now only used when opening BackupEngineReadOnly. When opening a read/write BackupEngine, anything but the default value logs a warning and is treated as the default. This change ensures that backup deletion has proper accounting of shared files to ensure they are deleted when no longer referenced by a backup.
* Deprecate `snap_refresh_nanos` option.
* Added DisableManualCompaction/EnableManualCompaction to stop and resume manual compaction.
* Add TryCatchUpWithPrimary() to StackableDB in non-LITE mode.
* Add a new Env::LoadEnv() overloaded function to return a shared_ptr to Env.
* Flush sets file name to "(nil)" for OnTableFileCreationCompleted() if the flush does not produce any L0. This can happen if the file is empty thus delete by RocksDB.

### Default Option Changes
* Changed the default value of periodic_compaction_seconds to `UINT64_MAX - 1` which allows RocksDB to auto-tune periodic compaction scheduling. When using the default value, periodic compactions are now auto-enabled if a compaction filter is used. A value of `0` will turn off the feature completely.
* Changed the default value of ttl to `UINT64_MAX - 1` which allows RocksDB to auto-tune ttl value. When using the default value, TTL will be auto-enabled to 30 days, when the feature is supported. To revert the old behavior, you can explicitly set it to 0.

### Performance Improvements
* For 64-bit hashing, RocksDB is standardizing on a slightly modified preview version of XXH3. This function is now used for many non-persisted hashes, along with fastrange64() in place of the modulus operator, and some benchmarks show a slight improvement.
* Level iterator to invlidate the iterator more often in prefix seek and the level is filtered out by prefix bloom.

## 6.5.2 (2019-11-15)
### Bug Fixes
* Fix a assertion failure in MultiGet() when BlockBasedTableOptions::no_block_cache is true and there is no compressed block cache
* Fix a buffer overrun problem in BlockBasedTable::MultiGet() when compression is enabled and no compressed block cache is configured.
* If a call to BackupEngine::PurgeOldBackups or BackupEngine::DeleteBackup suffered a crash, power failure, or I/O error, files could be left over from old backups that could only be purged with a call to GarbageCollect. Any call to PurgeOldBackups, DeleteBackup, or GarbageCollect should now suffice to purge such files.

## 6.5.1 (2019-10-16)
### Bug Fixes
* Revert the feature "Merging iterator to avoid child iterator reseek for some cases (#5286)" since it might cause strange results when reseek happens with a different iterator upper bound.
* Fix a bug in BlockBasedTableIterator that might return incorrect results when reseek happens with a different iterator upper bound.
* Fix a bug when partitioned filters and prefix search are used in conjunction, ::SeekForPrev could return invalid for an existing prefix. ::SeekForPrev might be called by the user, or internally on ::Prev, or within ::Seek if the return value involves Delete or a Merge operand.

## 6.5.0 (2019-09-13)
### Bug Fixes
* Fixed a number of data races in BlobDB.
* Fix a bug where the compaction snapshot refresh feature is not disabled as advertised when `snap_refresh_nanos` is set to 0..
* Fix bloom filter lookups by the MultiGet batching API when BlockBasedTableOptions::whole_key_filtering is false, by checking that a key is in the perfix_extractor domain and extracting the prefix before looking up.
* Fix a bug in file ingestion caused by incorrect file number allocation when the number of column families involved in the ingestion exceeds 2.

### New Features
* Introduced DBOptions::max_write_batch_group_size_bytes to configure maximum limit on number of bytes that are written in a single batch of WAL or memtable write. It is followed when the leader write size is larger than 1/8 of this limit.
* VerifyChecksum() by default will issue readahead. Allow ReadOptions to be passed in to those functions to override the readhead size. For checksum verifying before external SST file ingestion, a new option IngestExternalFileOptions.verify_checksums_readahead_size, is added for this readahead setting.
* When user uses options.force_consistency_check in RocksDb, instead of crashing the process, we now pass the error back to the users without killing the process.
* Add an option `memtable_insert_hint_per_batch` to WriteOptions. If it is true, each WriteBatch will maintain its own insert hints for each memtable in concurrent write. See include/rocksdb/options.h for more details.

### Public API Change
* Added max_write_buffer_size_to_maintain option to better control memory usage of immutable memtables.
* Added a lightweight API GetCurrentWalFile() to get last live WAL filename and size. Meant to be used as a helper for backup/restore tooling in a larger ecosystem such as MySQL with a MyRocks storage engine.
* The MemTable Bloom filter, when enabled, now always uses cache locality. Options::bloom_locality now only affects the PlainTable SST format.

### Performance Improvements
* Improve the speed of the MemTable Bloom filter, reducing the write overhead of enabling it by 1/3 to 1/2, with similar benefit to read performance.

## 6.4.0 (2019-07-30)
### Default Option Change
* LRUCacheOptions.high_pri_pool_ratio is set to 0.5 (previously 0.0) by default, which means that by default midpoint insertion is enabled. The same change is made for the default value of high_pri_pool_ratio argument in NewLRUCache(). When block cache is not explicitly created, the small block cache created by BlockBasedTable will still has this option to be 0.0.
* Change BlockBasedTableOptions.cache_index_and_filter_blocks_with_high_priority's default value from false to true.

### Public API Change
* Filter and compression dictionary blocks are now handled similarly to data blocks with regards to the block cache: instead of storing objects in the cache, only the blocks themselves are cached. In addition, filter and compression dictionary blocks (as well as filter partitions) no longer get evicted from the cache when a table is closed.
* Due to the above refactoring, block cache eviction statistics for filter and compression dictionary blocks are temporarily broken. We plan to reintroduce them in a later phase.
* The semantics of the per-block-type block read counts in the performance context now match those of the generic block_read_count.
* Errors related to the retrieval of the compression dictionary are now propagated to the user.
* db_bench adds a "benchmark" stats_history, which prints out the whole stats history.
* Overload GetAllKeyVersions() to support non-default column family.
* Added new APIs ExportColumnFamily() and CreateColumnFamilyWithImport() to support export and import of a Column Family. https://github.com/facebook/rocksdb/issues/3469
* ldb sometimes uses a string-append merge operator if no merge operator is passed in. This is to allow users to print keys from a DB with a merge operator.
* Replaces old Registra with ObjectRegistry to allow user to create custom object from string, also add LoadEnv() to Env.
* Added new overload of GetApproximateSizes which gets SizeApproximationOptions object and returns a Status. The older overloads are redirecting their calls to this new method and no longer assert if the include_flags doesn't have either of INCLUDE_MEMTABLES or INCLUDE_FILES bits set. It's recommended to use the new method only, as it is more type safe and returns a meaningful status in case of errors.
* LDBCommandRunner::RunCommand() to return the status code as an integer, rather than call exit() using the code.

### New Features
* Add argument `--secondary_path` to ldb to open the database as the secondary instance. This would keep the original DB intact.
* Compression dictionary blocks are now prefetched and pinned in the cache (based on the customer's settings) the same way as index and filter blocks.
* Added DBOptions::log_readahead_size which specifies the number of bytes to prefetch when reading the log. This is mostly useful for reading a remotely located log, as it can save the number of round-trips. If 0 (default), then the prefetching is disabled.
* Added new option in SizeApproximationOptions used with DB::GetApproximateSizes. When approximating the files total size that is used to store a keys range, allow approximation with an error margin of up to total_files_size * files_size_error_margin. This allows to take some shortcuts in files size approximation, resulting in better performance, while guaranteeing the resulting error is within a reasonable margin.
* Support loading custom objects in unit tests. In the affected unit tests, RocksDB will create custom Env objects based on environment variable TEST_ENV_URI. Users need to make sure custom object types are properly registered. For example, a static library should expose a `RegisterCustomObjects` function. By linking the unit test binary with the static library, the unit test can execute this function.

### Performance Improvements
* Reduce iterator key comparison for upper/lower bound check.
* Improve performance of row_cache: make reads with newer snapshots than data in an SST file share the same cache key, except in some transaction cases.
* The compression dictionary is no longer copied to a new object upon retrieval.

### Bug Fixes
* Fix ingested file and directory not being fsync.
* Return TryAgain status in place of Corruption when new tail is not visible to TransactionLogIterator.
* Fixed a regression where the fill_cache read option also affected index blocks.
* Fixed an issue where using cache_index_and_filter_blocks==false affected partitions of partitioned indexes/filters as well.

## 6.3.2 (2019-08-15)
### Public API Change
* The semantics of the per-block-type block read counts in the performance context now match those of the generic block_read_count.

### Bug Fixes
* Fixed a regression where the fill_cache read option also affected index blocks.
* Fixed an issue where using cache_index_and_filter_blocks==false affected partitions of partitioned indexes as well.

## 6.3.1 (2019-07-24)
### Bug Fixes
* Fix auto rolling bug introduced in 6.3.0, which causes segfault if log file creation fails.

## 6.3.0 (2019-06-18)
### Public API Change
* Now DB::Close() will return Aborted() error when there is unreleased snapshot. Users can retry after all snapshots are released.
* Index blocks are now handled similarly to data blocks with regards to the block cache: instead of storing objects in the cache, only the blocks themselves are cached. In addition, index blocks no longer get evicted from the cache when a table is closed, can now use the compressed block cache (if any), and can be shared among multiple table readers.
* Partitions of partitioned indexes no longer affect the read amplification statistics.
* Due to the above refactoring, block cache eviction statistics for indexes are temporarily broken. We plan to reintroduce them in a later phase.
* options.keep_log_file_num will be enforced strictly all the time. File names of all log files will be tracked, which may take significantly amount of memory if options.keep_log_file_num is large and either of options.max_log_file_size or options.log_file_time_to_roll is set.
* Add initial support for Get/Put with user timestamps. Users can specify timestamps via ReadOptions and WriteOptions when calling DB::Get and DB::Put.
* Accessing a partition of a partitioned filter or index through a pinned reference is no longer considered a cache hit.
* Add C bindings for secondary instance, i.e. DBImplSecondary.
* Rate limited deletion of WALs is only enabled if DBOptions::wal_dir is not set, or explicitly set to db_name passed to DB::Open and DBOptions::db_paths is empty, or same as db_paths[0].path

### New Features
* Add an option `snap_refresh_nanos` (default to 0) to periodically refresh the snapshot list in compaction jobs. Assign to 0 to disable the feature.
* Add an option `unordered_write` which trades snapshot guarantees with higher write throughput. When used with WRITE_PREPARED transactions with two_write_queues=true, it offers higher throughput with however no compromise on guarantees.
* Allow DBImplSecondary to remove memtables with obsolete data after replaying MANIFEST and WAL.
* Add an option `failed_move_fall_back_to_copy` (default is true) for external SST ingestion. When `move_files` is true and hard link fails, ingestion falls back to copy if `failed_move_fall_back_to_copy` is true. Otherwise, ingestion reports an error.
* Add command `list_file_range_deletes` in ldb, which prints out tombstones in SST files.

### Performance Improvements
* Reduce binary search when iterator reseek into the same data block.
* DBIter::Next() can skip user key checking if previous entry's seqnum is 0.
* Merging iterator to avoid child iterator reseek for some cases
* Log Writer will flush after finishing the whole record, rather than a fragment.
* Lower MultiGet batching API latency by reading data blocks from disk in parallel

### General Improvements
* Added new status code kColumnFamilyDropped to distinguish between Column Family Dropped and DB Shutdown in progress.
* Improve ColumnFamilyOptions validation when creating a new column family.

### Bug Fixes
* Fix a bug in WAL replay of secondary instance by skipping write batches with older sequence numbers than the current last sequence number.
* Fix flush's/compaction's merge processing logic which allowed `Put`s covered by range tombstones to reappear. Note `Put`s may exist even if the user only ever called `Merge()` due to an internal conversion during compaction to the bottommost level.
* Fix/improve memtable earliest sequence assignment and WAL replay so that WAL entries of unflushed column families will not be skipped after replaying the MANIFEST and increasing db sequence due to another flushed/compacted column family.
* Fix a bug caused by secondary not skipping the beginning of new MANIFEST.
* On DB open, delete WAL trash files left behind in wal_dir

## 6.2.0 (2019-04-30)
### New Features
* Add an option `strict_bytes_per_sync` that causes a file-writing thread to block rather than exceed the limit on bytes pending writeback specified by `bytes_per_sync` or `wal_bytes_per_sync`.
* Improve range scan performance by avoiding per-key upper bound check in BlockBasedTableIterator.
* Introduce Periodic Compaction for Level style compaction. Files are re-compacted periodically and put in the same level.
* Block-based table index now contains exact highest key in the file, rather than an upper bound. This may improve Get() and iterator Seek() performance in some situations, especially when direct IO is enabled and block cache is disabled. A setting BlockBasedTableOptions::index_shortening is introduced to control this behavior. Set it to kShortenSeparatorsAndSuccessor to get the old behavior.
* When reading from option file/string/map, customized envs can be filled according to object registry.
* Improve range scan performance when using explicit user readahead by not creating new table readers for every iterator.
* Add index type BlockBasedTableOptions::IndexType::kBinarySearchWithFirstKey. It significantly reduces read amplification in some setups, especially for iterator seeks. It's not fully implemented yet: IO errors are not handled right.

### Public API Change
* Change the behavior of OptimizeForPointLookup(): move away from hash-based block-based-table index, and use whole key memtable filtering.
* Change the behavior of OptimizeForSmallDb(): use a 16MB block cache, put index and filter blocks into it, and cost the memtable size to it. DBOptions.OptimizeForSmallDb() and ColumnFamilyOptions.OptimizeForSmallDb() start to take an optional cache object.
* Added BottommostLevelCompaction::kForceOptimized to avoid double compacting newly compacted files in the bottommost level compaction of manual compaction. Note this option may prohibit the manual compaction to produce a single file in the bottommost level.

### Bug Fixes
* Adjust WriteBufferManager's dummy entry size to block cache from 1MB to 256KB.
* Fix a race condition between WritePrepared::Get and ::Put with duplicate keys.
* Fix crash when memtable prefix bloom is enabled and read/write a key out of domain of prefix extractor.
* Close a WAL file before another thread deletes it.
* Fix an assertion failure `IsFlushPending() == true` caused by one bg thread releasing the db mutex in ~ColumnFamilyData and another thread clearing `flush_requested_` flag.

## 6.1.1 (2019-04-09)
### New Features
* When reading from option file/string/map, customized comparators and/or merge operators can be filled according to object registry.

### Public API Change

### Bug Fixes
* Fix a bug in 2PC where a sequence of txn prepare, memtable flush, and crash could result in losing the prepared transaction.
* Fix a bug in Encryption Env which could cause encrypted files to be read beyond file boundaries.

## 6.1.0 (2019-03-27)
### New Features
* Introduce two more stats levels, kExceptHistogramOrTimers and kExceptTimers.
* Added a feature to perform data-block sampling for compressibility, and report stats to user.
* Add support for trace filtering.
* Add DBOptions.avoid_unnecessary_blocking_io. If true, we avoid file deletion when destroying ColumnFamilyHandle and Iterator. Instead, a job is scheduled to delete the files in background.

### Public API Change
* Remove bundled fbson library.
* statistics.stats_level_ becomes atomic. It is preferred to use statistics.set_stats_level() and statistics.get_stats_level() to access it.
* Introduce a new IOError subcode, PathNotFound, to indicate trying to open a nonexistent file or directory for read.
* Add initial support for multiple db instances sharing the same data in single-writer, multi-reader mode.
* Removed some "using std::xxx" from public headers.

### Bug Fixes
* Fix JEMALLOC_CXX_THROW macro missing from older Jemalloc versions, causing build failures on some platforms.
* Fix SstFileReader not able to open file ingested with write_glbal_seqno=true.

## 6.0.0 (2019-02-19)
### New Features
* Enabled checkpoint on readonly db (DBImplReadOnly).
* Make DB ignore dropped column families while committing results of atomic flush.
* RocksDB may choose to preopen some files even if options.max_open_files != -1. This may make DB open slightly longer.
* For users of dictionary compression with ZSTD v0.7.0+, we now reuse the same digested dictionary when compressing each of an SST file's data blocks for faster compression speeds.
* For all users of dictionary compression who set `cache_index_and_filter_blocks == true`, we now store dictionary data used for decompression in the block cache for better control over memory usage. For users of ZSTD v1.1.4+ who compile with -DZSTD_STATIC_LINKING_ONLY, this includes a digested dictionary, which is used to increase decompression speed.
* Add support for block checksums verification for external SST files before ingestion.
* Introduce stats history which periodically saves Statistics snapshots and added `GetStatsHistory` API to retrieve these snapshots.
* Add a place holder in manifest which indicate a record from future that can be safely ignored.
* Add support for trace sampling.
* Enable properties block checksum verification for block-based tables.
* For all users of dictionary compression, we now generate a separate dictionary for compressing each bottom-level SST file. Previously we reused a single dictionary for a whole compaction to bottom level. The new approach achieves better compression ratios; however, it uses more memory and CPU for buffering/sampling data blocks and training dictionaries.
* Add whole key bloom filter support in memtable.
* Files written by `SstFileWriter` will now use dictionary compression if it is configured in the file writer's `CompressionOptions`.

## 5.18.2 (01/31/2019)
### Public API Change
* Disallow CompactionFilter::IgnoreSnapshots() = false, because it is not very useful and the behavior is confusing. The filter will filter everything if there is no snapshot declared by the time the compaction starts. However, users can define a snapshot after the compaction starts and before it finishes and this new snapshot won't be repeatable, because after the compaction finishes, some keys may be dropped.
* CompactionPri = kMinOverlappingRatio also uses compensated file size, which boosts file with lots of tombstones to be compacted first.
* Transaction::GetForUpdate is extended with a do_validate parameter with default value of true. If false it skips validating the snapshot before doing the read. Similarly ::Merge, ::Put, ::Delete, and ::SingleDelete are extended with assume_tracked with default value of false. If true it indicates that call is assumed to be after a ::GetForUpdate.
* `TableProperties::num_entries` and `TableProperties::num_deletions` now also account for number of range tombstones.
* Remove geodb, spatial_db, document_db, json_document, date_tiered_db, and redis_lists.
* With "ldb ----try_load_options", when wal_dir specified by the option file doesn't exist, ignore it.
* Change time resolution in FileOperationInfo.
* Deleting Blob files also go through SStFileManager.
* Remove CuckooHash memtable.
* The counter stat `number.block.not_compressed` now also counts blocks not compressed due to poor compression ratio.
* Remove ttl option from `CompactionOptionsFIFO`. The option has been deprecated and ttl in `ColumnFamilyOptions` is used instead.
* Support SST file ingestion across multiple column families via DB::IngestExternalFiles. See the function's comment about atomicity.
* Remove Lua compaction filter.

### Bug Fixes
* Fix a deadlock caused by compaction and file ingestion waiting for each other in the event of write stalls.
* Fix a memory leak when files with range tombstones are read in mmap mode and block cache is enabled
* Fix handling of corrupt range tombstone blocks such that corruptions cannot cause deleted keys to reappear
* Lock free MultiGet
* Fix incorrect `NotFound` point lookup result when querying the endpoint of a file that has been extended by a range tombstone.
* Fix with pipelined write, write leaders's callback failure lead to the whole write group fail.

### Change Default Options
* Change options.compaction_pri's default to kMinOverlappingRatio

## 5.18.0 (2018-11-30)
### New Features
* Introduced `JemallocNodumpAllocator` memory allocator. When being use, block cache will be excluded from core dump.
* Introduced `PerfContextByLevel` as part of `PerfContext` which allows storing perf context at each level. Also replaced `__thread` with `thread_local` keyword for perf_context. Added per-level perf context for bloom filter and `Get` query.
* With level_compaction_dynamic_level_bytes = true, level multiplier may be adjusted automatically when Level 0 to 1 compaction is lagged behind.
* Introduced DB option `atomic_flush`. If true, RocksDB supports flushing multiple column families and atomically committing the result to MANIFEST. Useful when WAL is disabled.
* Added `num_deletions` and `num_merge_operands` members to `TableProperties`.
* Added "rocksdb.min-obsolete-sst-number-to-keep" DB property that reports the lower bound on SST file numbers that are being kept from deletion, even if the SSTs are obsolete.
* Add xxhash64 checksum support
* Introduced `MemoryAllocator`, which lets the user specify custom memory allocator for block based table.
* Improved `DeleteRange` to prevent read performance degradation. The feature is no longer marked as experimental.
* Enabled checkpoint on readonly db (DBImplReadOnly).

### Public API Change
* `DBOptions::use_direct_reads` now affects reads issued by `BackupEngine` on the database's SSTs.
* `NO_ITERATORS` is divided into two counters `NO_ITERATOR_CREATED` and `NO_ITERATOR_DELETE`. Both of them are only increasing now, just as other counters.

### Bug Fixes
* Fix corner case where a write group leader blocked due to write stall blocks other writers in queue with WriteOptions::no_slowdown set.
* Fix in-memory range tombstone truncation to avoid erroneously covering newer keys at a lower level, and include range tombstones in compacted files whose largest key is the range tombstone's start key.
* Properly set the stop key for a truncated manual CompactRange
* Fix slow flush/compaction when DB contains many snapshots. The problem became noticeable to us in DBs with 100,000+ snapshots, though it will affect others at different thresholds.
* Fix the bug that WriteBatchWithIndex's SeekForPrev() doesn't see the entries with the same key.
* Fix the bug where user comparator was sometimes fed with InternalKey instead of the user key. The bug manifests when during GenerateBottommostFiles.
* Fix a bug in WritePrepared txns where if the number of old snapshots goes beyond the snapshot cache size (128 default) the rest will not be checked when evicting a commit entry from the commit cache.
* Fixed Get correctness bug in the presence of range tombstones where merge operands covered by a range tombstone always result in NotFound.
* Start populating `NO_FILE_CLOSES` ticker statistic, which was always zero previously.
* The default value of NewBloomFilterPolicy()'s argument use_block_based_builder is changed to false. Note that this new default may cause large temp memory usage when building very large SST files.
* Fix a deadlock caused by compaction and file ingestion waiting for each other in the event of write stalls.
* Make DB ignore dropped column families while committing results of atomic flush.

## 5.17.0 (2018-10-05)
### Public API Change
* `OnTableFileCreated` will now be called for empty files generated during compaction. In that case, `TableFileCreationInfo::file_path` will be "(nil)" and `TableFileCreationInfo::file_size` will be zero.
* Add `FlushOptions::allow_write_stall`, which controls whether Flush calls start working immediately, even if it causes user writes to stall, or will wait until flush can be performed without causing write stall (similar to `CompactRangeOptions::allow_write_stall`). Note that the default value is false, meaning we add delay to Flush calls until stalling can be avoided when possible. This is behavior change compared to previous RocksDB versions, where Flush calls didn't check if they might cause stall or not.
* Application using PessimisticTransactionDB is expected to rollback/commit recovered transactions before starting new ones. This assumption is used to skip concurrency control during recovery.
* Expose column family id to `OnCompactionCompleted`.

### New Features
* TransactionOptions::skip_concurrency_control allows pessimistic transactions to skip the overhead of concurrency control. Could be used for optimizing certain transactions or during recovery.

### Bug Fixes
* Avoid creating empty SSTs and subsequently deleting them in certain cases during compaction.
* Sync CURRENT file contents during checkpoint.

## 5.16.3 (2018-10-01)
### Bug Fixes
* Fix crash caused when `CompactFiles` run with `CompactionOptions::compression == CompressionType::kDisableCompressionOption`. Now that setting causes the compression type to be chosen according to the column family-wide compression options.

## 5.16.2 (2018-09-21)
### Bug Fixes
* Fix bug in partition filters with format_version=4.

## 5.16.1 (2018-09-17)
### Bug Fixes
* Remove trace_analyzer_tool from rocksdb_lib target in TARGETS file.
* Fix RocksDB Java build and tests.
* Remove sync point in Block destructor.

## 5.16.0 (2018-08-21)
### Public API Change
* The merge operands are passed to `MergeOperator::ShouldMerge` in the reversed order relative to how they were merged (passed to FullMerge or FullMergeV2) for performance reasons
* GetAllKeyVersions() to take an extra argument of `max_num_ikeys`.
* Using ZSTD dictionary trainer (i.e., setting `CompressionOptions::zstd_max_train_bytes` to a nonzero value) now requires ZSTD version 1.1.3 or later.

### New Features
* Changes the format of index blocks by delta encoding the index values, which are the block handles. This saves the encoding of BlockHandle::offset of the non-head index entries in each restart interval. The feature is backward compatible but not forward compatible. It is disabled by default unless format_version 4 or above is used.
* Add a new tool: trace_analyzer. Trace_analyzer analyzes the trace file generated by using trace_replay API. It can convert the binary format trace file to a human readable txt file, output the statistics of the analyzed query types such as access statistics and size statistics, combining the dumped whole key space file to analyze, support query correlation analyzing, and etc. Current supported query types are: Get, Put, Delete, SingleDelete, DeleteRange, Merge, Iterator (Seek, SeekForPrev only).
* Add hash index support to data blocks, which helps reducing the cpu utilization of point-lookup operations. This feature is backward compatible with the data block created without the hash index. It is disabled by default unless BlockBasedTableOptions::data_block_index_type is set to data_block_index_type = kDataBlockBinaryAndHash.

### Bug Fixes
* Fix a bug in misreporting the estimated partition index size in properties block.

## 5.15.0 (2018-07-17)
### Public API Change
* Remove managed iterator. ReadOptions.managed is not effective anymore.
* For bottommost_compression, a compatible CompressionOptions is added via `bottommost_compression_opts`. To keep backward compatible, a new boolean `enabled` is added to CompressionOptions. For compression_opts, it will be always used no matter what value of `enabled` is. For bottommost_compression_opts, it will only be used when user set `enabled=true`, otherwise, compression_opts will be used for bottommost_compression as default.
* With LRUCache, when high_pri_pool_ratio > 0, midpoint insertion strategy will be enabled to put low-pri items to the tail of low-pri list (the midpoint) when they first inserted into the cache. This is to make cache entries never get hit age out faster, improving cache efficiency when large background scan presents.
* For users of `Statistics` objects created via `CreateDBStatistics()`, the format of the string returned by its `ToString()` method has changed.
* The "rocksdb.num.entries" table property no longer counts range deletion tombstones as entries.

### New Features
* Changes the format of index blocks by storing the key in their raw form rather than converting them to InternalKey. This saves 8 bytes per index key. The feature is backward compatible but not forward compatible. It is disabled by default unless format_version 3 or above is used.
* Avoid memcpy when reading mmap files with OpenReadOnly and max_open_files==-1.
* Support dynamically changing `ColumnFamilyOptions::ttl` via `SetOptions()`.
* Add a new table property, "rocksdb.num.range-deletions", which counts the number of range deletion tombstones in the table.
* Improve the performance of iterators doing long range scans by using readahead, when using direct IO.
* pin_top_level_index_and_filter (default true) in BlockBasedTableOptions can be used in combination with cache_index_and_filter_blocks to prefetch and pin the top-level index of partitioned index and filter blocks in cache. It has no impact when cache_index_and_filter_blocks is false.
* Write properties meta-block at the end of block-based table to save read-ahead IO.

### Bug Fixes
* Fix deadlock with enable_pipelined_write=true and max_successive_merges > 0
* Check conflict at output level in CompactFiles.
* Fix corruption in non-iterator reads when mmap is used for file reads
* Fix bug with prefix search in partition filters where a shared prefix would be ignored from the later partitions. The bug could report an eixstent key as missing. The bug could be triggered if prefix_extractor is set and partition filters is enabled.
* Change default value of `bytes_max_delete_chunk` to 0 in NewSstFileManager() as it doesn't work well with checkpoints.
* Fix a bug caused by not copying the block trailer with compressed SST file, direct IO, prefetcher and no compressed block cache.
* Fix write can stuck indefinitely if enable_pipelined_write=true. The issue exists since pipelined write was introduced in 5.5.0.

## 5.14.0 (2018-05-16)
### Public API Change
* Add a BlockBasedTableOption to align uncompressed data blocks on the smaller of block size or page size boundary, to reduce flash reads by avoiding reads spanning 4K pages.
* The background thread naming convention changed (on supporting platforms) to "rocksdb:<thread pool priority><thread number>", e.g., "rocksdb:low0".
* Add a new ticker stat rocksdb.number.multiget.keys.found to count number of keys successfully read in MultiGet calls
* Touch-up to write-related counters in PerfContext. New counters added: write_scheduling_flushes_compactions_time, write_thread_wait_nanos. Counters whose behavior was fixed or modified: write_memtable_time, write_pre_and_post_process_time, write_delay_time.
* Posix Env's NewRandomRWFile() will fail if the file doesn't exist.
* Now, `DBOptions::use_direct_io_for_flush_and_compaction` only applies to background writes, and `DBOptions::use_direct_reads` applies to both user reads and background reads. This conforms with Linux's `open(2)` manpage, which advises against simultaneously reading a file in buffered and direct modes, due to possibly undefined behavior and degraded performance.
* Iterator::Valid() always returns false if !status().ok(). So, now when doing a Seek() followed by some Next()s, there's no need to check status() after every operation.
* Iterator::Seek()/SeekForPrev()/SeekToFirst()/SeekToLast() always resets status().
* Introduced `CompressionOptions::kDefaultCompressionLevel`, which is a generic way to tell RocksDB to use the compression library's default level. It is now the default value for `CompressionOptions::level`. Previously the level defaulted to -1, which gave poor compression ratios in ZSTD.

### New Features
* Introduce TTL for level compaction so that all files older than ttl go through the compaction process to get rid of old data.
* TransactionDBOptions::write_policy can be configured to enable WritePrepared 2PC transactions. Read more about them in the wiki.
* Add DB properties "rocksdb.block-cache-capacity", "rocksdb.block-cache-usage", "rocksdb.block-cache-pinned-usage" to show block cache usage.
* Add `Env::LowerThreadPoolCPUPriority(Priority)` method, which lowers the CPU priority of background (esp. compaction) threads to minimize interference with foreground tasks.
* Fsync parent directory after deleting a file in delete scheduler.
* In level-based compaction, if bottom-pri thread pool was setup via `Env::SetBackgroundThreads()`, compactions to the bottom level will be delegated to that thread pool.
* `prefix_extractor` has been moved from ImmutableCFOptions to MutableCFOptions, meaning it can be dynamically changed without a DB restart.

### Bug Fixes
* Fsync after writing global seq number to the ingestion file in ExternalSstFileIngestionJob.
* Fix WAL corruption caused by race condition between user write thread and FlushWAL when two_write_queue is not set.
* Fix `BackupableDBOptions::max_valid_backups_to_open` to not delete backup files when refcount cannot be accurately determined.
* Fix memory leak when pin_l0_filter_and_index_blocks_in_cache is used with partitioned filters
* Disable rollback of merge operands in WritePrepared transactions to work around an issue in MyRocks. It can be enabled back by setting TransactionDBOptions::rollback_merge_operands to true.
* Fix wrong results by ReverseBytewiseComparator::FindShortSuccessor()

### Java API Changes
* Add `BlockBasedTableConfig.setBlockCache` to allow sharing a block cache across DB instances.
* Added SstFileManager to the Java API to allow managing SST files across DB instances.

## 5.13.0 (2018-03-20)
### Public API Change
* RocksDBOptionsParser::Parse()'s `ignore_unknown_options` argument will only be effective if the option file shows it is generated using a higher version of RocksDB than the current version.
* Remove CompactionEventListener.

### New Features
* SstFileManager now can cancel compactions if they will result in max space errors. SstFileManager users can also use SetCompactionBufferSize to specify how much space must be leftover during a compaction for auxiliary file functions such as logging and flushing.
* Avoid unnecessarily flushing in `CompactRange()` when the range specified by the user does not overlap unflushed memtables.
* If `ColumnFamilyOptions::max_subcompactions` is set greater than one, we now parallelize large manual level-based compactions.
* Add "rocksdb.live-sst-files-size" DB property to return total bytes of all SST files belong to the latest LSM tree.
* NewSstFileManager to add an argument bytes_max_delete_chunk with default 64MB. With this argument, a file larger than 64MB will be ftruncated multiple times based on this size.

### Bug Fixes
* Fix a leak in prepared_section_completed_ where the zeroed entries would not removed from the map.
* Fix WAL corruption caused by race condition between user write thread and backup/checkpoint thread.

## 5.12.0 (2018-02-14)
### Public API Change
* Iterator::SeekForPrev is now a pure virtual method. This is to prevent user who implement the Iterator interface fail to implement SeekForPrev by mistake.
* Add `include_end` option to make the range end exclusive when `include_end == false` in `DeleteFilesInRange()`.
* Add `CompactRangeOptions::allow_write_stall`, which makes `CompactRange` start working immediately, even if it causes user writes to stall. The default value is false, meaning we add delay to `CompactRange` calls until stalling can be avoided when possible. Note this delay is not present in previous RocksDB versions.
* Creating checkpoint with empty directory now returns `Status::InvalidArgument`; previously, it returned `Status::IOError`.
* Adds a BlockBasedTableOption to turn off index block compression.
* Close() method now returns a status when closing a db.

### New Features
* Improve the performance of iterators doing long range scans by using readahead.
* Add new function `DeleteFilesInRanges()` to delete files in multiple ranges at once for better performance.
* FreeBSD build support for RocksDB and RocksJava.
* Improved performance of long range scans with readahead.
* Updated to and now continuously tested in Visual Studio 2017.

### Bug Fixes
* Fix `DisableFileDeletions()` followed by `GetSortedWalFiles()` to not return obsolete WAL files that `PurgeObsoleteFiles()` is going to delete.
* Fix Handle error return from WriteBuffer() during WAL file close and DB close.
* Fix advance reservation of arena block addresses.
* Fix handling of empty string as checkpoint directory.

## 5.11.0 (2018-01-08)
### Public API Change
* Add `autoTune` and `getBytesPerSecond()` to RocksJava RateLimiter

### New Features
* Add a new histogram stat called rocksdb.db.flush.micros for memtable flush.
* Add "--use_txn" option to use transactional API in db_stress.
* Disable onboard cache for compaction output in Windows platform.
* Improve the performance of iterators doing long range scans by using readahead.

### Bug Fixes
* Fix a stack-use-after-scope bug in ForwardIterator.
* Fix builds on platforms including Linux, Windows, and PowerPC.
* Fix buffer overrun in backup engine for DBs with huge number of files.
* Fix a mislabel bug for bottom-pri compaction threads.
* Fix DB::Flush() keep waiting after flush finish under certain condition.

## 5.10.0 (2017-12-11)
### Public API Change
* When running `make` with environment variable `USE_SSE` set and `PORTABLE` unset, will use all machine features available locally. Previously this combination only compiled SSE-related features.

### New Features
* Provide lifetime hints when writing files on Linux. This reduces hardware write-amp on storage devices supporting multiple streams.
* Add a DB stat, `NUMBER_ITER_SKIP`, which returns how many internal keys were skipped during iterations (e.g., due to being tombstones or duplicate versions of a key).
* Add PerfContext counters, `key_lock_wait_count` and `key_lock_wait_time`, which measure the number of times transactions wait on key locks and total amount of time waiting.
* Support dynamically changing `ColumnFamilyOptions::compaction_options_universal`.
* Batch update stats at the end of each `Get`, rather than for each block cache access.

### Bug Fixes
* Fix IOError on WAL write doesn't propagate to write group follower
* Make iterator invalid on merge error.
* Fix performance issue in `IngestExternalFile()` affecting databases with large number of SST files.
* Fix possible corruption to LSM structure when `DeleteFilesInRange()` deletes a subset of files spanned by a `DeleteRange()` marker.

## 5.9.0 (2017-11-01)
### Public API Change
* `BackupableDBOptions::max_valid_backups_to_open == 0` now means no backups will be opened during BackupEngine initialization. Previously this condition disabled limiting backups opened.
* `DBOptions::preserve_deletes` is a new option that allows one to specify that DB should not drop tombstones for regular deletes if they have sequence number larger than what was set by the new API call `DB::SetPreserveDeletesSequenceNumber(SequenceNumber seqnum)`. Disabled by default.
* API call `DB::SetPreserveDeletesSequenceNumber(SequenceNumber seqnum)` was added, users who wish to preserve deletes are expected to periodically call this function to advance the cutoff seqnum (all deletes made before this seqnum can be dropped by DB). It's user responsibility to figure out how to advance the seqnum in the way so the tombstones are kept for the desired period of time, yet are eventually processed in time and don't eat up too much space.
* `ReadOptions::iter_start_seqnum` was added;
if set to something > 0 user will see 2 changes in iterators behavior 1) only keys written with sequence larger than this parameter would be returned and 2) the `Slice` returned by iter->key() now points to the memory that keep User-oriented representation of the internal key, rather than user key. New struct `FullKey` was added to represent internal keys, along with a new helper function `ParseFullKey(const Slice& internal_key, FullKey* result);`.
* Deprecate trash_dir param in NewSstFileManager, right now we will rename deleted files to <name>.trash instead of moving them to trash directory
* Allow setting a custom trash/DB size ratio limit in the SstFileManager, after which files that are to be scheduled for deletion are deleted immediately, regardless of any delete ratelimit.
* Return an error on write if write_options.sync = true and write_options.disableWAL = true to warn user of inconsistent options. Previously we will not write to WAL and not respecting the sync options in this case.

### New Features
* CRC32C is now using the 3-way pipelined SSE algorithm `crc32c_3way` on supported platforms to improve performance. The system will choose to use this algorithm on supported platforms automatically whenever possible. If PCLMULQDQ is not supported it will fall back to the old Fast_CRC32 algorithm.
* `DBOptions::writable_file_max_buffer_size` can now be changed dynamically.
* `DBOptions::bytes_per_sync`, `DBOptions::compaction_readahead_size`, and `DBOptions::wal_bytes_per_sync` can now be changed dynamically, `DBOptions::wal_bytes_per_sync` will flush all memtables and switch to a new WAL file.
* Support dynamic adjustment of rate limit according to demand for background I/O. It can be enabled by passing `true` to the `auto_tuned` parameter in `NewGenericRateLimiter()`. The value passed as `rate_bytes_per_sec` will still be respected as an upper-bound.
* Support dynamically changing `ColumnFamilyOptions::compaction_options_fifo`.
* Introduce `EventListener::OnStallConditionsChanged()` callback. Users can implement it to be notified when user writes are stalled, stopped, or resumed.
* Add a new db property "rocksdb.estimate-oldest-key-time" to return oldest data timestamp. The property is available only for FIFO compaction with compaction_options_fifo.allow_compaction = false.
* Upon snapshot release, recompact bottommost files containing deleted/overwritten keys that previously could not be dropped due to the snapshot. This alleviates space-amp caused by long-held snapshots.
* Support lower bound on iterators specified via `ReadOptions::iterate_lower_bound`.
* Support for differential snapshots (via iterator emitting the sequence of key-values representing the difference between DB state at two different sequence numbers). Supports preserving and emitting puts and regular deletes, doesn't support SingleDeletes, MergeOperator, Blobs and Range Deletes.

### Bug Fixes
* Fix a potential data inconsistency issue during point-in-time recovery. `DB:Open()` will abort if column family inconsistency is found during PIT recovery.
* Fix possible metadata corruption in databases using `DeleteRange()`.

## 5.8.0 (2017-08-30)
### Public API Change
* Users of `Statistics::getHistogramString()` will see fewer histogram buckets and different bucket endpoints.
* `Slice::compare` and BytewiseComparator `Compare` no longer accept `Slice`s containing nullptr.
* `Transaction::Get` and `Transaction::GetForUpdate` variants with `PinnableSlice` added.

### New Features
* Add Iterator::Refresh(), which allows users to update the iterator state so that they can avoid some initialization costs of recreating iterators.
* Replace dynamic_cast<> (except unit test) so people can choose to build with RTTI off. With make, release mode is by default built with -fno-rtti and debug mode is built without it. Users can override it by setting USE_RTTI=0 or 1.
* Universal compactions including the bottom level can be executed in a dedicated thread pool. This alleviates head-of-line blocking in the compaction queue, which cause write stalling, particularly in multi-instance use cases. Users can enable this feature via `Env::SetBackgroundThreads(N, Env::Priority::BOTTOM)`, where `N > 0`.
* Allow merge operator to be called even with a single merge operand during compactions, by appropriately overriding `MergeOperator::AllowSingleOperand`.
* Add `DB::VerifyChecksum()`, which verifies the checksums in all SST files in a running DB.
* Block-based table support for disabling checksums by setting `BlockBasedTableOptions::checksum = kNoChecksum`.

### Bug Fixes
* Fix wrong latencies in `rocksdb.db.get.micros`, `rocksdb.db.write.micros`, and `rocksdb.sst.read.micros`.
* Fix incorrect dropping of deletions during intra-L0 compaction.
* Fix transient reappearance of keys covered by range deletions when memtable prefix bloom filter is enabled.
* Fix potentially wrong file smallest key when range deletions separated by snapshot are written together.

## 5.7.0 (2017-07-13)
### Public API Change
* DB property "rocksdb.sstables" now prints keys in hex form.

### New Features
* Measure estimated number of reads per file. The information can be accessed through DB::GetColumnFamilyMetaData or "rocksdb.sstables" DB property.
* RateLimiter support for throttling background reads, or throttling the sum of background reads and writes. This can give more predictable I/O usage when compaction reads more data than it writes, e.g., due to lots of deletions.
* [Experimental] FIFO compaction with TTL support. It can be enabled by setting CompactionOptionsFIFO.ttl > 0.
* Introduce `EventListener::OnBackgroundError()` callback. Users can implement it to be notified of errors causing the DB to enter read-only mode, and optionally override them.
* Partitioned Index/Filters exiting the experimental mode. To enable partitioned indexes set index_type to kTwoLevelIndexSearch and to further enable partitioned filters set partition_filters to true. To configure the partition size set metadata_block_size.


### Bug Fixes
* Fix discarding empty compaction output files when `DeleteRange()` is used together with subcompactions.

## 5.6.0 (2017-06-06)
### Public API Change
* Scheduling flushes and compactions in the same thread pool is no longer supported by setting `max_background_flushes=0`. Instead, users can achieve this by configuring their high-pri thread pool to have zero threads.
* Replace `Options::max_background_flushes`, `Options::max_background_compactions`, and `Options::base_background_compactions` all with `Options::max_background_jobs`, which automatically decides how many threads to allocate towards flush/compaction.
* options.delayed_write_rate by default take the value of options.rate_limiter rate.
* Replace global variable `IOStatsContext iostats_context` with `IOStatsContext* get_iostats_context()`; replace global variable `PerfContext perf_context` with `PerfContext* get_perf_context()`.

### New Features
* Change ticker/histogram statistics implementations to use core-local storage. This improves aggregation speed compared to our previous thread-local approach, particularly for applications with many threads.
* Users can pass a cache object to write buffer manager, so that they can cap memory usage for memtable and block cache using one single limit.
* Flush will be triggered when 7/8 of the limit introduced by write_buffer_manager or db_write_buffer_size is triggered, so that the hard threshold is hard to hit.
* Introduce WriteOptions.low_pri. If it is true, low priority writes will be throttled if the compaction is behind.
* `DB::IngestExternalFile()` now supports ingesting files into a database containing range deletions.

### Bug Fixes
* Shouldn't ignore return value of fsync() in flush.

## 5.5.0 (2017-05-17)
### New Features
* FIFO compaction to support Intra L0 compaction too with CompactionOptionsFIFO.allow_compaction=true.
* DB::ResetStats() to reset internal stats.
* Statistics::Reset() to reset user stats.
* ldb add option --try_load_options, which will open DB with its own option file.
* Introduce WriteBatch::PopSavePoint to pop the most recent save point explicitly.
* Support dynamically change `max_open_files` option via SetDBOptions()
* Added DB::CreateColumnFamilie() and DB::DropColumnFamilies() to bulk create/drop column families.
* Add debugging function `GetAllKeyVersions` to see internal versions of a range of keys.
* Support file ingestion with universal compaction style
* Support file ingestion behind with option `allow_ingest_behind`
* New option enable_pipelined_write which may improve write throughput in case writing from multiple threads and WAL enabled.

### Bug Fixes
* Fix the bug that Direct I/O uses direct reads for non-SST file

## 5.4.0 (2017-04-11)
### Public API Change
* random_access_max_buffer_size no longer has any effect
* Removed Env::EnableReadAhead(), Env::ShouldForwardRawRequest()
* Support dynamically change `stats_dump_period_sec` option via SetDBOptions().
* Added ReadOptions::max_skippable_internal_keys to set a threshold to fail a request as incomplete when too many keys are being skipped when using iterators.
* DB::Get in place of std::string accepts PinnableSlice, which avoids the extra memcpy of value to std::string in most of cases.
    * PinnableSlice releases the pinned resources that contain the value when it is destructed or when ::Reset() is called on it.
    * The old API that accepts std::string, although discouraged, is still supported.
* Replace Options::use_direct_writes with Options::use_direct_io_for_flush_and_compaction. Read Direct IO wiki for details.
* Added CompactionEventListener and EventListener::OnFlushBegin interfaces.

### New Features
* Memtable flush can be avoided during checkpoint creation if total log file size is smaller than a threshold specified by the user.
* Introduce level-based L0->L0 compactions to reduce file count, so write delays are incurred less often.
* (Experimental) Partitioning filters which creates an index on the partitions. The feature can be enabled by setting partition_filters when using kFullFilter. Currently the feature also requires two-level indexing to be enabled. Number of partitions is the same as the number of partitions for indexes, which is controlled by metadata_block_size.

## 5.3.0 (2017-03-08)
### Public API Change
* Remove disableDataSync option.
* Remove timeout_hint_us option from WriteOptions. The option has been deprecated and has no effect since 3.13.0.
* Remove option min_partial_merge_operands. Partial merge operands will always be merged in flush or compaction if there are more than one.
* Remove option verify_checksums_in_compaction. Compaction will always verify checksum.

### Bug Fixes
* Fix the bug that iterator may skip keys

## 5.2.0 (2017-02-08)
### Public API Change
* NewLRUCache() will determine number of shard bits automatically based on capacity, if the user doesn't pass one. This also impacts the default block cache when the user doesn't explicit provide one.
* Change the default of delayed slowdown value to 16MB/s and further increase the L0 stop condition to 36 files.
* Options::use_direct_writes and Options::use_direct_reads are now ready to use.
* (Experimental) Two-level indexing that partition the index and creates a 2nd level index on the partitions. The feature can be enabled by setting kTwoLevelIndexSearch as IndexType and configuring index_per_partition.

### New Features
* Added new overloaded function GetApproximateSizes that allows to specify if memtable stats should be computed only without computing SST files' stats approximations.
* Added new function GetApproximateMemTableStats that approximates both number of records and size of memtables.
* Add Direct I/O mode for SST file I/O

### Bug Fixes
* RangeSync() should work if ROCKSDB_FALLOCATE_PRESENT is not set
* Fix wrong results in a data race case in Get()
* Some fixes related to 2PC.
* Fix bugs of data corruption in direct I/O

## 5.1.0 (2017-01-13)
* Support dynamically change `delete_obsolete_files_period_micros` option via SetDBOptions().
* Added EventListener::OnExternalFileIngested which will be called when IngestExternalFile() add a file successfully.
* BackupEngine::Open and BackupEngineReadOnly::Open now always return error statuses matching those of the backup Env.

### Bug Fixes
* Fix the bug that if 2PC is enabled, checkpoints may loss some recent transactions.
* When file copying is needed when creating checkpoints or bulk loading files, fsync the file after the file copying.

## 5.0.0 (2016-11-17)
### Public API Change
* Options::max_bytes_for_level_multiplier is now a double along with all getters and setters.
* Support dynamically change `delayed_write_rate` and `max_total_wal_size` options via SetDBOptions().
* Introduce DB::DeleteRange for optimized deletion of large ranges of contiguous keys.
* Support dynamically change `delayed_write_rate` option via SetDBOptions().
* Options::allow_concurrent_memtable_write and Options::enable_write_thread_adaptive_yield are now true by default.
* Remove Tickers::SEQUENCE_NUMBER to avoid confusion if statistics object is shared among RocksDB instance. Alternatively DB::GetLatestSequenceNumber() can be used to get the same value.
* Options.level0_stop_writes_trigger default value changes from 24 to 32.
* New compaction filter API: CompactionFilter::FilterV2(). Allows to drop ranges of keys.
* Removed flashcache support.
* DB::AddFile() is deprecated and is replaced with DB::IngestExternalFile(). DB::IngestExternalFile() remove all the restrictions that existed for DB::AddFile.

### New Features
* Add avoid_flush_during_shutdown option, which speeds up DB shutdown by not flushing unpersisted data (i.e. with disableWAL = true). Unpersisted data will be lost. The options is dynamically changeable via SetDBOptions().
* Add memtable_insert_with_hint_prefix_extractor option. The option is mean to reduce CPU usage for inserting keys into memtable, if keys can be group by prefix and insert for each prefix are sequential or almost sequential. See include/rocksdb/options.h for more details.
* Add LuaCompactionFilter in utilities.  This allows developers to write compaction filters in Lua.  To use this feature, LUA_PATH needs to be set to the root directory of Lua.
* No longer populate "LATEST_BACKUP" file in backup directory, which formerly contained the number of the latest backup. The latest backup can be determined by finding the highest numbered file in the "meta/" subdirectory.

## 4.13.0 (2016-10-18)
### Public API Change
* DB::GetOptions() reflect dynamic changed options (i.e. through DB::SetOptions()) and return copy of options instead of reference.
* Added Statistics::getAndResetTickerCount().

### New Features
* Add DB::SetDBOptions() to dynamic change base_background_compactions and max_background_compactions.
* Added Iterator::SeekForPrev(). This new API will seek to the last key that less than or equal to the target key.

## 4.12.0 (2016-09-12)
### Public API Change
* CancelAllBackgroundWork() flushes all memtables for databases containing writes that have bypassed the WAL (writes issued with WriteOptions::disableWAL=true) before shutting down background threads.
* Merge options source_compaction_factor, max_grandparent_overlap_bytes and expanded_compaction_factor into max_compaction_bytes.
* Remove ImmutableCFOptions.
* Add a compression type ZSTD, which can work with ZSTD 0.8.0 or up. Still keep ZSTDNotFinal for compatibility reasons.

### New Features
* Introduce NewClockCache, which is based on CLOCK algorithm with better concurrent performance in some cases. It can be used to replace the default LRU-based block cache and table cache. To use it, RocksDB need to be linked with TBB lib.
* Change ticker/histogram statistics implementations to accumulate data in thread-local storage, which improves CPU performance by reducing cache coherency costs. Callers of CreateDBStatistics do not need to change anything to use this feature.
* Block cache mid-point insertion, where index and filter block are inserted into LRU block cache with higher priority. The feature can be enabled by setting BlockBasedTableOptions::cache_index_and_filter_blocks_with_high_priority to true and high_pri_pool_ratio > 0 when creating NewLRUCache.

## 4.11.0 (2016-08-01)
### Public API Change
* options.memtable_prefix_bloom_huge_page_tlb_size => memtable_huge_page_size. When it is set, RocksDB will try to allocate memory from huge page for memtable too, rather than just memtable bloom filter.

### New Features
* A tool to migrate DB after options change. See include/rocksdb/utilities/option_change_migration.h.
* Add ReadOptions.background_purge_on_iterator_cleanup. If true, we avoid file deletion when destroying iterators.

## 4.10.0 (2016-07-05)
### Public API Change
* options.memtable_prefix_bloom_bits changes to options.memtable_prefix_bloom_bits_ratio and deprecate options.memtable_prefix_bloom_probes
* enum type CompressionType and PerfLevel changes from char to unsigned char. Value of all PerfLevel shift by one.
* Deprecate options.filter_deletes.

### New Features
* Add avoid_flush_during_recovery option.
* Add a read option background_purge_on_iterator_cleanup to avoid deleting files in foreground when destroying iterators. Instead, a job is scheduled in high priority queue and would be executed in a separate background thread.
* RepairDB support for column families. RepairDB now associates data with non-default column families using information embedded in the SST/WAL files (4.7 or later). For data written by 4.6 or earlier, RepairDB associates it with the default column family.
* Add options.write_buffer_manager which allows users to control total memtable sizes across multiple DB instances.

## 4.9.0 (2016-06-09)
### Public API changes
* Add bottommost_compression option, This option can be used to set a specific compression algorithm for the bottommost level (Last level containing files in the DB).
* Introduce CompactionJobInfo::compression, This field state the compression algorithm used to generate the output files of the compaction.
* Deprecate BlockBaseTableOptions.hash_index_allow_collision=false
* Deprecate options builder (GetOptions()).

### New Features
* Introduce NewSimCache() in rocksdb/utilities/sim_cache.h. This function creates a block cache that is able to give simulation results (mainly hit rate) of simulating block behavior with a configurable cache size.

## 4.8.0 (2016-05-02)
### Public API Change
* Allow preset compression dictionary for improved compression of block-based tables. This is supported for zlib, zstd, and lz4. The compression dictionary's size is configurable via CompressionOptions::max_dict_bytes.
* Delete deprecated classes for creating backups (BackupableDB) and restoring from backups (RestoreBackupableDB). Now, BackupEngine should be used for creating backups, and BackupEngineReadOnly should be used for restorations. For more details, see https://github.com/facebook/rocksdb/wiki/How-to-backup-RocksDB%3F
* Expose estimate of per-level compression ratio via DB property: "rocksdb.compression-ratio-at-levelN".
* Added EventListener::OnTableFileCreationStarted. EventListener::OnTableFileCreated will be called on failure case. User can check creation status via TableFileCreationInfo::status.

### New Features
* Add ReadOptions::readahead_size. If non-zero, NewIterator will create a new table reader which performs reads of the given size.

## 4.7.0 (2016-04-08)
### Public API Change
* rename options compaction_measure_io_stats to report_bg_io_stats and include flush too.
* Change some default options. Now default options will optimize for server-workloads. Also enable slowdown and full stop triggers for pending compaction bytes. These changes may cause sub-optimal performance or significant increase of resource usage. To avoid these risks, users can open existing RocksDB with options extracted from RocksDB option files. See https://github.com/facebook/rocksdb/wiki/RocksDB-Options-File for how to use RocksDB option files. Or you can call Options.OldDefaults() to recover old defaults. DEFAULT_OPTIONS_HISTORY.md will track change history of default options.

## 4.6.0 (2016-03-10)
### Public API Changes
* Change default of BlockBasedTableOptions.format_version to 2. It means default DB created by 4.6 or up cannot be opened by RocksDB version 3.9 or earlier.
* Added strict_capacity_limit option to NewLRUCache. If the flag is set to true, insert to cache will fail if no enough capacity can be free. Signature of Cache::Insert() is updated accordingly.
* Tickers [NUMBER_DB_NEXT, NUMBER_DB_PREV, NUMBER_DB_NEXT_FOUND, NUMBER_DB_PREV_FOUND, ITER_BYTES_READ] are not updated immediately. The are updated when the Iterator is deleted.
* Add monotonically increasing counter (DB property "rocksdb.current-super-version-number") that increments upon any change to the LSM tree.

### New Features
* Add CompactionPri::kMinOverlappingRatio, a compaction picking mode friendly to write amplification.
* Deprecate Iterator::IsKeyPinned() and replace it with Iterator::GetProperty() with prop_name="rocksdb.iterator.is.key.pinned"

## 4.5.0 (2016-02-05)
### Public API Changes
* Add a new perf context level between kEnableCount and kEnableTime. Level 2 now does not include timers for mutexes.
* Statistics of mutex operation durations will not be measured by default. If you want to have them enabled, you need to set Statistics::stats_level_ to kAll.
* DBOptions::delete_scheduler and NewDeleteScheduler() are removed, please use DBOptions::sst_file_manager and NewSstFileManager() instead

### New Features
* ldb tool now supports operations to non-default column families.
* Add kPersistedTier to ReadTier.  This option allows Get and MultiGet to read only the persited data and skip mem-tables if writes were done with disableWAL = true.
* Add DBOptions::sst_file_manager. Use NewSstFileManager() in include/rocksdb/sst_file_manager.h to create a SstFileManager that can be used to track the total size of SST files and control the SST files deletion rate.

## 4.4.0 (2016-01-14)
### Public API Changes
* Change names in CompactionPri and add a new one.
* Deprecate options.soft_rate_limit and add options.soft_pending_compaction_bytes_limit.
* If options.max_write_buffer_number > 3, writes will be slowed down when writing to the last write buffer to delay a full stop.
* Introduce CompactionJobInfo::compaction_reason, this field include the reason to trigger the compaction.
* After slow down is triggered, if estimated pending compaction bytes keep increasing, slowdown more.
* Increase default options.delayed_write_rate to 2MB/s.
* Added a new parameter --path to ldb tool. --path accepts the name of either MANIFEST, SST or a WAL file. Either --db or --path can be used when calling ldb.

## 4.3.0 (2015-12-08)
### New Features
* CompactionFilter has new member function called IgnoreSnapshots which allows CompactionFilter to be called even if there are snapshots later than the key.
* RocksDB will now persist options under the same directory as the RocksDB database on successful DB::Open, CreateColumnFamily, DropColumnFamily, and SetOptions.
* Introduce LoadLatestOptions() in rocksdb/utilities/options_util.h.  This function can construct the latest DBOptions / ColumnFamilyOptions used by the specified RocksDB intance.
* Introduce CheckOptionsCompatibility() in rocksdb/utilities/options_util.h.  This function checks whether the input set of options is able to open the specified DB successfully.

### Public API Changes
* When options.db_write_buffer_size triggers, only the column family with the largest column family size will be flushed, not all the column families.

## 4.2.0 (2015-11-09)
### New Features
* Introduce CreateLoggerFromOptions(), this function create a Logger for provided DBOptions.
* Add GetAggregatedIntProperty(), which returns the sum of the GetIntProperty of all the column families.
* Add MemoryUtil in rocksdb/utilities/memory.h.  It currently offers a way to get the memory usage by type from a list rocksdb instances.

### Public API Changes
* CompactionFilter::Context includes information of Column Family ID
* The need-compaction hint given by TablePropertiesCollector::NeedCompact() will be persistent and recoverable after DB recovery. This introduces a breaking format change. If you use this experimental feature, including NewCompactOnDeletionCollectorFactory() in the new version, you may not be able to directly downgrade the DB back to version 4.0 or lower.
* TablePropertiesCollectorFactory::CreateTablePropertiesCollector() now takes an option Context, containing the information of column family ID for the file being written.
* Remove DefaultCompactionFilterFactory.


## 4.1.0 (2015-10-08)
### New Features
* Added single delete operation as a more efficient way to delete keys that have not been overwritten.
* Added experimental AddFile() to DB interface that allow users to add files created by SstFileWriter into an empty Database, see include/rocksdb/sst_file_writer.h and DB::AddFile() for more info.
* Added support for opening SST files with .ldb suffix which enables opening LevelDB databases.
* CompactionFilter now supports filtering of merge operands and merge results.

### Public API Changes
* Added SingleDelete() to the DB interface.
* Added AddFile() to DB interface.
* Added SstFileWriter class.
* CompactionFilter has a new method FilterMergeOperand() that RocksDB applies to every merge operand during compaction to decide whether to filter the operand.
* We removed CompactionFilterV2 interfaces from include/rocksdb/compaction_filter.h. The functionality was deprecated already in version 3.13.

## 4.0.0 (2015-09-09)
### New Features
* Added support for transactions.  See include/rocksdb/utilities/transaction.h for more info.
* DB::GetProperty() now accepts "rocksdb.aggregated-table-properties" and "rocksdb.aggregated-table-properties-at-levelN", in which case it returns aggregated table properties of the target column family, or the aggregated table properties of the specified level N if the "at-level" version is used.
* Add compression option kZSTDNotFinalCompression for people to experiment ZSTD although its format is not finalized.
* We removed the need for LATEST_BACKUP file in BackupEngine. We still keep writing it when we create new backups (because of backward compatibility), but we don't read it anymore.

### Public API Changes
* Removed class Env::RandomRWFile and Env::NewRandomRWFile().
* Renamed DBOptions.num_subcompactions to DBOptions.max_subcompactions to make the name better match the actual functionality of the option.
* Added Equal() method to the Comparator interface that can optionally be overwritten in cases where equality comparisons can be done more efficiently than three-way comparisons.
* Previous 'experimental' OptimisticTransaction class has been replaced by Transaction class.

## 3.13.0 (2015-08-06)
### New Features
* RollbackToSavePoint() in WriteBatch/WriteBatchWithIndex
* Add NewCompactOnDeletionCollectorFactory() in utilities/table_properties_collectors, which allows rocksdb to mark a SST file as need-compaction when it observes at least D deletion entries in any N consecutive entries in that SST file.  Note that this feature depends on an experimental NeedCompact() API --- the result of this API will not persist after DB restart.
* Add DBOptions::delete_scheduler. Use NewDeleteScheduler() in include/rocksdb/delete_scheduler.h to create a DeleteScheduler that can be shared among multiple RocksDB instances to control the file deletion rate of SST files that exist in the first db_path.

### Public API Changes
* Deprecated WriteOptions::timeout_hint_us. We no longer support write timeout. If you really need this option, talk to us and we might consider returning it.
* Deprecated purge_redundant_kvs_while_flush option.
* Removed BackupEngine::NewBackupEngine() and NewReadOnlyBackupEngine() that were deprecated in RocksDB 3.8. Please use BackupEngine::Open() instead.
* Deprecated Compaction Filter V2. We are not aware of any existing use-cases. If you use this filter, your compile will break with RocksDB 3.13. Please let us know if you use it and we'll put it back in RocksDB 3.14.
* Env::FileExists now returns a Status instead of a boolean
* Add statistics::getHistogramString() to print detailed distribution of a histogram metric.
* Add DBOptions::skip_stats_update_on_db_open.  When it is on, DB::Open() will run faster as it skips the random reads required for loading necessary stats from SST files to optimize compaction.

## 3.12.0 (2015-07-02)
### New Features
* Added experimental support for optimistic transactions.  See include/rocksdb/utilities/optimistic_transaction.h for more info.
* Added a new way to report QPS from db_bench (check out --report_file and --report_interval_seconds)
* Added a cache for individual rows. See DBOptions::row_cache for more info.
* Several new features on EventListener (see include/rocksdb/listener.h):
 - OnCompactionCompleted() now returns per-compaction job statistics, defined in include/rocksdb/compaction_job_stats.h.
 - Added OnTableFileCreated() and OnTableFileDeleted().
* Add compaction_options_universal.enable_trivial_move to true, to allow trivial move while performing universal compaction. Trivial move will happen only when all the input files are non overlapping.

### Public API changes
* EventListener::OnFlushCompleted() now passes FlushJobInfo instead of a list of parameters.
* DB::GetDbIdentity() is now a const function.  If this function is overridden in your application, be sure to also make GetDbIdentity() const to avoid compile error.
* Move listeners from ColumnFamilyOptions to DBOptions.
* Add max_write_buffer_number_to_maintain option
* DB::CompactRange()'s parameter reduce_level is changed to change_level, to allow users to move levels to lower levels if allowed. It can be used to migrate a DB from options.level_compaction_dynamic_level_bytes=false to options.level_compaction_dynamic_level_bytes.true.
* Change default value for options.compaction_filter_factory and options.compaction_filter_factory_v2 to nullptr instead of DefaultCompactionFilterFactory and DefaultCompactionFilterFactoryV2.
* If CancelAllBackgroundWork is called without doing a flush after doing loads with WAL disabled, the changes which haven't been flushed before the call to CancelAllBackgroundWork will be lost.
* WBWIIterator::Entry() now returns WriteEntry instead of `const WriteEntry&`
* options.hard_rate_limit is deprecated.
* When options.soft_rate_limit or options.level0_slowdown_writes_trigger is triggered, the way to slow down writes is changed to: write rate to DB is limited to to options.delayed_write_rate.
* DB::GetApproximateSizes() adds a parameter to allow the estimation to include data in mem table, with default to be not to include. It is now only supported in skip list mem table.
* DB::CompactRange() now accept CompactRangeOptions instead of multiple parameters. CompactRangeOptions is defined in include/rocksdb/options.h.
* CompactRange() will now skip bottommost level compaction for level based compaction if there is no compaction filter, bottommost_level_compaction is introduced in CompactRangeOptions to control when it's possible to skip bottommost level compaction. This mean that if you want the compaction to produce a single file you need to set bottommost_level_compaction to BottommostLevelCompaction::kForce.
* Add Cache.GetPinnedUsage() to get the size of memory occupied by entries that are in use by the system.
* DB:Open() will fail if the compression specified in Options is not linked with the binary. If you see this failure, recompile RocksDB with compression libraries present on your system. Also, previously our default compression was snappy. This behavior is now changed. Now, the default compression is snappy only if it's available on the system. If it isn't we change the default to kNoCompression.
* We changed how we account for memory used in block cache. Previously, we only counted the sum of block sizes currently present in block cache. Now, we count the actual memory usage of the blocks. For example, a block of size 4.5KB will use 8KB memory with jemalloc. This might decrease your memory usage and possibly decrease performance. Increase block cache size if you see this happening after an upgrade.
* Add BackupEngineImpl.options_.max_background_operations to specify the maximum number of operations that may be performed in parallel. Add support for parallelized backup and restore.
* Add DB::SyncWAL() that does a WAL sync without blocking writers.

## 3.11.0 (2015-05-19)
### New Features
* Added a new API Cache::SetCapacity(size_t capacity) to dynamically change the maximum configured capacity of the cache. If the new capacity is less than the existing cache usage, the implementation will try to lower the usage by evicting the necessary number of elements following a strict LRU policy.
* Added an experimental API for handling flashcache devices (blacklists background threads from caching their reads) -- NewFlashcacheAwareEnv
* If universal compaction is used and options.num_levels > 1, compact files are tried to be stored in none-L0 with smaller files based on options.target_file_size_base. The limitation of DB size when using universal compaction is greatly mitigated by using more levels. You can set num_levels = 1 to make universal compaction behave as before. If you set num_levels > 1 and want to roll back to a previous version, you need to compact all files to a big file in level 0 (by setting target_file_size_base to be large and CompactRange(<cf_handle>, nullptr, nullptr, true, 0) and reopen the DB with the same version to rewrite the manifest, and then you can open it using previous releases.
* More information about rocksdb background threads are available in Env::GetThreadList(), including the number of bytes read / written by a compaction job, mem-table size and current number of bytes written by a flush job and many more.  Check include/rocksdb/thread_status.h for more detail.

### Public API changes
* TablePropertiesCollector::AddUserKey() is added to replace TablePropertiesCollector::Add(). AddUserKey() exposes key type, sequence number and file size up to now to users.
* DBOptions::bytes_per_sync used to apply to both WAL and table files. As of 3.11 it applies only to table files. If you want to use this option to sync WAL in the background, please use wal_bytes_per_sync

## 3.10.0 (2015-03-24)
### New Features
* GetThreadStatus() is now able to report detailed thread status, including:
 - Thread Operation including flush and compaction.
 - The stage of the current thread operation.
 - The elapsed time in micros since the current thread operation started.
 More information can be found in include/rocksdb/thread_status.h.  In addition, when running db_bench with --thread_status_per_interval, db_bench will also report thread status periodically.
* Changed the LRU caching algorithm so that referenced blocks (by iterators) are never evicted. This change made parameter removeScanCountLimit obsolete. Because of that NewLRUCache doesn't take three arguments anymore. table_cache_remove_scan_limit option is also removed
* By default we now optimize the compilation for the compilation platform (using -march=native). If you want to build portable binary, use 'PORTABLE=1' before the make command.
* We now allow level-compaction to place files in different paths by
  specifying them in db_paths along with the target_size.
  Lower numbered levels will be placed earlier in the db_paths and higher
  numbered levels will be placed later in the db_paths vector.
* Potentially big performance improvements if you're using RocksDB with lots of column families (100-1000)
* Added BlockBasedTableOptions.format_version option, which allows user to specify which version of block based table he wants. As a general guideline, newer versions have more features, but might not be readable by older versions of RocksDB.
* Added new block based table format (version 2), which you can enable by setting BlockBasedTableOptions.format_version = 2. This format changes how we encode size information in compressed blocks and should help with memory allocations if you're using Zlib or BZip2 compressions.
* MemEnv (env that stores data in memory) is now available in default library build. You can create it by calling NewMemEnv().
* Add SliceTransform.SameResultWhenAppended() to help users determine it is safe to apply prefix bloom/hash.
* Block based table now makes use of prefix bloom filter if it is a full fulter.
* Block based table remembers whether a whole key or prefix based bloom filter is supported in SST files. Do a sanity check when reading the file with users' configuration.
* Fixed a bug in ReadOnlyBackupEngine that deleted corrupted backups in some cases, even though the engine was ReadOnly
* options.level_compaction_dynamic_level_bytes, a feature to allow RocksDB to pick dynamic base of bytes for levels. With this feature turned on, we will automatically adjust max bytes for each level. The goal of this feature is to have lower bound on size amplification. For more details, see comments in options.h.
* Added an abstract base class WriteBatchBase for write batches
* Fixed a bug where we start deleting files of a dropped column families even if there are still live references to it

### Public API changes
* Deprecated skip_log_error_on_recovery and table_cache_remove_scan_count_limit options.
* Logger method logv with log level parameter is now virtual

### RocksJava
* Added compression per level API.
* MemEnv is now available in RocksJava via RocksMemEnv class.
* lz4 compression is now included in rocksjava static library when running `make rocksdbjavastatic`.
* Overflowing a size_t when setting rocksdb options now throws an IllegalArgumentException, which removes the necessity for a developer to catch these Exceptions explicitly.

## 3.9.0 (2014-12-08)

### New Features
* Add rocksdb::GetThreadList(), which in the future will return the current status of all
  rocksdb-related threads.  We will have more code instruments in the following RocksDB
  releases.
* Change convert function in rocksdb/utilities/convenience.h to return Status instead of boolean.
  Also add support for nested options in convert function

### Public API changes
* New API to create a checkpoint added. Given a directory name, creates a new
  database which is an image of the existing database.
* New API LinkFile added to Env. If you implement your own Env class, an
  implementation of the API LinkFile will have to be provided.
* MemTableRep takes MemTableAllocator instead of Arena

### Improvements
* RocksDBLite library now becomes smaller and will be compiled with -fno-exceptions flag.

## 3.8.0 (2014-11-14)

### Public API changes
* BackupEngine::NewBackupEngine() was deprecated; please use BackupEngine::Open() from now on.
* BackupableDB/RestoreBackupableDB have new GarbageCollect() methods, which will clean up files from corrupt and obsolete backups.
* BackupableDB/RestoreBackupableDB have new GetCorruptedBackups() methods which list corrupt backups.

### Cleanup
* Bunch of code cleanup, some extra warnings turned on (-Wshadow, -Wshorten-64-to-32, -Wnon-virtual-dtor)

### New features
* CompactFiles and EventListener, although they are still in experimental state
* Full ColumnFamily support in RocksJava.

## 3.7.0 (2014-11-06)
### Public API changes
* Introduce SetOptions() API to allow adjusting a subset of options dynamically online
* Introduce 4 new convenient functions for converting Options from string: GetColumnFamilyOptionsFromMap(), GetColumnFamilyOptionsFromString(), GetDBOptionsFromMap(), GetDBOptionsFromString()
* Remove WriteBatchWithIndex.Delete() overloads using SliceParts
* When opening a DB, if options.max_background_compactions is larger than the existing low pri pool of options.env, it will enlarge it. Similarly, options.max_background_flushes is larger than the existing high pri pool of options.env, it will enlarge it.

## 3.6.0 (2014-10-07)
### Disk format changes
* If you're using RocksDB on ARM platforms and you're using default bloom filter, there is a disk format change you need to be aware of. There are three steps you need to do when you convert to new release: 1. turn off filter policy, 2. compact the whole database, 3. turn on filter policy

### Behavior changes
* We have refactored our system of stalling writes.  Any stall-related statistics' meanings are changed. Instead of per-write stall counts, we now count stalls per-epoch, where epochs are periods between flushes and compactions. You'll find more information in our Tuning Perf Guide once we release RocksDB 3.6.
* When disableDataSync=true, we no longer sync the MANIFEST file.
* Add identity_as_first_hash property to CuckooTable. SST file needs to be rebuilt to be opened by reader properly.

### Public API changes
* Change target_file_size_base type to uint64_t from int.
* Remove allow_thread_local. This feature was proved to be stable, so we are turning it always-on.

## 3.5.0 (2014-09-03)
### New Features
* Add include/utilities/write_batch_with_index.h, providing a utility class to query data out of WriteBatch when building it.
* Move BlockBasedTable related options to BlockBasedTableOptions from Options. Change corresponding JNI interface. Options affected include:
  no_block_cache, block_cache, block_cache_compressed, block_size, block_size_deviation, block_restart_interval, filter_policy, whole_key_filtering. filter_policy is changed to shared_ptr from a raw pointer.
* Remove deprecated options: disable_seek_compaction and db_stats_log_interval
* OptimizeForPointLookup() takes one parameter for block cache size. It now builds hash index, bloom filter, and block cache.

### Public API changes
* The Prefix Extractor used with V2 compaction filters is now passed user key to SliceTransform::Transform instead of unparsed RocksDB key.

## 3.4.0 (2014-08-18)
### New Features
* Support Multiple DB paths in universal style compactions
* Add feature of storing plain table index and bloom filter in SST file.
* CompactRange() will never output compacted files to level 0. This used to be the case when all the compaction input files were at level 0.
* Added iterate_upper_bound to define the extent upto which the forward iterator will return entries. This will prevent iterating over delete markers and overwritten entries for edge cases where you want to break out the iterator anyways. This may improve performance in case there are a large number of delete markers or overwritten entries.

### Public API changes
* DBOptions.db_paths now is a vector of a DBPath structure which indicates both of path and target size
* NewPlainTableFactory instead of bunch of parameters now accepts PlainTableOptions, which is defined in include/rocksdb/table.h
* Moved include/utilities/*.h to include/rocksdb/utilities/*.h
* Statistics APIs now take uint32_t as type instead of Tickers. Also make two access functions getTickerCount and histogramData const
* Add DB property rocksdb.estimate-num-keys, estimated number of live keys in DB.
* Add DB::GetIntProperty(), which returns DB properties that are integer as uint64_t.
* The Prefix Extractor used with V2 compaction filters is now passed user key to SliceTransform::Transform instead of unparsed RocksDB key.

## 3.3.0 (2014-07-10)
### New Features
* Added JSON API prototype.
* HashLinklist reduces performance outlier caused by skewed bucket by switching data in the bucket from linked list to skip list. Add parameter threshold_use_skiplist in NewHashLinkListRepFactory().
* RocksDB is now able to reclaim storage space more effectively during the compaction process.  This is done by compensating the size of each deletion entry by the 2X average value size, which makes compaction to be triggered by deletion entries more easily.
* Add TimeOut API to write.  Now WriteOptions have a variable called timeout_hint_us.  With timeout_hint_us set to non-zero, any write associated with this timeout_hint_us may be aborted when it runs longer than the specified timeout_hint_us, and it is guaranteed that any write completes earlier than the specified time-out will not be aborted due to the time-out condition.
* Add a rate_limiter option, which controls total throughput of flush and compaction. The throughput is specified in bytes/sec. Flush always has precedence over compaction when available bandwidth is constrained.

### Public API changes
* Removed NewTotalOrderPlainTableFactory because it is not used and implemented semantically incorrect.

## 3.2.0 (2014-06-20)

### Public API changes
* We removed seek compaction as a concept from RocksDB because:
1) It makes more sense for spinning disk workloads, while RocksDB is primarily designed for flash and memory,
2) It added some complexity to the important code-paths,
3) None of our internal customers were really using it.
Because of that, Options::disable_seek_compaction is now obsolete. It is still a parameter in Options, so it does not break the build, but it does not have any effect. We plan to completely remove it at some point, so we ask users to please remove this option from your code base.
* Add two parameters to NewHashLinkListRepFactory() for logging on too many entries in a hash bucket when flushing.
* Added new option BlockBasedTableOptions::hash_index_allow_collision. When enabled, prefix hash index for block-based table will not store prefix and allow hash collision, reducing memory consumption.

### New Features
* PlainTable now supports a new key encoding: for keys of the same prefix, the prefix is only written once. It can be enabled through encoding_type parameter of NewPlainTableFactory()
* Add AdaptiveTableFactory, which is used to convert from a DB of PlainTable to BlockBasedTabe, or vise versa. It can be created using NewAdaptiveTableFactory()

### Performance Improvements
* Tailing Iterator re-implemeted with ForwardIterator + Cascading Search Hint , see ~20% throughput improvement.

## 3.1.0 (2014-05-21)

### Public API changes
* Replaced ColumnFamilyOptions::table_properties_collectors with ColumnFamilyOptions::table_properties_collector_factories

### New Features
* Hash index for block-based table will be materialized and reconstructed more efficiently. Previously hash index is constructed by scanning the whole table during every table open.
* FIFO compaction style

## 3.0.0 (2014-05-05)

### Public API changes
* Added _LEVEL to all InfoLogLevel enums
* Deprecated ReadOptions.prefix and ReadOptions.prefix_seek. Seek() defaults to prefix-based seek when Options.prefix_extractor is supplied. More detail is documented in https://github.com/facebook/rocksdb/wiki/Prefix-Seek-API-Changes
* MemTableRepFactory::CreateMemTableRep() takes info logger as an extra parameter.

### New Features
* Column family support
* Added an option to use different checksum functions in BlockBasedTableOptions
* Added ApplyToAllCacheEntries() function to Cache

## 2.8.0 (2014-04-04)

* Removed arena.h from public header files.
* By default, checksums are verified on every read from database
* Change default value of several options, including: paranoid_checks=true, max_open_files=5000, level0_slowdown_writes_trigger=20, level0_stop_writes_trigger=24, disable_seek_compaction=true, max_background_flushes=1 and allow_mmap_writes=false
* Added is_manual_compaction to CompactionFilter::Context
* Added "virtual void WaitForJoin()" in class Env. Default operation is no-op.
* Removed BackupEngine::DeleteBackupsNewerThan() function
* Added new option -- verify_checksums_in_compaction
* Changed Options.prefix_extractor from raw pointer to shared_ptr (take ownership)
  Changed HashSkipListRepFactory and HashLinkListRepFactory constructor to not take SliceTransform object (use Options.prefix_extractor implicitly)
* Added Env::GetThreadPoolQueueLen(), which returns the waiting queue length of thread pools
* Added a command "checkconsistency" in ldb tool, which checks
  if file system state matches DB state (file existence and file sizes)
* Separate options related to block based table to a new struct BlockBasedTableOptions.
* WriteBatch has a new function Count() to return total size in the batch, and Data() now returns a reference instead of a copy
* Add more counters to perf context.
* Supports several more DB properties: compaction-pending, background-errors and cur-size-active-mem-table.

### New Features
* If we find one truncated record at the end of the MANIFEST or WAL files,
  we will ignore it. We assume that writers of these records were interrupted
  and that we can safely ignore it.
* A new SST format "PlainTable" is added, which is optimized for memory-only workloads. It can be created through NewPlainTableFactory() or NewTotalOrderPlainTableFactory().
* A new mem table implementation hash linked list optimizing for the case that there are only few keys for each prefix, which can be created through NewHashLinkListRepFactory().
* Merge operator supports a new function PartialMergeMulti() to allow users to do partial merges against multiple operands.
* Now compaction filter has a V2 interface. It buffers the kv-pairs sharing the same key prefix, process them in batches, and return the batched results back to DB. The new interface uses a new structure CompactionFilterContext for the same purpose as CompactionFilter::Context in V1.
* Geo-spatial support for locations and radial-search.

## 2.7.0 (2014-01-28)

### Public API changes

* Renamed `StackableDB::GetRawDB()` to `StackableDB::GetBaseDB()`.
* Renamed `WriteBatch::Data()` `const std::string& Data() const`.
* Renamed class `TableStats` to `TableProperties`.
* Deleted class `PrefixHashRepFactory`. Please use `NewHashSkipListRepFactory()` instead.
* Supported multi-threaded `EnableFileDeletions()` and `DisableFileDeletions()`.
* Added `DB::GetOptions()`.
* Added `DB::GetDbIdentity()`.

### New Features

* Added [BackupableDB](https://github.com/facebook/rocksdb/wiki/How-to-backup-RocksDB%3F)
* Implemented [TailingIterator](https://github.com/facebook/rocksdb/wiki/Tailing-Iterator), a special type of iterator that
  doesn't create a snapshot (can be used to read newly inserted data)
  and is optimized for doing sequential reads.
* Added property block for table, which allows (1) a table to store
  its metadata and (2) end user to collect and store properties they
  are interested in.
* Enabled caching index and filter block in block cache (turned off by default).
* Supported error report when doing manual compaction.
* Supported additional Linux platform flavors and Mac OS.
* Put with `SliceParts` - Variant of `Put()` that gathers output like `writev(2)`
* Bug fixes and code refactor for compatibility with upcoming Column
  Family feature.

### Performance Improvements

* Huge benchmark performance improvements by multiple efforts. For example, increase in readonly QPS from about 530k in 2.6 release to 1.1 million in 2.7 [1]
* Speeding up a way RocksDB deleted obsolete files - no longer listing the whole directory under a lock -- decrease in p99
* Use raw pointer instead of shared pointer for statistics: [5b825d](https://github.com/facebook/rocksdb/commit/5b825d6964e26ec3b4bb6faa708ebb1787f1d7bd) -- huge increase in performance -- shared pointers are slow
* Optimized locking for `Get()` -- [1fdb3f](https://github.com/facebook/rocksdb/commit/1fdb3f7dc60e96394e3e5b69a46ede5d67fb976c) -- 1.5x QPS increase for some workloads
* Cache speedup - [e8d40c3](https://github.com/facebook/rocksdb/commit/e8d40c31b3cca0c3e1ae9abe9b9003b1288026a9)
* Implemented autovector, which allocates first N elements on stack. Most of vectors in RocksDB are small. Also, we never want to allocate heap objects while holding a mutex. -- [c01676e4](https://github.com/facebook/rocksdb/commit/c01676e46d3be08c3c140361ef1f5884f47d3b3c)
* Lots of efforts to move malloc, memcpy and IO outside of locks<|MERGE_RESOLUTION|>--- conflicted
+++ resolved
@@ -1,22 +1,4 @@
 # Rocksdb Change Log
-<<<<<<< HEAD
-## 7.8.3 (11/29/2022)
-* Revert an internal change in 7.8.0 associated with some memory usage churn.
-
-## 7.8.2 (11/27/2022)
-### Behavior changes
-* Make best-efforts recovery verify SST unique ID before Version construction (#10962)
-* Fix failed memtable flush retry bug that could cause wrongly ordered updates, which would surface to writers as `Status::Corruption` in case of `force_consistency_checks=true` (default). It affects use cases that enable both parallel flush (`max_background_flushes > 1` or `max_background_jobs >= 8`) and non-default memtable count (`max_write_buffer_number > 2`).
-* Tiered Storage: fixed excessive keys written to penultimate level in non-debug builds.
-
-### Bug Fixes
-* Fixed a regression in scan for async_io. During seek, valid buffers were getting cleared causing a regression.
-* Fixed a performance regression in iterator where range tombstones after `iterate_upper_bound` is processed.
-
-## 7.8.1 (11/2/2022)
-### Bug Fixes
-* Fix memory corruption error in scans if async_io is enabled. Memory corruption happened if there is IOError while reading the data leading to empty buffer and other buffer already in progress of async read goes again for reading.
-=======
 ## 7.10.2 (02/10/2023)
 ### Bug Fixes
 * Fixed a bug in DB open/recovery from a compressed WAL that was caused due to incorrect handling of certain record fragments with the same offset within a WAL block.
@@ -80,7 +62,6 @@
 ### Public API Changes
 * Marked `block_cache_compressed` as a deprecated feature. Use SecondaryCache instead.
 * Added a `SecondaryCache::InsertSaved()` API, with default implementation depending on `Insert()`. Some implementations might need to add a custom implementation of `InsertSaved()`. (Details in API comments.)
->>>>>>> 3258b5c3
 
 ## 7.8.0 (10/22/2022)
 ### New Features
