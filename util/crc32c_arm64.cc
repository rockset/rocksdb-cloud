//  Copyright (c) 2018, Arm Limited and affiliates. All rights reserved.
//  This source code is licensed under both the GPLv2 (found in the
//  COPYING file in the root directory) and Apache 2.0 License
//  (found in the LICENSE.Apache file in the root directory).

#include "util/crc32c_arm64.h"

#if defined(HAVE_ARM64_CRC)

#if defined(__linux__)
#include <asm/hwcap.h>
#endif
#ifdef ROCKSDB_AUXV_GETAUXVAL_PRESENT
#include <sys/auxv.h>
#endif
#ifndef HWCAP_CRC32
#define HWCAP_CRC32 (1 << 7)
#endif
#ifndef HWCAP_PMULL
#define HWCAP_PMULL (1 << 4)
#endif
#if defined(__APPLE__)
#include <sys/sysctl.h>
#endif
#if defined(__OpenBSD__)
<<<<<<< HEAD
#include <sys/types.h>
#include <sys/sysctl.h>
#include <machine/cpu.h>
#include <machine/armreg.h>
=======
#include <machine/armreg.h>
#include <machine/cpu.h>
#include <sys/sysctl.h>
#include <sys/types.h>
>>>>>>> 49ce8a10
#endif

#ifdef HAVE_ARM64_CRYPTO
/* unfolding to compute 8 * 3 = 24 bytes parallelly */
#define CRC32C24BYTES(ITR)                                    \
  crc1 = crc32c_u64(crc1, *(buf64 + BLK_LENGTH + (ITR)));     \
  crc2 = crc32c_u64(crc2, *(buf64 + BLK_LENGTH * 2 + (ITR))); \
  crc0 = crc32c_u64(crc0, *(buf64 + (ITR)));

/* unfolding to compute 24 * 7 = 168 bytes parallelly */
#define CRC32C7X24BYTES(ITR)   \
  do {                         \
    CRC32C24BYTES((ITR)*7 + 0) \
    CRC32C24BYTES((ITR)*7 + 1) \
    CRC32C24BYTES((ITR)*7 + 2) \
    CRC32C24BYTES((ITR)*7 + 3) \
    CRC32C24BYTES((ITR)*7 + 4) \
    CRC32C24BYTES((ITR)*7 + 5) \
    CRC32C24BYTES((ITR)*7 + 6) \
  } while (0)
#endif

extern bool pmull_runtime_flag;

uint32_t crc32c_runtime_check(void) {
#if defined(ROCKSDB_AUXV_GETAUXVAL_PRESENT) || defined(__FreeBSD__)
  uint64_t auxv = 0;
#if defined(ROCKSDB_AUXV_GETAUXVAL_PRESENT)
  auxv = getauxval(AT_HWCAP);
#elif defined(__FreeBSD__)
  elf_aux_info(AT_HWCAP, &auxv, sizeof(auxv));
#endif
  return (auxv & HWCAP_CRC32) != 0;
#elif defined(__APPLE__)
  int r;
  size_t l = sizeof(r);
  if (sysctlbyname("hw.optional.armv8_crc32", &r, &l, NULL, 0) == -1) return 0;
  return r == 1;
#elif defined(__OpenBSD__)
  int r = 0;
<<<<<<< HEAD
  const int isar0_mib[] = { CTL_MACHDEP, CPU_ID_AA64ISAR0 };
=======
  const int isar0_mib[] = {CTL_MACHDEP, CPU_ID_AA64ISAR0};
>>>>>>> 49ce8a10
  uint64_t isar0;
  size_t len = sizeof(isar0);

  if (sysctl(isar0_mib, 2, &isar0, &len, NULL, 0) != -1) {
<<<<<<< HEAD
      if (ID_AA64ISAR0_CRC32(isar0) >= ID_AA64ISAR0_CRC32_BASE)
        r = 1;
=======
    if (ID_AA64ISAR0_CRC32(isar0) >= ID_AA64ISAR0_CRC32_BASE) r = 1;
>>>>>>> 49ce8a10
  }
  return r;
#else
  return 0;
#endif
}

bool crc32c_pmull_runtime_check(void) {
#if defined(ROCKSDB_AUXV_GETAUXVAL_PRESENT) || defined(__FreeBSD__)
  uint64_t auxv = 0;
#if defined(ROCKSDB_AUXV_GETAUXVAL_PRESENT)
  auxv = getauxval(AT_HWCAP);
#elif defined(__FreeBSD__)
  elf_aux_info(AT_HWCAP, &auxv, sizeof(auxv));
#endif
  return (auxv & HWCAP_PMULL) != 0;
#elif defined(__APPLE__)
  return true;
#elif defined(__OpenBSD__)
  bool r = false;
<<<<<<< HEAD
  const int isar0_mib[] = { CTL_MACHDEP, CPU_ID_AA64ISAR0 };
=======
  const int isar0_mib[] = {CTL_MACHDEP, CPU_ID_AA64ISAR0};
>>>>>>> 49ce8a10
  uint64_t isar0;
  size_t len = sizeof(isar0);

  if (sysctl(isar0_mib, 2, &isar0, &len, NULL, 0) != -1) {
<<<<<<< HEAD
      if (ID_AA64ISAR0_AES(isar0) >= ID_AA64ISAR0_AES_PMULL)
        r = true;
=======
    if (ID_AA64ISAR0_AES(isar0) >= ID_AA64ISAR0_AES_PMULL) r = true;
>>>>>>> 49ce8a10
  }
  return r;
#else
  return false;
#endif
}

#ifdef ROCKSDB_UBSAN_RUN
#if defined(__clang__)
__attribute__((__no_sanitize__("alignment")))
#elif defined(__GNUC__)
__attribute__((__no_sanitize_undefined__))
#endif
#endif
uint32_t
crc32c_arm64(uint32_t crc, unsigned char const *data, size_t len) {
  const uint8_t *buf8;
  const uint64_t *buf64 = (uint64_t *)data;
  int length = (int)len;
  crc ^= 0xffffffff;

  /*
   * Pmull runtime check here.
   * Raspberry Pi supports crc32 but doesn't support pmull.
   * Skip Crc32c Parallel computation if no crypto extension available.
   */
  if (pmull_runtime_flag) {
/* Macro (HAVE_ARM64_CRYPTO) is used for compiling check  */
#ifdef HAVE_ARM64_CRYPTO
/* Crc32c Parallel computation
 *   Algorithm comes from Intel whitepaper:
 *   crc-iscsi-polynomial-crc32-instruction-paper
 *
 * Input data is divided into three equal-sized blocks
 *   Three parallel blocks (crc0, crc1, crc2) for 1024 Bytes
 *   One Block: 42(BLK_LENGTH) * 8(step length: crc32c_u64) bytes
 */
#define BLK_LENGTH 42
    while (length >= 1024) {
      uint64_t t0, t1;
      uint32_t crc0 = 0, crc1 = 0, crc2 = 0;

      /* Parallel Param:
       *   k0 = CRC32(x ^ (42 * 8 * 8 * 2 - 1));
       *   k1 = CRC32(x ^ (42 * 8 * 8 - 1));
       */
      uint32_t k0 = 0xe417f38a, k1 = 0x8f158014;

      /* Prefetch data for following block to avoid cache miss */
      PREF1KL1((uint8_t *)buf64, 1024);

      /* First 8 byte for better pipelining */
      crc0 = crc32c_u64(crc, *buf64++);

      /* 3 blocks crc32c parallel computation
       * Macro unfolding to compute parallelly
       * 168 * 6 = 1008 (bytes)
       */
      CRC32C7X24BYTES(0);
      CRC32C7X24BYTES(1);
      CRC32C7X24BYTES(2);
      CRC32C7X24BYTES(3);
      CRC32C7X24BYTES(4);
      CRC32C7X24BYTES(5);
      buf64 += (BLK_LENGTH * 3);

      /* Last 8 bytes */
      crc = crc32c_u64(crc2, *buf64++);

      t0 = (uint64_t)vmull_p64(crc0, k0);
      t1 = (uint64_t)vmull_p64(crc1, k1);

      /* Merge (crc0, crc1, crc2) -> crc */
      crc1 = crc32c_u64(0, t1);
      crc ^= crc1;
      crc0 = crc32c_u64(0, t0);
      crc ^= crc0;

      length -= 1024;
    }

    if (length == 0) return crc ^ (0xffffffffU);
#endif
  }  // if Pmull runtime check here

  buf8 = (const uint8_t *)buf64;
  while (length >= 8) {
    crc = crc32c_u64(crc, *(const uint64_t *)buf8);
    buf8 += 8;
    length -= 8;
  }

  /* The following is more efficient than the straight loop */
  if (length >= 4) {
    crc = crc32c_u32(crc, *(const uint32_t *)buf8);
    buf8 += 4;
    length -= 4;
  }

  if (length >= 2) {
    crc = crc32c_u16(crc, *(const uint16_t *)buf8);
    buf8 += 2;
    length -= 2;
  }

  if (length >= 1) crc = crc32c_u8(crc, *buf8);

  crc ^= 0xffffffff;
  return crc;
}

#endif<|MERGE_RESOLUTION|>--- conflicted
+++ resolved
@@ -23,17 +23,10 @@
 #include <sys/sysctl.h>
 #endif
 #if defined(__OpenBSD__)
-<<<<<<< HEAD
-#include <sys/types.h>
-#include <sys/sysctl.h>
-#include <machine/cpu.h>
-#include <machine/armreg.h>
-=======
 #include <machine/armreg.h>
 #include <machine/cpu.h>
 #include <sys/sysctl.h>
 #include <sys/types.h>
->>>>>>> 49ce8a10
 #endif
 
 #ifdef HAVE_ARM64_CRYPTO
@@ -74,21 +67,12 @@
   return r == 1;
 #elif defined(__OpenBSD__)
   int r = 0;
-<<<<<<< HEAD
-  const int isar0_mib[] = { CTL_MACHDEP, CPU_ID_AA64ISAR0 };
-=======
   const int isar0_mib[] = {CTL_MACHDEP, CPU_ID_AA64ISAR0};
->>>>>>> 49ce8a10
   uint64_t isar0;
   size_t len = sizeof(isar0);
 
   if (sysctl(isar0_mib, 2, &isar0, &len, NULL, 0) != -1) {
-<<<<<<< HEAD
-      if (ID_AA64ISAR0_CRC32(isar0) >= ID_AA64ISAR0_CRC32_BASE)
-        r = 1;
-=======
     if (ID_AA64ISAR0_CRC32(isar0) >= ID_AA64ISAR0_CRC32_BASE) r = 1;
->>>>>>> 49ce8a10
   }
   return r;
 #else
@@ -109,21 +93,12 @@
   return true;
 #elif defined(__OpenBSD__)
   bool r = false;
-<<<<<<< HEAD
-  const int isar0_mib[] = { CTL_MACHDEP, CPU_ID_AA64ISAR0 };
-=======
   const int isar0_mib[] = {CTL_MACHDEP, CPU_ID_AA64ISAR0};
->>>>>>> 49ce8a10
   uint64_t isar0;
   size_t len = sizeof(isar0);
 
   if (sysctl(isar0_mib, 2, &isar0, &len, NULL, 0) != -1) {
-<<<<<<< HEAD
-      if (ID_AA64ISAR0_AES(isar0) >= ID_AA64ISAR0_AES_PMULL)
-        r = true;
-=======
     if (ID_AA64ISAR0_AES(isar0) >= ID_AA64ISAR0_AES_PMULL) r = true;
->>>>>>> 49ce8a10
   }
   return r;
 #else
