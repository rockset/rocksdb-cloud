--- conflicted
+++ resolved
@@ -26,14 +26,11 @@
           FSReadRequest* read_req = static_cast<FSReadRequest*>(cb_arg);
           read_req->status = req.status;
           read_req->result = req.result;
-<<<<<<< HEAD
-=======
           if (req.fs_scratch != nullptr) {
             // TODO akanksha: Revisit to remove the const in the callback.
             FSReadRequest& req_tmp = const_cast<FSReadRequest&>(req);
             read_req->fs_scratch = std::move(req_tmp.fs_scratch);
           }
->>>>>>> 49ce8a10
         },
         &awaiter->read_reqs_[i], &awaiter->io_handle_[i], &awaiter->del_fn_[i],
         /*aligned_buf=*/nullptr);
