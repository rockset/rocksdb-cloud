--- conflicted
+++ resolved
@@ -8,22 +8,18 @@
 // found in the LICENSE file. See the AUTHORS file for names of contributors.
 
 #include "rocksdb/comparator.h"
+
 #include <stdint.h>
+
 #include <algorithm>
 #include <memory>
-<<<<<<< HEAD
-=======
 #include <mutex>
 
->>>>>>> f181158b
 #include "port/port.h"
 #include "rocksdb/convenience.h"
 #include "rocksdb/slice.h"
-<<<<<<< HEAD
-=======
 #include "rocksdb/utilities/customizable_util.h"
 #include "rocksdb/utilities/object_registry.h"
->>>>>>> f181158b
 
 namespace ROCKSDB_NAMESPACE {
 
@@ -31,8 +27,8 @@
 class BytewiseComparatorImpl : public Comparator {
  public:
   BytewiseComparatorImpl() { }
-
-  const char* Name() const override { return "leveldb.BytewiseComparator"; }
+  static const char* kClassName() { return "leveldb.BytewiseComparator"; }
+  const char* Name() const override { return kClassName(); }
 
   int Compare(const Slice& a, const Slice& b) const override {
     return a.compare(b);
@@ -150,9 +146,10 @@
  public:
   ReverseBytewiseComparatorImpl() { }
 
-  const char* Name() const override {
+  static const char* kClassName() {
     return "rocksdb.ReverseBytewiseComparator";
   }
+  const char* Name() const override { return kClassName(); }
 
   int Compare(const Slice& a, const Slice& b) const override {
     return -a.compare(b);
@@ -231,8 +228,6 @@
   return &rbytewise;
 }
 
-<<<<<<< HEAD
-=======
 #ifndef ROCKSDB_LITE
 static int RegisterBuiltinComparators(ObjectLibrary& library,
                                       const std::string& /*arg*/) {
@@ -296,5 +291,4 @@
   }
   return status;
 }
->>>>>>> f181158b
 }  // namespace ROCKSDB_NAMESPACE