//  Copyright (c) 2011-present, Facebook, Inc.  All rights reserved.
//  This source code is licensed under both the GPLv2 (found in the
//  COPYING file in the root directory) and Apache 2.0 License
//  (found in the LICENSE.Apache file in the root directory).
//
// Copyright (c) 2011 The LevelDB Authors. All rights reserved.
// Use of this source code is governed by a BSD-style license that can be
// found in the LICENSE file. See the AUTHORS file for names of contributors.

#pragma once
#include <assert.h>

#include <atomic>
#include <functional>
#include <memory>
#include <mutex>
#include <thread>

#include "port/port.h"
#include "util/fastrange.h"
#include "util/hash.h"

namespace ROCKSDB_NAMESPACE {

// Helper class that locks a mutex on construction and unlocks the mutex when
// the destructor of the MutexLock object is invoked.
//
// Typical usage:
//
//   void MyClass::MyMethod() {
//     MutexLock l(&mu_);       // mu_ is an instance variable
//     ... some complex code, possibly with multiple return paths ...
//   }

class MutexLock {
 public:
  explicit MutexLock(port::Mutex *mu) : mu_(mu) { this->mu_->Lock(); }
  // No copying allowed
  MutexLock(const MutexLock &) = delete;
  void operator=(const MutexLock &) = delete;

  ~MutexLock() { this->mu_->Unlock(); }

 private:
  port::Mutex *const mu_;
};

//
// Acquire a ReadLock on the specified RWMutex.
// The Lock will be automatically released when the
// object goes out of scope.
//
class ReadLock {
 public:
  explicit ReadLock(port::RWMutex *mu) : mu_(mu) { this->mu_->ReadLock(); }
  // No copying allowed
  ReadLock(const ReadLock &) = delete;
  void operator=(const ReadLock &) = delete;

  ~ReadLock() { this->mu_->ReadUnlock(); }

 private:
  port::RWMutex *const mu_;
};

//
// Automatically unlock a locked mutex when the object is destroyed
//
class ReadUnlock {
 public:
  explicit ReadUnlock(port::RWMutex *mu) : mu_(mu) { mu->AssertHeld(); }
  // No copying allowed
  ReadUnlock(const ReadUnlock &) = delete;
  ReadUnlock &operator=(const ReadUnlock &) = delete;

  ~ReadUnlock() { mu_->ReadUnlock(); }

 private:
  port::RWMutex *const mu_;
};

//
// Acquire a WriteLock on the specified RWMutex.
// The Lock will be automatically released then the
// object goes out of scope.
//
class WriteLock {
 public:
  explicit WriteLock(port::RWMutex *mu) : mu_(mu) { this->mu_->WriteLock(); }
  // No copying allowed
  WriteLock(const WriteLock &) = delete;
  void operator=(const WriteLock &) = delete;

  ~WriteLock() { this->mu_->WriteUnlock(); }

 private:
  port::RWMutex *const mu_;
};

//
// SpinMutex has very low overhead for low-contention cases.  Method names
// are chosen so you can use std::unique_lock or std::lock_guard with it.
//
class SpinMutex {
 public:
  SpinMutex() : locked_(false) {}

  bool try_lock() {
    auto currently_locked = locked_.load(std::memory_order_relaxed);
    return !currently_locked &&
           locked_.compare_exchange_weak(currently_locked, true,
                                         std::memory_order_acquire,
                                         std::memory_order_relaxed);
  }

  void lock() {
    for (size_t tries = 0;; ++tries) {
      if (try_lock()) {
        // success
        break;
      }
      port::AsmVolatilePause();
      if (tries > 100) {
        std::this_thread::yield();
      }
    }
  }

  void unlock() { locked_.store(false, std::memory_order_release); }

 private:
  std::atomic<bool> locked_;
};

// For preventing false sharing, especially for mutexes.
// NOTE: if a mutex is less than half the size of a cache line, it would
// make more sense for Striped structure below to pack more than one mutex
// into each cache line, as this would only reduce contention for the same
// amount of space and cache sharing. However, a mutex is often 40 bytes out
// of a 64 byte cache line.
template <class T>
struct ALIGN_AS(CACHE_LINE_SIZE) CacheAlignedWrapper {
  T obj_;
};
template <class T>
struct Unwrap {
  using type = T;
  static type &Go(T &t) { return t; }
};
template <class T>
struct Unwrap<CacheAlignedWrapper<T>> {
  using type = T;
  static type &Go(CacheAlignedWrapper<T> &t) { return t.obj_; }
};

//
// Inspired by Guava: https://github.com/google/guava/wiki/StripedExplained
// A striped Lock. This offers the underlying lock striping similar
// to that of ConcurrentHashMap in a reusable form, and extends it for
// semaphores and read-write locks. Conceptually, lock striping is the technique
// of dividing a lock into many <i>stripes</i>, increasing the granularity of a
// single lock and allowing independent operations to lock different stripes and
// proceed concurrently, instead of creating contention for a single lock.
//
template <class T, class Key = Slice, class Hash = SliceNPHasher64>
class Striped {
 public:
<<<<<<< HEAD
  Striped(size_t stripes, std::function<uint64_t(const P &)> hash)
      : stripes_(stripes), hash_(hash) {
    locks_ = reinterpret_cast<LockData<T> *>(
        port::cacheline_aligned_alloc(sizeof(LockData<T>) * stripes));
    for (size_t i = 0; i < stripes; i++) {
      new (&locks_[i]) LockData<T>();
    }
=======
  explicit Striped(size_t stripe_count)
      : stripe_count_(stripe_count), data_(new T[stripe_count]) {}

  using Unwrapped = typename Unwrap<T>::type;
  Unwrapped &Get(const Key &key, uint64_t seed = 0) {
    size_t index = FastRangeGeneric(hash_(key, seed), stripe_count_);
    return Unwrap<T>::Go(data_[index]);
>>>>>>> 49ce8a10
  }

  size_t ApproximateMemoryUsage() const {
    // NOTE: could use malloc_usable_size() here, but that could count unmapped
    // pages and could mess up unit test OccLockBucketsTest::CacheAligned
    return sizeof(*this) + stripe_count_ * sizeof(T);
  }

 private:
  size_t stripe_count_;
  std::unique_ptr<T[]> data_;
  Hash hash_;
};

}  // namespace ROCKSDB_NAMESPACE<|MERGE_RESOLUTION|>--- conflicted
+++ resolved
@@ -165,15 +165,6 @@
 template <class T, class Key = Slice, class Hash = SliceNPHasher64>
 class Striped {
  public:
-<<<<<<< HEAD
-  Striped(size_t stripes, std::function<uint64_t(const P &)> hash)
-      : stripes_(stripes), hash_(hash) {
-    locks_ = reinterpret_cast<LockData<T> *>(
-        port::cacheline_aligned_alloc(sizeof(LockData<T>) * stripes));
-    for (size_t i = 0; i < stripes; i++) {
-      new (&locks_[i]) LockData<T>();
-    }
-=======
   explicit Striped(size_t stripe_count)
       : stripe_count_(stripe_count), data_(new T[stripe_count]) {}
 
@@ -181,7 +172,6 @@
   Unwrapped &Get(const Key &key, uint64_t seed = 0) {
     size_t index = FastRangeGeneric(hash_(key, seed), stripe_count_);
     return Unwrap<T>::Go(data_[index]);
->>>>>>> 49ce8a10
   }
 
   size_t ApproximateMemoryUsage() const {
