//  Copyright (c) 2011-present, Facebook, Inc.  All rights reserved.
//  This source code is licensed under both the GPLv2 (found in the
//  COPYING file in the root directory) and Apache 2.0 License
//  (found in the LICENSE.Apache file in the root directory).
//
// Copyright (c) 2011 The LevelDB Authors. All rights reserved.
// Use of this source code is governed by a BSD-style license that can be
// found in the LICENSE file. See the AUTHORS file for names of contributors.

#include "file/random_access_file_reader.h"

#include <algorithm>
#include <mutex>

#include "monitoring/histogram.h"
#include "monitoring/iostats_context_imp.h"
#include "port/port.h"
#include "table/format.h"
#include "test_util/sync_point.h"
#include "util/random.h"
#include "util/rate_limiter.h"

namespace ROCKSDB_NAMESPACE {

Status RandomAccessFileReader::Read(const IOOptions& opts, uint64_t offset,
                                    size_t n, Slice* result, char* scratch,
                                    AlignedBuf* aligned_buf,
                                    bool for_compaction) const {
  (void)aligned_buf;

  TEST_SYNC_POINT_CALLBACK("RandomAccessFileReader::Read", nullptr);
  Status s;
  uint64_t elapsed = 0;
  {
    StopWatch sw(env_, stats_, hist_type_,
                 (stats_ != nullptr) ? &elapsed : nullptr, true /*overwrite*/,
                 true /*delay_enabled*/);
    auto prev_perf_level = GetPerfLevel();
    IOSTATS_TIMER_GUARD(read_nanos);
    if (use_direct_io()) {
#ifndef ROCKSDB_LITE
      size_t alignment = file_->GetRequiredBufferAlignment();
      size_t aligned_offset =
          TruncateToPageBoundary(alignment, static_cast<size_t>(offset));
      size_t offset_advance = static_cast<size_t>(offset) - aligned_offset;
      size_t read_size =
          Roundup(static_cast<size_t>(offset + n), alignment) - aligned_offset;
      AlignedBuffer buf;
      buf.Alignment(alignment);
      buf.AllocateNewBuffer(read_size);
      while (buf.CurrentSize() < read_size) {
        size_t allowed;
        if (for_compaction && rate_limiter_ != nullptr) {
          allowed = rate_limiter_->RequestToken(
              buf.Capacity() - buf.CurrentSize(), buf.Alignment(),
              Env::IOPriority::IO_LOW, stats_, RateLimiter::OpType::kRead);
        } else {
          assert(buf.CurrentSize() == 0);
          allowed = read_size;
        }
        Slice tmp;

        FileOperationInfo::StartTimePoint start_ts;
        uint64_t orig_offset = 0;
        if (ShouldNotifyListeners()) {
          start_ts = FileOperationInfo::StartNow();
          orig_offset = aligned_offset + buf.CurrentSize();
        }

        {
          IOSTATS_CPU_TIMER_GUARD(cpu_read_nanos, env_);
          // Only user reads are expected to specify a timeout. And user reads
          // are not subjected to rate_limiter and should go through only
          // one iteration of this loop, so we don't need to check and adjust
          // the opts.timeout before calling file_->Read
          assert(!opts.timeout.count() || allowed == read_size);
          s = file_->Read(aligned_offset + buf.CurrentSize(), allowed, opts,
                          &tmp, buf.Destination(), nullptr);
        }
        if (ShouldNotifyListeners()) {
          auto finish_ts = FileOperationInfo::FinishNow();
          NotifyOnFileReadFinish(orig_offset, tmp.size(), start_ts, finish_ts,
                                 s);
        }

        buf.Size(buf.CurrentSize() + tmp.size());
        if (!s.ok() || tmp.size() < allowed) {
          break;
        }
      }
      size_t res_len = 0;
      if (s.ok() && offset_advance < buf.CurrentSize()) {
        res_len = std::min(buf.CurrentSize() - offset_advance, n);
        if (aligned_buf == nullptr) {
          buf.Read(scratch, offset_advance, res_len);
        } else {
          scratch = buf.BufferStart() + offset_advance;
          aligned_buf->reset(buf.Release());
        }
      }
      *result = Slice(scratch, res_len);
#endif  // !ROCKSDB_LITE
    } else {
      size_t pos = 0;
      const char* res_scratch = nullptr;
      while (pos < n) {
        size_t allowed;
        if (for_compaction && rate_limiter_ != nullptr) {
          if (rate_limiter_->IsRateLimited(RateLimiter::OpType::kRead)) {
            sw.DelayStart();
          }
          allowed = rate_limiter_->RequestToken(n - pos, 0 /* alignment */,
                                                Env::IOPriority::IO_LOW, stats_,
                                                RateLimiter::OpType::kRead);
          if (rate_limiter_->IsRateLimited(RateLimiter::OpType::kRead)) {
            sw.DelayStop();
          }
        } else {
          allowed = n;
        }
        Slice tmp_result;

#ifndef ROCKSDB_LITE
        FileOperationInfo::StartTimePoint start_ts;
        if (ShouldNotifyListeners()) {
          start_ts = FileOperationInfo::StartNow();
        }
#endif

        {
          IOSTATS_CPU_TIMER_GUARD(cpu_read_nanos, env_);
          // Only user reads are expected to specify a timeout. And user reads
          // are not subjected to rate_limiter and should go through only
          // one iteration of this loop, so we don't need to check and adjust
          // the opts.timeout before calling file_->Read
          assert(!opts.timeout.count() || allowed == n);
          s = file_->Read(offset + pos, allowed, opts, &tmp_result,
                          scratch + pos, nullptr);
        }
#ifndef ROCKSDB_LITE
        if (ShouldNotifyListeners()) {
          auto finish_ts = FileOperationInfo::FinishNow();
          NotifyOnFileReadFinish(offset + pos, tmp_result.size(), start_ts,
                                 finish_ts, s);
        }
#endif

        if (res_scratch == nullptr) {
          // we can't simply use `scratch` because reads of mmap'd files return
          // data in a different buffer.
          res_scratch = tmp_result.data();
        } else {
          // make sure chunks are inserted contiguously into `res_scratch`.
          assert(tmp_result.data() == res_scratch + pos);
        }
        pos += tmp_result.size();
        if (!s.ok() || tmp_result.size() < allowed) {
          break;
        }
      }
      *result = Slice(res_scratch, s.ok() ? pos : 0);
    }
    IOSTATS_ADD_IF_POSITIVE(bytes_read, result->size());
    SetPerfLevel(prev_perf_level);
  }
  if (stats_ != nullptr && file_read_hist_ != nullptr) {
    file_read_hist_->Add(elapsed);
  }

  return s;
}

size_t End(const FSReadRequest& r) {
  return static_cast<size_t>(r.offset) + r.len;
}

FSReadRequest Align(const FSReadRequest& r, size_t alignment) {
  FSReadRequest req;
  req.offset = static_cast<uint64_t>(
    TruncateToPageBoundary(alignment, static_cast<size_t>(r.offset)));
  req.len = Roundup(End(r), alignment) - req.offset;
  req.scratch = nullptr;
  return req;
}

<<<<<<< HEAD
// Try to merge src to dest if they have overlap.
//
// Each request represents an inclusive interval [offset, offset + len].
// If the intervals have overlap, update offset and len to represent the
// merged interval, and return true.
// Otherwise, do nothing and return false.
=======
>>>>>>> ed431616
bool TryMerge(FSReadRequest* dest, const FSReadRequest& src) {
  size_t dest_offset = static_cast<size_t>(dest->offset);
  size_t src_offset = static_cast<size_t>(src.offset);
  size_t dest_end = End(*dest);
  size_t src_end = End(src);
<<<<<<< HEAD
  if (std::max(dest_offset, dest_offset) > std::min(dest_end, src_end)) {
=======
  if (std::max(dest_offset, src_offset) > std::min(dest_end, src_end)) {
>>>>>>> ed431616
    return false;
  }
  dest->offset = static_cast<uint64_t>(std::min(dest_offset, src_offset));
  dest->len = std::max(dest_end, src_end) - dest->offset;
  return true;
}

Status RandomAccessFileReader::MultiRead(const IOOptions& opts,
                                         FSReadRequest* read_reqs,
                                         size_t num_reqs,
                                         AlignedBuf* aligned_buf) const {
  (void)aligned_buf;  // suppress warning of unused variable in LITE mode
  assert(num_reqs > 0);
  Status s;
  uint64_t elapsed = 0;
  {
    StopWatch sw(env_, stats_, hist_type_,
                 (stats_ != nullptr) ? &elapsed : nullptr, true /*overwrite*/,
                 true /*delay_enabled*/);
    auto prev_perf_level = GetPerfLevel();
    IOSTATS_TIMER_GUARD(read_nanos);

    FSReadRequest* fs_reqs = read_reqs;
    size_t num_fs_reqs = num_reqs;
<<<<<<< HEAD
#ifndef ROCKSDB_LITE
    std::vector<FSReadRequest> aligned_reqs;
    if (use_direct_io()) {
      // num_reqs is the max possible size,
      // this can reduce std::vecector's internal resize operations.
      aligned_reqs.reserve(num_reqs);
      // Align and merge the read requests.
      size_t alignment = file_->GetRequiredBufferAlignment();
      aligned_reqs.push_back(Align(read_reqs[0], alignment));
      for (size_t i = 1; i < num_reqs; i++) {
        const auto& r = Align(read_reqs[i], alignment);
        if (!TryMerge(&aligned_reqs.back(), r)) {
          aligned_reqs.push_back(r);
        }
      }

      // Allocate aligned buffer and let scratch buffers point to it.
      size_t total_len = 0;
      for (const auto& r : aligned_reqs) {
        total_len += r.len;
      }
      AlignedBuffer buf;
      buf.Alignment(alignment);
      buf.AllocateNewBuffer(total_len);
      char* scratch = buf.BufferStart();
      for (auto& r : aligned_reqs) {
        r.scratch = scratch;
        scratch += r.len;
      }

      aligned_buf->reset(buf.Release());
      fs_reqs = aligned_reqs.data();
      num_fs_reqs = aligned_reqs.size();
    }
#endif  // ROCKSDB_LITE

=======
>>>>>>> ed431616
#ifndef ROCKSDB_LITE
    std::vector<FSReadRequest> aligned_reqs;
    if (use_direct_io()) {
      // num_reqs is the max possible size,
      // this can reduce std::vecector's internal resize operations.
      aligned_reqs.reserve(num_reqs);
      // Align and merge the read requests.
      size_t alignment = file_->GetRequiredBufferAlignment();
      aligned_reqs.push_back(Align(read_reqs[0], alignment));
      for (size_t i = 1; i < num_reqs; i++) {
        const auto& r = Align(read_reqs[i], alignment);
        if (!TryMerge(&aligned_reqs.back(), r)) {
          aligned_reqs.push_back(r);
        }
      }
      TEST_SYNC_POINT_CALLBACK("RandomAccessFileReader::MultiRead:AlignedReqs",
                               &aligned_reqs);

      // Allocate aligned buffer and let scratch buffers point to it.
      size_t total_len = 0;
      for (const auto& r : aligned_reqs) {
        total_len += r.len;
      }
      AlignedBuffer buf;
      buf.Alignment(alignment);
      buf.AllocateNewBuffer(total_len);
      char* scratch = buf.BufferStart();
      for (auto& r : aligned_reqs) {
        r.scratch = scratch;
        scratch += r.len;
      }

      aligned_buf->reset(buf.Release());
      fs_reqs = aligned_reqs.data();
      num_fs_reqs = aligned_reqs.size();
    }
#endif  // ROCKSDB_LITE

#ifndef ROCKSDB_LITE
    FileOperationInfo::StartTimePoint start_ts;
    if (ShouldNotifyListeners()) {
      start_ts = FileOperationInfo::StartNow();
    }
#endif  // ROCKSDB_LITE

    {
      IOSTATS_CPU_TIMER_GUARD(cpu_read_nanos, env_);
      s = file_->MultiRead(fs_reqs, num_fs_reqs, opts, nullptr);
<<<<<<< HEAD
    }

#ifndef ROCKSDB_LITE
    if (use_direct_io()) {
      // Populate results in the unaligned read requests.
      size_t aligned_i = 0;
      for (size_t i = 0; i < num_reqs; i++) {
        auto& r = read_reqs[i];
        if (static_cast<size_t>(r.offset) > End(aligned_reqs[aligned_i])) {
          aligned_i++;
        }
        const auto& fs_r = fs_reqs[aligned_i];
        r.status = fs_r.status;
        if (r.status.ok()) {
          uint64_t offset = r.offset - fs_r.offset;
          size_t len = std::min(r.len, static_cast<size_t>(fs_r.len - offset));
          r.result = Slice(fs_r.scratch + offset, len);
        } else {
          r.result = Slice();
        }
      }
    }
=======
    }

#ifndef ROCKSDB_LITE
    if (use_direct_io()) {
      // Populate results in the unaligned read requests.
      size_t aligned_i = 0;
      for (size_t i = 0; i < num_reqs; i++) {
        auto& r = read_reqs[i];
        if (static_cast<size_t>(r.offset) > End(aligned_reqs[aligned_i])) {
          aligned_i++;
        }
        const auto& fs_r = fs_reqs[aligned_i];
        r.status = fs_r.status;
        if (r.status.ok()) {
          uint64_t offset = r.offset - fs_r.offset;
          size_t len = std::min(r.len, static_cast<size_t>(fs_r.len - offset));
          r.result = Slice(fs_r.scratch + offset, len);
        } else {
          r.result = Slice();
        }
      }
    }
>>>>>>> ed431616
#endif  // ROCKSDB_LITE

    for (size_t i = 0; i < num_reqs; ++i) {
#ifndef ROCKSDB_LITE
      if (ShouldNotifyListeners()) {
        auto finish_ts = FileOperationInfo::FinishNow();
        NotifyOnFileReadFinish(read_reqs[i].offset, read_reqs[i].result.size(),
                               start_ts, finish_ts, read_reqs[i].status);
      }
#endif  // ROCKSDB_LITE
      IOSTATS_ADD_IF_POSITIVE(bytes_read, read_reqs[i].result.size());
    }
    SetPerfLevel(prev_perf_level);
  }
  if (stats_ != nullptr && file_read_hist_ != nullptr) {
    file_read_hist_->Add(elapsed);
  }

  return s;
}

}  // namespace ROCKSDB_NAMESPACE<|MERGE_RESOLUTION|>--- conflicted
+++ resolved
@@ -183,25 +183,12 @@
   return req;
 }
 
-<<<<<<< HEAD
-// Try to merge src to dest if they have overlap.
-//
-// Each request represents an inclusive interval [offset, offset + len].
-// If the intervals have overlap, update offset and len to represent the
-// merged interval, and return true.
-// Otherwise, do nothing and return false.
-=======
->>>>>>> ed431616
 bool TryMerge(FSReadRequest* dest, const FSReadRequest& src) {
   size_t dest_offset = static_cast<size_t>(dest->offset);
   size_t src_offset = static_cast<size_t>(src.offset);
   size_t dest_end = End(*dest);
   size_t src_end = End(src);
-<<<<<<< HEAD
-  if (std::max(dest_offset, dest_offset) > std::min(dest_end, src_end)) {
-=======
   if (std::max(dest_offset, src_offset) > std::min(dest_end, src_end)) {
->>>>>>> ed431616
     return false;
   }
   dest->offset = static_cast<uint64_t>(std::min(dest_offset, src_offset));
@@ -226,7 +213,6 @@
 
     FSReadRequest* fs_reqs = read_reqs;
     size_t num_fs_reqs = num_reqs;
-<<<<<<< HEAD
 #ifndef ROCKSDB_LITE
     std::vector<FSReadRequest> aligned_reqs;
     if (use_direct_io()) {
@@ -242,6 +228,8 @@
           aligned_reqs.push_back(r);
         }
       }
+      TEST_SYNC_POINT_CALLBACK("RandomAccessFileReader::MultiRead:AlignedReqs",
+                               &aligned_reqs);
 
       // Allocate aligned buffer and let scratch buffers point to it.
       size_t total_len = 0;
@@ -263,46 +251,6 @@
     }
 #endif  // ROCKSDB_LITE
 
-=======
->>>>>>> ed431616
-#ifndef ROCKSDB_LITE
-    std::vector<FSReadRequest> aligned_reqs;
-    if (use_direct_io()) {
-      // num_reqs is the max possible size,
-      // this can reduce std::vecector's internal resize operations.
-      aligned_reqs.reserve(num_reqs);
-      // Align and merge the read requests.
-      size_t alignment = file_->GetRequiredBufferAlignment();
-      aligned_reqs.push_back(Align(read_reqs[0], alignment));
-      for (size_t i = 1; i < num_reqs; i++) {
-        const auto& r = Align(read_reqs[i], alignment);
-        if (!TryMerge(&aligned_reqs.back(), r)) {
-          aligned_reqs.push_back(r);
-        }
-      }
-      TEST_SYNC_POINT_CALLBACK("RandomAccessFileReader::MultiRead:AlignedReqs",
-                               &aligned_reqs);
-
-      // Allocate aligned buffer and let scratch buffers point to it.
-      size_t total_len = 0;
-      for (const auto& r : aligned_reqs) {
-        total_len += r.len;
-      }
-      AlignedBuffer buf;
-      buf.Alignment(alignment);
-      buf.AllocateNewBuffer(total_len);
-      char* scratch = buf.BufferStart();
-      for (auto& r : aligned_reqs) {
-        r.scratch = scratch;
-        scratch += r.len;
-      }
-
-      aligned_buf->reset(buf.Release());
-      fs_reqs = aligned_reqs.data();
-      num_fs_reqs = aligned_reqs.size();
-    }
-#endif  // ROCKSDB_LITE
-
 #ifndef ROCKSDB_LITE
     FileOperationInfo::StartTimePoint start_ts;
     if (ShouldNotifyListeners()) {
@@ -313,7 +261,6 @@
     {
       IOSTATS_CPU_TIMER_GUARD(cpu_read_nanos, env_);
       s = file_->MultiRead(fs_reqs, num_fs_reqs, opts, nullptr);
-<<<<<<< HEAD
     }
 
 #ifndef ROCKSDB_LITE
@@ -336,30 +283,6 @@
         }
       }
     }
-=======
-    }
-
-#ifndef ROCKSDB_LITE
-    if (use_direct_io()) {
-      // Populate results in the unaligned read requests.
-      size_t aligned_i = 0;
-      for (size_t i = 0; i < num_reqs; i++) {
-        auto& r = read_reqs[i];
-        if (static_cast<size_t>(r.offset) > End(aligned_reqs[aligned_i])) {
-          aligned_i++;
-        }
-        const auto& fs_r = fs_reqs[aligned_i];
-        r.status = fs_r.status;
-        if (r.status.ok()) {
-          uint64_t offset = r.offset - fs_r.offset;
-          size_t len = std::min(r.len, static_cast<size_t>(fs_r.len - offset));
-          r.result = Slice(fs_r.scratch + offset, len);
-        } else {
-          r.result = Slice();
-        }
-      }
-    }
->>>>>>> ed431616
 #endif  // ROCKSDB_LITE
 
     for (size_t i = 0; i < num_reqs; ++i) {
